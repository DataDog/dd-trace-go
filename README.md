--- conflicted
+++ resolved
@@ -1,13 +1,3 @@
-<<<<<<< HEAD
-[![CircleCI](https://circleci.com/gh/DataDog/dd-trace-go/tree/v1.svg?style=svg)](https://circleci.com/gh/DataDog/dd-trace-go/tree/v1)
-[![Godoc](http://img.shields.io/badge/godoc-reference-blue.svg?style=flat)](https://godoc.org/gopkg.in/DataDog/dd-trace-go.v1/ddtrace)
-[![codecov](https://codecov.io/gh/DataDog/dd-trace-go/branch/v1/graph/badge.svg?token=jGG20Xhv8i)](https://codecov.io/gh/DataDog/dd-trace-go)
-
-### Installing
-
-```bash
-go get gopkg.in/DataDog/dd-trace-go.v1/...
-=======
 ### :warning: WARNING! This branch is no longer maintained. Development is now on the [`v1` branch](https://github.com/DataDog/dd-trace-go/tree/v1). Please consider upgrading using our [migration guide](https://github.com/DataDog/dd-trace-go/blob/v1/MIGRATING.md).
 
 ---
@@ -46,31 +36,27 @@
 	opentracing.SetGlobalTracer(tracer)
 	startWebServer()
 }
->>>>>>> 347da576
 ```
 
-Requires:
+Function `NewTracer(config)` returns an `io.Closer` instance that can be used to gracefully shutdown the `tracer`. It's recommended to always call the `closer.Close()`, otherwise internal buffers are not flushed and you may lose some traces.
 
-* Go >= 1.12
-* Datadog's Trace Agent >= 5.21.1
+## Usage
 
-### Documentation
+See [Opentracing documentation](https://github.com/opentracing/opentracing-go) for some usage patterns. Legacy documentation is available in [GoDoc format](https://godoc.org/github.com/DataDog/dd-trace-go/tracer).
 
-The API is documented on [godoc](https://godoc.org/gopkg.in/DataDog/dd-trace-go.v1/ddtrace) as well as Datadog's [official documentation](https://docs.datadoghq.com/tracing/setup/go/). If you are migrating
-from an older version of the tracer (e.g. 0.6.x) you may also find the [migration document](https://github.com/DataDog/dd-trace-go/blob/v1/MIGRATING.md) we've put together helpful.
+## Contributing Quick Start
 
-### Contributing
+Requirements:
 
-Before considering contributions to the project, please take a moment to read our brief [contribution guidelines](https://github.com/DataDog/dd-trace-go/blob/v1/CONTRIBUTING.md).
+* Go 1.7 or later
+* Docker
 
-### Testing
+### Run the tests
 
-Tests can be run locally using the Go toolset. The grpc.v12 integration will fail (and this is normal), because it covers for deprecated methods. In the CI environment
-we vendor this version of the library inside the integration. Under normal circumstances this is not something that we want to do, because users using this integration
-might be running versions different from the vendored one, creating hard to debug conflicts.
+The best way to run the tests is using the [CircleCI CLI](https://circleci.com/docs/2.0/local-jobs/). Simply run `circleci build`
+in the repository root. Note that you might have to increase the resources dedicated to Docker to around 4GB.
 
-To run integration tests locally, you should set the `INTEGRATION` environment variable. The dependencies of the integration tests are best run via Docker. To get an
-idea about the versions and the set-up take a look at our [CI config](https://github.com/DataDog/dd-trace-go/blob/v1/.circleci/config.yml).
+## Further Reading
 
-The best way to run the entire test suite is using the [CircleCI CLI](https://circleci.com/docs/2.0/local-jobs/). Simply run `circleci build`
-in the repository root. Note that you might have to increase the resources dedicated to Docker to around 4GB.+Automatically traced libraries and frameworks: https://godoc.org/github.com/DataDog/dd-trace-go/tracer#pkg-subdirectories
+Sample code: https://godoc.org/github.com/DataDog/dd-trace-go/tracer#pkg-examples