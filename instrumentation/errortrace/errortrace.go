// Unless explicitly stated otherwise all files in this repository are licensed
// under the Apache License Version 2.0.
// This product includes software developed at Datadog (https://www.datadoghq.com/).
// Copyright 2025 Datadog, Inc.

package errortrace

import (
	"bytes"
	"errors"
	"fmt"
	"runtime"
	"strconv"
<<<<<<< HEAD
	"time"

	"github.com/DataDog/dd-trace-go/v2/internal/telemetry"
=======
	"strings"
>>>>>>> e5f57af8
)

// TracerError is an error type that holds stackframes from when the error was thrown.
// It can be used interchangeably with the built-in Go error type.
type TracerError struct {
	stackFrames *runtime.Frames
	inner       error
	stack       *bytes.Buffer
}

// defaultStackLength specifies the default maximum size of a stack trace.
const defaultStackLength = 32

func (err *TracerError) Error() string {
	return err.inner.Error()
}

func New(text string) *TracerError {
	// Skip one to exclude New(...)
	return Wrap(errors.New(text), 0, 1)
}

// Wrap takes in an error and records the stack trace at the moment that it was thrown.
func Wrap(err error, n uint, skip uint) *TracerError {
	telemetry.Count(telemetry.NamespaceTracers, "errorstack.source", []string{"source:TracerError"}).Submit(1)
	now := time.Now()
	defer func() {
		dur := float64(time.Since(now))
		telemetry.Distribution(telemetry.NamespaceTracers, "errorstack.duration", []string{"source:TracerError"}).Submit(dur)
	}()
	if err == nil {
		return nil
	}
	if e, ok := err.(*TracerError); ok {
		return e
	}
	if n <= 0 {
		n = defaultStackLength
	}

	pcs := make([]uintptr, n)
	var stackFrames *runtime.Frames
	// +2 to exclude runtime.Callers and Wrap
	numFrames := runtime.Callers(2+int(skip), pcs)
	if numFrames == 0 {
		stackFrames = nil
	} else {
		stackFrames = runtime.CallersFrames(pcs[:numFrames])
	}

	tracerErr := &TracerError{
		stackFrames: stackFrames,
		inner:       err,
	}
	return tracerErr
}

// Format returns a string representation of the stack trace.
func (err *TracerError) Format() string {
	if err == nil || err.stackFrames == nil {
		return ""
	}
	if err.stack != nil {
		return err.stack.String()
	}

	out := bytes.Buffer{}
	for i := 0; ; i++ {
		frame, more := err.stackFrames.Next()
		if i != 0 {
			out.WriteByte('\n')
		}
		out.WriteString(frame.Function)
		out.WriteByte('\n')
		out.WriteByte('\t')
		out.WriteString(frame.File)
		out.WriteByte(':')
		out.WriteString(strconv.Itoa(frame.Line))
		if !more {
			break
		}
	}
	// CallersFrames returns an iterator that is consumed as we read it. In order to
	// allow calling Format() multiple times, we save the result into err.stack, which can be
	// returned in future calls
	err.stack = &out
	return out.String()
}

// Errorf serves the same purpose as fmt.Errorf, but returns a TracerError
// and prevents wrapping errors of type TracerError twice.
// The %w flag will only wrap errors if they are not already of type *TracerError.
func Errorf(format string, a ...any) *TracerError {
	switch len(a) {
	case 0:
		return New(format)
	case 1:
		if _, ok := a[0].(*TracerError); ok {
			format = strings.Replace(format, "%w", "%v", 1)
		}
	default:
		aIndex := 0
		var newFormat strings.Builder
		for i := 0; i < len(format); i++ {
			c := format[i]
			newFormat.WriteByte(c)
			if c != '%' {
				continue
			}
			if i+1 >= len(format) {
				break
			}
			if format[i+1] != 'w' {
				continue
			}
			if _, ok := a[aIndex].(*TracerError); ok {
				newFormat.WriteString("v")
				i++
			}
			aIndex++
		}
		format = newFormat.String()
	}
	err := fmt.Errorf(format, a...)
	return Wrap(err, 0, 1)
}

// Unwrap takes a wrapped error and returns the inner error.
func (err *TracerError) Unwrap() error {
	if err == nil {
		return nil
	}
	return err.inner
}<|MERGE_RESOLUTION|>--- conflicted
+++ resolved
@@ -11,13 +11,10 @@
 	"fmt"
 	"runtime"
 	"strconv"
-<<<<<<< HEAD
 	"time"
 
 	"github.com/DataDog/dd-trace-go/v2/internal/telemetry"
-=======
 	"strings"
->>>>>>> e5f57af8
 )
 
 // TracerError is an error type that holds stackframes from when the error was thrown.
