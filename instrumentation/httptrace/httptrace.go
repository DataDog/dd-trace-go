--- conflicted
+++ resolved
@@ -113,34 +113,24 @@
 
 			if inferredProxySpan != nil {
 				tracer.ChildOf(inferredProxySpan.Context())(ssCfg)
-<<<<<<< HEAD
-			} else {
-				if spanctx, err := tracer.Extract(tracer.HTTPHeadersCarrier(r.Header)); err == nil {
-					// If there are span links as a result of context extraction, add them as a StartSpanOption
-					if spanctx != nil && spanctx.SpanLinks() != nil {
-						tracer.WithSpanLinks(spanctx.SpanLinks())(ssCfg)
-					}
-					tracer.ChildOf(spanctx)(ssCfg)
-
-					ctx := r.Context()
-					spanctx.ForeachBaggageItem(func(k, v string) bool {
-						ctx = baggage.Set(ctx, k, v)
-						if cfg.tagBaggageKey(k) {
-							ssCfg.Tags["baggage."+k] = v
-						}
-						return true
-					})
-					r = r.WithContext(ctx)
-
-=======
+
 			} else if extractErr == nil && parentCtx != nil {
 				if links := parentCtx.SpanLinks(); links != nil {
 					tracer.WithSpanLinks(links)(ssCfg)
->>>>>>> 8936bcab
+
 				}
 				tracer.ChildOf(parentCtx)(ssCfg)
 			}
-
+      ctx3 := r.Context()
+      parentCtx.ForeachBaggageItem(func(k, v string) bool {
+					ctx3 = baggage.Set(ctx3, k, v)
+					if cfg.tagBaggageKey(k) {
+						ssCfg.Tags["baggage."+k] = v
+					}
+					return true
+      })
+      r = r.WithContext(ctx3)
+	}
 			for k, v := range ipTags {
 				ssCfg.Tags[k] = v
 			}
