--- conflicted
+++ resolved
@@ -420,7 +420,7 @@
 	assert.Equal(t, "another_value", mergedBaggage["another_header"], "should contain header baggage")
 }
 
-<<<<<<< HEAD
+
 func TestBaggageSpanTagsDefault(t *testing.T) {
 	tracer.Start()
 	defer tracer.Stop()
@@ -620,7 +620,7 @@
 	assert.Equal(t, "doggo", m["baggage.user.id"], "should contain baggage.user.id value")
 
 	span.Finish()
-=======
+
 // TestStartRequestSpanOnlyBaggageCreatesNewTrace verifies that when only baggage headers are present
 // (no trace/span IDs), a new trace is created with a non-zero trace ID while still preserving the baggage.
 func TestStartRequestSpanOnlyBaggageCreatesNewTrace(t *testing.T) {
@@ -646,5 +646,5 @@
 	// Verify that baggage is still propagated despite the new trace
 	baggageMap := baggage.All(ctx)
 	assert.Equal(t, "bar", baggageMap["foo"], "should propagate baggage even when it's the only header")
->>>>>>> 8936bcab
+
 }