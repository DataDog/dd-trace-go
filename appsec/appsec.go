--- conflicted
+++ resolved
@@ -64,48 +64,19 @@
 		return nil
 	}
 
-<<<<<<< HEAD
 	op, errPtr := usersec.StartUserLoginOperation(ctx, usersec.UserLoginOperationArgs{})
-=======
-	op, errPtr := usersec.StartUserLoginOperation(ctx, userEventType, usersec.UserLoginOperationArgs{})
->>>>>>> 20928436
 	login, userOrg, sessionID := getMetadata(opts)
 	op.Finish(usersec.UserLoginOperationRes{
 		UserID:    id,
 		UserLogin: login,
 		UserOrg:   userOrg,
 		SessionID: sessionID,
-<<<<<<< HEAD
 		Success:   true,
-=======
->>>>>>> 20928436
 	})
 
 	return *errPtr
 }
 
-<<<<<<< HEAD
-=======
-// TrackUserLoginSuccessEvent sets a successful user login event, with the given
-// user id and optional metadata, as service entry span tags. It also calls
-// SetUser() to set the currently authenticated user, along with the given
-// tracer.UserMonitoringOption options. As documented in SetUser(), an
-// error is returned when the given user ID is blocked by your denylist. Cf.
-// SetUser()'s documentation for more details.
-// The service entry span is obtained through the given Go context which should
-// contain the currently running span. This function does nothing when no span
-// is found in the given Go context and logs an error message instead.
-// Such events trigger the backend-side events monitoring, such as the Account
-// Take-Over (ATO) monitoring, ultimately blocking the IP address and/or user id
-// associated to them.
-//
-// Deprecated: use [TrackUserLoginSuccess] instead.
-func TrackUserLoginSuccessEvent(ctx context.Context, uid string, md map[string]string, opts ...tracer.UserMonitoringOption) error {
-	login, _, _ := getMetadata(opts)
-	return TrackUserLoginSuccess(ctx, login, uid, md, opts...)
-}
-
->>>>>>> 20928436
 // TrackUserLoginSuccess denotes a successful user login event, which is used
 // by back-end side event monitoring, such as Account Take-Over (ATO)
 // monitoring, ultimately allowing IP address and/or user ID deny-lists to be
@@ -139,63 +110,7 @@
 	}
 
 	TrackCustomEvent(ctx, "users.login.success", md)
-<<<<<<< HEAD
 	return SetUser(ctx, uid, append(opts, tracer.WithUserLogin(login))...)
-}
-
-// TrackUserLoginFailure denotes a failed user login event, which is used by
-// back-end side event monitoring, such as Account Take-Over (ATO) monitoring,
-// ultimately allowing IP address and/or user ID deny-lists to be configured in
-// order to block associated malicious activity.
-//
-// The login is the username that was provided by the user as part of
-// the authentication attempt, and a single user may have multiple different
-// logins (i.e; user name, email address, etc...).
-//
-// The exists argument allows to distinguish whether the user for which a login
-// attempt failed exists in the system or not, which is usedul when sifting
-// through login activity in search for malicious behavior & compromise.
-//
-// The provided metata is attached to the failed user login event.
-func TrackUserLoginFailure(ctx context.Context, login string, exists bool, md map[string]string) {
-	if getRootSpan(ctx) == nil {
-=======
-	return setUser(ctx, uid, usersec.UserLoginSuccess, append(opts, tracer.WithUserLogin(login)))
-}
-
-// TrackUserLoginFailureEvent sets a failed user login event, with the given
-// user id and the optional metadata, as service entry span tags. The exists
-// argument allows to distinguish whether the given user id actually exists or
-// not.
-// The service entry span is obtained through the given Go context which should
-// contain the currently running span. This function does nothing when no span
-// is found in the given Go context and logs an error message instead.
-// Such events trigger the backend-side events monitoring, such as the Account
-// Take-Over (ATO) monitoring, ultimately blocking the IP address and/or user id
-// associated to them.
-//
-// Deprecated: use [TrackUserLoginFailure] instead, as it clearly expects to
-// process a user login, and not a user ID (which may not be available in the
-// case of a login failure).
-func TrackUserLoginFailureEvent(ctx context.Context, uid string, exists bool, md map[string]string) {
-	span := getRootSpan(ctx)
-	if span == nil {
->>>>>>> 20928436
-		return
-	}
-
-	// We need to make sure the metadata contains the correct information
-	md = maps.Clone(md)
-	if md == nil {
-		md = make(map[string]string, 2)
-	}
-	md["usr.exists"] = strconv.FormatBool(exists)
-	md["usr.login"] = login
-
-	TrackCustomEvent(ctx, "users.login.failure", md)
-
-	op, _ := usersec.StartUserLoginOperation(ctx, usersec.UserLoginOperationArgs{})
-	op.Finish(usersec.UserLoginOperationRes{UserLogin: login, Success: false})
 }
 
 // TrackUserLoginFailure denotes a failed user login event, which is used by
@@ -227,8 +142,8 @@
 
 	TrackCustomEvent(ctx, "users.login.failure", md)
 
-	op, _ := usersec.StartUserLoginOperation(ctx, usersec.UserLoginFailure, usersec.UserLoginOperationArgs{})
-	op.Finish(usersec.UserLoginOperationRes{UserLogin: login})
+	op, _ := usersec.StartUserLoginOperation(ctx, usersec.UserLoginOperationArgs{})
+	op.Finish(usersec.UserLoginOperationRes{UserLogin: login, Success: false})
 }
 
 // TrackCustomEvent sets a custom event as service entry span tags. This span is
@@ -245,11 +160,7 @@
 
 	tagPrefix := "appsec.events." + name + "."
 	span.SetTag(tagPrefix+"track", "true")
-<<<<<<< HEAD
 	span.SetTag(ext.ManualKeep, true)
-=======
-	span.SetTag(ext.SamplingPriority, ext.PriorityUserKeep)
->>>>>>> 20928436
 	for k, v := range md {
 		span.SetTag(tagPrefix+k, v)
 	}
