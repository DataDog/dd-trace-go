--- conflicted
+++ resolved
@@ -16,13 +16,6 @@
 
 	v2 "github.com/DataDog/dd-trace-go/v2/appsec"
 	"gopkg.in/DataDog/dd-trace-go.v1/ddtrace/tracer"
-<<<<<<< HEAD
-=======
-	"gopkg.in/DataDog/dd-trace-go.v1/internal/appsec"
-	"gopkg.in/DataDog/dd-trace-go.v1/internal/appsec/emitter/httpsec"
-	"gopkg.in/DataDog/dd-trace-go.v1/internal/appsec/emitter/usersec"
-	"gopkg.in/DataDog/dd-trace-go.v1/internal/log"
->>>>>>> 5b9a8af2
 )
 
 // MonitorParsedHTTPBody runs the security monitoring rules on the given *parsed*
@@ -33,17 +26,8 @@
 // Note that passing the raw bytes of the HTTP request body is not expected and would
 // result in inaccurate attack detection.
 // This function always returns nil when appsec is disabled.
-<<<<<<< HEAD
-func MonitorParsedHTTPBody(ctx context.Context, body interface{}) error {
+func MonitorParsedHTTPBody(ctx context.Context, body any) error {
 	return v2.MonitorParsedHTTPBody(ctx, body)
-=======
-func MonitorParsedHTTPBody(ctx context.Context, body any) error {
-	if !appsec.Enabled() {
-		appsecDisabledLog.Do(func() { log.Warn("appsec: not enabled. Body blocking checks won't be performed.") })
-		return nil
-	}
-	return httpsec.MonitorParsedBody(ctx, body)
->>>>>>> 5b9a8af2
 }
 
 // SetUser wraps tracer.SetUser() and extends it with user blocking.
@@ -55,29 +39,7 @@
 // APM tracer middleware on use according to your blocking configuration.
 // This function always returns nil when appsec is disabled and doesn't block users.
 func SetUser(ctx context.Context, id string, opts ...tracer.UserMonitoringOption) error {
-<<<<<<< HEAD
 	return v2.SetUser(ctx, id, opts...)
-=======
-	s, ok := tracer.SpanFromContext(ctx)
-	if !ok {
-		log.Debug("appsec: could not retrieve span from context. User ID tag won't be set")
-		return nil
-	}
-	tracer.SetUser(s, id, opts...)
-	if !appsec.Enabled() {
-		appsecDisabledLog.Do(func() { log.Warn("appsec: not enabled. User blocking checks won't be performed.") })
-		return nil
-	}
-
-	op, errPtr := usersec.StartUserLoginOperation(ctx, usersec.UserLoginOperationArgs{})
-	op.Finish(usersec.UserLoginOperationRes{
-		UserID:    id,
-		SessionID: getSessionID(opts...),
-		Success:   true,
-	})
-
-	return *errPtr
->>>>>>> 5b9a8af2
 }
 
 // TrackUserLoginSuccessEvent sets a successful user login event, with the given
@@ -93,12 +55,7 @@
 // Take-Over (ATO) monitoring, ultimately blocking the IP address and/or user id
 // associated to them.
 func TrackUserLoginSuccessEvent(ctx context.Context, uid string, md map[string]string, opts ...tracer.UserMonitoringOption) error {
-<<<<<<< HEAD
 	return v2.TrackUserLoginSuccessEvent(ctx, uid, md, opts...)
-=======
-	TrackCustomEvent(ctx, "users.login.success", md)
-	return SetUser(ctx, uid, opts...)
->>>>>>> 5b9a8af2
 }
 
 // TrackUserLoginFailureEvent sets a failed user login event, with the given
@@ -112,24 +69,7 @@
 // Take-Over (ATO) monitoring, ultimately blocking the IP address and/or user id
 // associated to them.
 func TrackUserLoginFailureEvent(ctx context.Context, uid string, exists bool, md map[string]string) {
-<<<<<<< HEAD
 	v2.TrackUserLoginFailureEvent(ctx, uid, exists, md)
-=======
-	span := getRootSpan(ctx)
-	if span == nil {
-		return
-	}
-
-	// We need to do the first call to SetTag ourselves because the map taken by TrackCustomEvent is map[string]string
-	// and not map [string]any, so the `exists` boolean variable does not fit int
-	span.SetTag("appsec.events.users.login.failure.usr.exists", exists)
-	span.SetTag("appsec.events.users.login.failure.usr.id", uid)
-
-	TrackCustomEvent(ctx, "users.login.failure", md)
-
-	op, _ := usersec.StartUserLoginOperation(ctx, usersec.UserLoginOperationArgs{})
-	op.Finish(usersec.UserLoginOperationRes{UserID: uid, Success: false})
->>>>>>> 5b9a8af2
 }
 
 // TrackCustomEvent sets a custom event as service entry span tags. This span is
@@ -139,38 +79,7 @@
 // Such events trigger the backend-side events monitoring ultimately blocking
 // the IP address and/or user id associated to them.
 func TrackCustomEvent(ctx context.Context, name string, md map[string]string) {
-<<<<<<< HEAD
 	v2.TrackCustomEvent(ctx, name, md)
-=======
-	span := getRootSpan(ctx)
-	if span == nil {
-		return
-	}
-
-	tagPrefix := "appsec.events." + name + "."
-	span.SetTag(tagPrefix+"track", true)
-	span.SetTag(ext.SamplingPriority, ext.PriorityUserKeep)
-	for k, v := range md {
-		span.SetTag(tagPrefix+k, v)
-	}
-}
-
-// Return the root span from the span stored in the given Go context if it
-// implements the Root method. It returns nil otherwise.
-func getRootSpan(ctx context.Context) tracer.Span {
-	span, _ := tracer.SpanFromContext(ctx)
-	if span == nil {
-		log.Error("appsec: could not find a span in the given Go context")
-		return nil
-	}
-	type rooter interface {
-		Root() tracer.Span
-	}
-	if lrs, ok := span.(rooter); ok {
-		return lrs.Root()
-	}
-	log.Error("appsec: could not access the root span")
-	return nil
 }
 
 func getSessionID(opts ...tracer.UserMonitoringOption) string {
@@ -181,5 +90,4 @@
 		opt(cfg)
 	}
 	return cfg.SessionID
->>>>>>> 5b9a8af2
 }