--- conflicted
+++ resolved
@@ -12,19 +12,13 @@
 	"errors"
 	"fmt"
 	"io"
-<<<<<<< HEAD
 	"io/ioutil"
 	"os"
 	"path/filepath"
 	"runtime"
 	"runtime/pprof"
-	"strings"
-=======
-	"math/rand"
-	"os"
-	"runtime"
-	"runtime/pprof"
->>>>>>> 9003a4b5
+  "strings"
+
 	"testing"
 	"time"
 
