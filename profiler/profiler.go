--- conflicted
+++ resolved
@@ -17,16 +17,10 @@
 	"sync"
 	"time"
 
-<<<<<<< HEAD
 	"github.com/DataDog/dd-trace-go/v2/internal"
 	"github.com/DataDog/dd-trace-go/v2/internal/log"
 	"github.com/DataDog/dd-trace-go/v2/internal/traceprof"
-=======
-	"gopkg.in/DataDog/dd-trace-go.v1/internal"
-	"gopkg.in/DataDog/dd-trace-go.v1/internal/log"
-	"gopkg.in/DataDog/dd-trace-go.v1/internal/traceprof"
-	"gopkg.in/DataDog/dd-trace-go.v1/profiler/internal/immutable"
->>>>>>> 0ab44659
+	"github.com/DataDog/dd-trace-go/v2/profiler/internal/immutable"
 )
 
 // outChannelSize specifies the size of the profile output channel.
@@ -41,7 +35,8 @@
 // Start starts the profiler. If the profiler is already running, it will be
 // stopped and restarted with the given options.
 //
-// It may return an error if a hostname is not found.
+// It may return an error if an API key is not provided by means of the
+// WithAPIKey option, or if a hostname is not found.
 func Start(opts ...Option) error {
 	mu.Lock()
 	defer mu.Unlock()
@@ -147,14 +142,14 @@
 		cfg.addProfileType(expGoroutineWaitProfile)
 	}
 	// Agentless upload is disabled by default as of v1.30.0, but
-	// DD_PROFILING_AGENTLESS can be set to enable it for testing and debugging.
+	// WithAgentlessUpload can be used to enable it for testing and debugging.
 	if cfg.agentless {
 		if !isAPIKeyValid(cfg.apiKey) {
-			return nil, errors.New("Agentless upload requires a valid API key. Use the DD_API_KEY env variable to set it")
+			return nil, errors.New("profiler.WithAgentlessUpload requires a valid API key. Use profiler.WithAPIKey or the DD_API_KEY env variable to set it")
 		}
 		// Always warn people against using this mode for now. All customers should
 		// use agent based uploading at this point.
-		log.Warn("Agentless upload is currently for internal usage only and not officially supported.")
+		log.Warn("profiler.WithAgentlessUpload is currently for internal usage only and not officially supported.")
 		cfg.targetURL = cfg.apiURL
 	} else {
 		// Historically people could use an API Key to enable agentless uploading.
@@ -163,7 +158,7 @@
 		// key configured, we warn the customers that this is probably a
 		// misconfiguration.
 		if cfg.apiKey != "" {
-			log.Warn("You are currently setting the DD_API_KEY env variable, but as of dd-trace-go v1.30.0 this value is getting ignored by the profiler. Please verify that your integration is still working.")
+			log.Warn("You are currently setting profiler.WithAPIKey or the DD_API_KEY env variable, but as of dd-trace-go v1.30.0 this value is getting ignored by the profiler. Please see the profiler.WithAPIKey go docs and verify that your integration is still working. If you can't remove DD_API_KEY from your environment, you can use WithAPIKey(\"\") to silence this warning.")
 		}
 		cfg.targetURL = cfg.agentURL
 	}
