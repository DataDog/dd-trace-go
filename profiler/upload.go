--- conflicted
+++ resolved
@@ -5,141 +5,6 @@
 
 package profiler
 
-<<<<<<< HEAD
-=======
-import (
-	"bytes"
-	"context"
-	"encoding/json"
-	"errors"
-	"fmt"
-	"io"
-	"math/rand"
-	"mime/multipart"
-	"net/http"
-	"net/textproto"
-	"os"
-	"strings"
-	"time"
-
-	"gopkg.in/DataDog/dd-trace-go.v1/internal/log"
-	"gopkg.in/DataDog/dd-trace-go.v1/internal/orchestrion"
-)
-
-// maxRetries specifies the maximum number of retries to have when an error occurs.
-const maxRetries = 2
-
-var errOldAgent = errors.New("Datadog Agent is not accepting profiles. Agent-based profiling deployments " +
-	"require Datadog Agent >= 7.20")
-
-// upload tries to upload a batch of profiles. It has retry and backoff mechanisms.
-func (p *profiler) upload(bat batch) error {
-	statsd := p.cfg.statsd
-	var err error
-	for i := 0; i < maxRetries; i++ {
-		select {
-		case <-p.exit:
-			return nil
-		default:
-		}
-
-		err = p.doRequest(bat)
-		if rerr, ok := err.(*retriableError); ok {
-			statsd.Count("datadog.profiling.go.upload_retry", 1, nil, 1)
-			wait := time.Duration(rand.Int63n(p.cfg.period.Nanoseconds())) * time.Nanosecond
-			log.Error("Uploading profile failed: %v. Trying again in %s...", rerr, wait)
-			p.interruptibleSleep(wait)
-			continue
-		}
-		if err != nil {
-			statsd.Count("datadog.profiling.go.upload_error", 1, nil, 1)
-		} else {
-			statsd.Count("datadog.profiling.go.upload_success", 1, nil, 1)
-			var b int64
-			for _, p := range bat.profiles {
-				b += int64(len(p.data))
-			}
-			statsd.Count("datadog.profiling.go.uploaded_profile_bytes", b, nil, 1)
-		}
-		return err
-	}
-	return fmt.Errorf("failed after %d retries, last error was: %v", maxRetries, err)
-}
-
-// retriableError is an error returned by the server which may be retried at a later time.
-type retriableError struct{ err error }
-
-// Error implements error.
-func (e retriableError) Error() string { return e.err.Error() }
-
-// doRequest makes an HTTP POST request to the Datadog Profiling API with the
-// given profile.
-func (p *profiler) doRequest(bat batch) error {
-	tags := append(p.cfg.tags.Slice(),
-		fmt.Sprintf("service:%s", p.cfg.service),
-		// The profile_seq tag can be used to identify the first profile
-		// uploaded by a given runtime-id, identify missing profiles, etc.. See
-		// PROF-5612 (internal) for more details.
-		fmt.Sprintf("profile_seq:%d", bat.seq),
-	)
-	tags = append(tags, bat.extraTags...)
-	// If the user did not configure an "env" in the client, we should omit
-	// the tag so that the agent has a chance to supply a default tag.
-	// Otherwise, the tag supplied by the client will have priority.
-	if p.cfg.env != "" {
-		tags = append(tags, fmt.Sprintf("env:%s", p.cfg.env))
-	}
-	contentType, body, err := encode(bat, tags)
-	if err != nil {
-		return err
-	}
-	funcExit := make(chan struct{})
-	defer close(funcExit)
-	// uploadTimeout is guaranteed to be >= 0, see newProfiler.
-	ctx, cancel := context.WithTimeout(context.Background(), p.cfg.uploadTimeout)
-	go func() {
-		select {
-		case <-p.exit:
-		case <-funcExit:
-		}
-		cancel()
-	}()
-	req, err := http.NewRequestWithContext(ctx, "POST", p.cfg.targetURL, body)
-	if err != nil {
-		return err
-	}
-	if p.cfg.apiKey != "" {
-		req.Header.Set("DD-API-KEY", p.cfg.apiKey)
-	}
-	if containerID != "" {
-		req.Header.Set("Datadog-Container-ID", containerID)
-	}
-	if entityID != "" {
-		req.Header.Set("Datadog-Entity-ID", entityID)
-	}
-	req.Header.Set("Content-Type", contentType)
-
-	resp, err := p.cfg.httpClient.Do(req)
-	if err != nil {
-		return &retriableError{err}
-	}
-	defer resp.Body.Close()
-	if resp.StatusCode/100 == 5 {
-		// 5xx can be retried
-		return &retriableError{errors.New(resp.Status)}
-	}
-	if resp.StatusCode == 404 && p.cfg.targetURL == p.cfg.agentURL {
-		// 404 from the agent means we have an old agent version without profiling endpoint
-		return errOldAgent
-	}
-	if resp.StatusCode >= 200 && resp.StatusCode <= 299 {
-		// Success!
-		return nil
-	}
-	return errors.New(resp.Status)
-}
-
->>>>>>> e081e4a9
 type uploadEvent struct {
 	Start            string            `json:"start"`
 	End              string            `json:"end"`
@@ -149,8 +14,6 @@
 	Version          string            `json:"version"`
 	EndpointCounts   map[string]uint64 `json:"endpoint_counts,omitempty"`
 	CustomAttributes []string          `json:"custom_attributes,omitempty"`
-<<<<<<< HEAD
-=======
 	Info             struct {
 		Profiler profilerInfo `json:"profiler"`
 	} `json:"info"`
@@ -165,70 +28,4 @@
 	// Activation distinguishes how the profiler was enabled, either "auto"
 	// (env var set via admission controller) or "manual"
 	Activation string `json:"activation"`
-}
-
-// encode encodes the profile as a multipart mime request.
-func encode(bat batch, tags []string) (contentType string, body io.Reader, err error) {
-	var buf bytes.Buffer
-
-	mw := multipart.NewWriter(&buf)
-
-	if bat.host != "" {
-		tags = append(tags, fmt.Sprintf("host:%s", bat.host))
-	}
-	tags = append(tags, "runtime:go")
-
-	event := &uploadEvent{
-		Version:          "4",
-		Family:           "go",
-		Start:            bat.start.Format(time.RFC3339Nano),
-		End:              bat.end.Format(time.RFC3339Nano),
-		Tags:             strings.Join(tags, ","),
-		EndpointCounts:   bat.endpointCounts,
-		CustomAttributes: bat.customAttributes,
-	}
-
-	// DD_PROFILING_ENABLED is only used to enable profiling when added with
-	// Orchestrion. The "auto" value comes from the Datadog Kubernetes
-	// admission controller. Otherwise, the client library doesn't care
-	// about the value and assumes it was something "truthy", or this code
-	// wouldn't run. We just track it to be consistent with other languages
-	if os.Getenv("DD_PROFILING_ENABLED") == "auto" {
-		event.Info.Profiler.Activation = "auto"
-	} else {
-		event.Info.Profiler.Activation = "manual"
-	}
-	if orchestrion.Enabled() {
-		event.Info.Profiler.SSI.Mechanism = "orchestrion"
-	} else {
-		event.Info.Profiler.SSI.Mechanism = "none"
-	}
-
-	for _, p := range bat.profiles {
-		event.Attachments = append(event.Attachments, p.name)
-		f, err := mw.CreateFormFile(p.name, p.name)
-		if err != nil {
-			return "", nil, err
-		}
-		if _, err := f.Write(p.data); err != nil {
-			return "", nil, err
-		}
-	}
-
-	f, err := mw.CreatePart(textproto.MIMEHeader{
-		"Content-Disposition": []string{`form-data; name="event"; filename="event.json"`},
-		"Content-Type":        []string{"application/json"},
-	})
-	if err != nil {
-		return "", nil, err
-	}
-	if err := json.NewEncoder(f).Encode(event); err != nil {
-		return "", nil, err
-	}
-
-	if err := mw.Close(); err != nil {
-		return "", nil, err
-	}
-	return mw.FormDataContentType(), &buf, nil
->>>>>>> e081e4a9
 }