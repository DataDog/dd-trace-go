// Unless explicitly stated otherwise all files in this repository are licensed
// under the Apache License Version 2.0.
// This product includes software developed at Datadog (https://www.datadoghq.com/).
// Copyright 2016 Datadog, Inc.

package profiler

import (
	"io"
	"mime"
	"mime/multipart"
	"net"
	"net/http"
	"net/http/httptest"
	"os"
	"runtime"
	"sort"
	"strings"
	"sync"
	"sync/atomic"
	"testing"
	"time"

	"gopkg.in/DataDog/dd-trace-go.v1/internal/log"

	"github.com/stretchr/testify/assert"
	"github.com/stretchr/testify/require"
)

func TestMain(m *testing.M) {
	// Profiling configuration is logged by default when starting a profile,
	// so we want to discard it during tests to avoid flooding the terminal
	// with logs
	log.UseLogger(log.DiscardLogger{})
	os.Exit(m.Run())
}

func TestStart(t *testing.T) {
	t.Run("defaults", func(t *testing.T) {
		rl := &log.RecordLogger{}
		defer log.UseLogger(rl)()

		if err := Start(); err != nil {
			t.Fatal(err)
		}
		defer Stop()

		// Profiler configuration should be logged by default.  Check
		// that we log some default configuration, e.g. enabled profiles
		assert.LessOrEqual(t, 1, len(rl.Logs()))
		startupLog := strings.Join(rl.Logs(), " ")
		assert.Contains(t, startupLog, "cpu")
		assert.Contains(t, startupLog, "heap")

		mu.Lock()
		require.NotNil(t, activeProfiler)
		assert := assert.New(t)
		if host, err := os.Hostname(); err != nil {
			assert.Equal(host, activeProfiler.cfg.hostname)
		}
		assert.Equal("http://"+net.JoinHostPort(defaultAgentHost, defaultAgentPort)+"/profiling/v1/input",
			activeProfiler.cfg.agentURL)
		assert.Equal(defaultAPIURL, activeProfiler.cfg.apiURL)
		assert.Equal(activeProfiler.cfg.agentURL, activeProfiler.cfg.targetURL)
		assert.Equal(DefaultPeriod, activeProfiler.cfg.period)
		assert.Equal(len(defaultProfileTypes), len(activeProfiler.cfg.types))
		for _, pt := range defaultProfileTypes {
			_, ok := activeProfiler.cfg.types[pt]
			assert.True(ok)
		}
		assert.Equal(DefaultDuration, activeProfiler.cfg.cpuDuration)
		mu.Unlock()
	})

	t.Run("options", func(t *testing.T) {
		if err := Start(); err != nil {
			t.Fatal(err)
		}
		defer Stop()

		mu.Lock()
		require.NotNil(t, activeProfiler)
		assert.NotEmpty(t, activeProfiler.cfg.hostname)
		mu.Unlock()
	})

	t.Run("options/GoodAPIKey/Agent", func(t *testing.T) {
		rl := &log.RecordLogger{}
		defer log.UseLogger(rl)()

		err := Start(WithAPIKey("12345678901234567890123456789012"))
		defer Stop()
		assert.Nil(t, err)
		assert.Equal(t, activeProfiler.cfg.agentURL, activeProfiler.cfg.targetURL)
		// The package should log a warning that using an API has no
		// effect unless uploading directly to Datadog (i.e. agentless)
		assert.LessOrEqual(t, 1, len(rl.Logs()))
		assert.Contains(t, strings.Join(rl.Logs(), " "), "profiler.WithAPIKey")
	})

	t.Run("options/GoodAPIKey/Agentless", func(t *testing.T) {
		rl := &log.RecordLogger{}
		defer log.UseLogger(rl)()

		err := Start(
			WithAPIKey("12345678901234567890123456789012"),
			WithAgentlessUpload(),
		)
		defer Stop()
		assert.Nil(t, err)
		assert.Equal(t, activeProfiler.cfg.apiURL, activeProfiler.cfg.targetURL)
		// The package should log a warning that agentless upload is not
		// officially supported, so prefer not to use it
		assert.LessOrEqual(t, 1, len(rl.Logs()))
		assert.Contains(t, strings.Join(rl.Logs(), " "), "profiler.WithAgentlessUpload")
	})

	t.Run("options/BadAPIKey", func(t *testing.T) {
		err := Start(WithAPIKey("aaaa"), WithAgentlessUpload())
		defer Stop()
		assert.NotNil(t, err)

		// Check that mu gets unlocked, even if newProfiler() returns an error.
		mu.Lock()
		mu.Unlock()
	})
}

func TestStartStopIdempotency(t *testing.T) {
	t.Run("linear", func(t *testing.T) {
		Start()
		Start()
		Start()
		Start()
		Start()
		Start()

		Stop()
		Stop()
		Stop()
		Stop()
		Stop()
	})

	t.Run("parallel", func(t *testing.T) {
		var wg sync.WaitGroup

		for i := 0; i < 5; i++ {
			wg.Add(1)
			go func() {
				defer wg.Done()
				for j := 0; j < 1000; j++ {
					// startup logging makes this test very slow
					Start(WithLogStartup(false))
				}
			}()
		}
		for i := 0; i < 5; i++ {
			wg.Add(1)
			go func() {
				defer wg.Done()
				for j := 0; j < 1000; j++ {
					Stop()
				}
			}()
		}
		wg.Wait()
	})

	t.Run("stop", func(t *testing.T) {
		Start(WithPeriod(time.Minute))
		defer Stop()

		mu.Lock()
		require.NotNil(t, activeProfiler)
		activeProfiler.stop()
		activeProfiler.stop()
		activeProfiler.stop()
		activeProfiler.stop()
		mu.Unlock()
	})
}

// TestStopLatency tries to make sure that calling Stop() doesn't hang, i.e.
// that ongoing profiling or upload operations are immediately canceled.
func TestStopLatency(t *testing.T) {
	received := make(chan struct{})
	stop := make(chan struct{})
	server := httptest.NewServer(http.HandlerFunc(func(w http.ResponseWriter, r *http.Request) {
		select {
		case received <- struct{}{}:
		default:
		}
		<-stop
	}))
	defer server.Close()
	defer close(stop)

	Start(
		WithAgentAddr(server.Listener.Addr().String()),
		WithPeriod(time.Second),
		CPUDuration(time.Second),
		WithUploadTimeout(time.Hour),
	)

<<<<<<< HEAD
	// CPU profiling polls in 100 millisecond intervals and this can't be
	// interrupted by pprof.StopCPUProfile, so we can't guarantee profiling
	// will stop faster than that.
	timeout := 300 * time.Millisecond
	select {
	case <-stopped:
	case <-time.After(timeout):
		// Capture stacks so we can see which goroutines are hanging and why.
		stacks := make([]byte, 64*1024)
		stacks = stacks[0:runtime.Stack(stacks, true)]
		t.Fatalf("Stop() took longer than %s:\n%s", timeout, stacks)
=======
	<-received
	// received indicates that an upload has started, and due to waiting on
	// stop the upload won't actually complete. So we know calling Stop()
	// should interrupt the upload. Ideally profiling is also currently
	// running, though that is harder to detect and guarantee.
	start := time.Now()
	Stop()

	// CPU profiling can take up to 200ms to stop. This is because the inner
	// loop of CPU profiling has an uninterruptible 100ms sleep. Each
	// iteration reads available profile samples, so it can take two
	// iterations to stop: one to read the remaining samples, and a second
	// to detect that there are no more samples and exit. We give extra time
	// on top of that to account for CI slowness.
	elapsed := time.Since(start)
	if elapsed > 500*time.Millisecond {
		t.Errorf("profiler took %v to stop", elapsed)
>>>>>>> 3528a0d6
	}
}

func TestProfilerInternal(t *testing.T) {
	t.Run("collect", func(t *testing.T) {
		p, err := unstartedProfiler(
			WithPeriod(1*time.Millisecond),
			CPUDuration(1*time.Millisecond),
			WithProfileTypes(HeapProfile, CPUProfile),
		)
		require.NoError(t, err)
		var startCPU, stopCPU, writeHeap uint64
		p.testHooks.startCPUProfile = func(_ io.Writer) error {
			atomic.AddUint64(&startCPU, 1)
			return nil
		}
		p.testHooks.stopCPUProfile = func() { atomic.AddUint64(&stopCPU, 1) }
		p.testHooks.lookupProfile = func(name string, w io.Writer, _ int) error {
			if name == "heap" {
				atomic.AddUint64(&writeHeap, 1)
			}
			_, err := w.Write(textProfile{Text: "main 5\n"}.Protobuf())
			return err
		}

		tick := make(chan time.Time)
		wait := make(chan struct{})

		go func() {
			p.collect(tick)
			close(wait)
		}()

		tick <- time.Now()

		var bat batch
		select {
		case bat = <-p.out:
		case <-time.After(200 * time.Millisecond):
			t.Fatalf("missing batch")
		}

		assert := assert.New(t)
		assert.EqualValues(1, writeHeap)
		assert.EqualValues(1, startCPU)
		assert.EqualValues(1, stopCPU)

		// should contain cpu.pprof, metrics.json, delta-heap.pprof
		assert.Equal(3, len(bat.profiles))

		p.exit <- struct{}{}
		<-wait
	})
}

func TestSetProfileFraction(t *testing.T) {
	t.Run("on", func(t *testing.T) {
		start := runtime.SetMutexProfileFraction(0)
		defer runtime.SetMutexProfileFraction(start)
		p, err := unstartedProfiler(WithProfileTypes(MutexProfile))
		require.NoError(t, err)
		p.run()
		p.stop()
		assert.Equal(t, DefaultMutexFraction, runtime.SetMutexProfileFraction(-1))
	})

	t.Run("off", func(t *testing.T) {
		start := runtime.SetMutexProfileFraction(0)
		defer runtime.SetMutexProfileFraction(start)
		p, err := unstartedProfiler()
		require.NoError(t, err)
		p.run()
		p.stop()
		assert.Zero(t, runtime.SetMutexProfileFraction(-1))
	})
}

func TestProfilerPassthrough(t *testing.T) {
	if testing.Short() {
		return
	}
	out := make(chan batch)
	p, err := newProfiler()
	require.NoError(t, err)
	p.cfg.period = 200 * time.Millisecond
	p.cfg.cpuDuration = 1 * time.Millisecond
	p.uploadFunc = func(bat batch) error {
		out <- bat
		return nil
	}
	p.run()
	defer p.stop()
	var bat batch
	select {
	case bat = <-out:
	// TODO (knusbaum) this timeout is long because we were seeing timeouts at 500ms.
	// it would be nice to have a time-independent way to test this
	case <-time.After(1000 * time.Millisecond):
		t.Fatal("time expired")
	}

	assert := assert.New(t)
	// should contain cpu.pprof, delta-heap.pprof
	assert.Equal(2, len(bat.profiles))
	assert.NotEmpty(bat.profiles[0].data)
	assert.NotEmpty(bat.profiles[1].data)
}

func unstartedProfiler(opts ...Option) (*profiler, error) {
	p, err := newProfiler(opts...)
	if err != nil {
		return nil, err
	}
	p.uploadFunc = func(_ batch) error { return nil }
	return p, nil
}

func TestAllUploaded(t *testing.T) {
	// This is a kind of end-to-end test that runs the real profiles (i.e.
	// not mocking/replacing any internal functions) and verifies that the
	// profiles are at least uploaded.
	//
	// TODO: Further check that the uploaded profiles are all valid
	var (
		profiles []string
	)
	// received indicates that the server has received a profile upload.
	// This is used similarly to a sync.WaitGroup but avoids a potential
	// panic if too many requests are received before profiling is stopped
	// and the WaitGroup count goes negative.
	//
	// The channel is buffered with 2 entries so we can check that the
	// second batch of profiles is correct in case the profiler gets in a
	// bad state after the first round of profiling.
	received := make(chan struct{}, 2)
	server := httptest.NewServer(http.HandlerFunc(func(w http.ResponseWriter, r *http.Request) {
		defer func() {
			select {
			case received <- struct{}{}:
			default:
			}
		}()
		_, params, err := mime.ParseMediaType(r.Header.Get("Content-Type"))
		if err != nil {
			t.Fatalf("bad media type: %s", err)
			return
		}
		mr := multipart.NewReader(r.Body, params["boundary"])
		profiles = profiles[:0]
		for {
			p, err := mr.NextPart()
			if err == io.EOF {
				return
			}
			if err != nil {
				t.Fatalf("next part: %s", err)
			}
			if p.FileName() == "pprof-data" {
				profiles = append(profiles, p.FormName())
			}
		}
	}))
	defer server.Close()

	// re-implemented testing.T.Setenv since that function requires Go 1.17
	old, ok := os.LookupEnv("DD_PROFILING_WAIT_PROFILE")
	os.Setenv("DD_PROFILING_WAIT_PROFILE", "1")
	if ok {
		defer os.Setenv("DD_PROFILING_WAIT_PROFILE", old)
	} else {
		defer os.Unsetenv("DD_PROFILING_WAIT_PROFILE")
	}
	Start(
		WithAgentAddr(server.Listener.Addr().String()),
		WithProfileTypes(
			BlockProfile,
			CPUProfile,
			GoroutineProfile,
			HeapProfile,
			MutexProfile,
		),
		WithPeriod(10*time.Millisecond),
		CPUDuration(1*time.Millisecond),
	)
	defer Stop()
	<-received
	<-received

	expected := []string{
		"data[cpu.pprof]",
		"data[delta-block.pprof]",
		"data[delta-heap.pprof]",
		"data[delta-mutex.pprof]",
		"data[goroutines.pprof]",
		"data[goroutineswait.pprof]",
	}
	sort.Strings(profiles)
	assert.Equal(t, expected, profiles)
}<|MERGE_RESOLUTION|>--- conflicted
+++ resolved
@@ -203,19 +203,6 @@
 		WithUploadTimeout(time.Hour),
 	)
 
-<<<<<<< HEAD
-	// CPU profiling polls in 100 millisecond intervals and this can't be
-	// interrupted by pprof.StopCPUProfile, so we can't guarantee profiling
-	// will stop faster than that.
-	timeout := 300 * time.Millisecond
-	select {
-	case <-stopped:
-	case <-time.After(timeout):
-		// Capture stacks so we can see which goroutines are hanging and why.
-		stacks := make([]byte, 64*1024)
-		stacks = stacks[0:runtime.Stack(stacks, true)]
-		t.Fatalf("Stop() took longer than %s:\n%s", timeout, stacks)
-=======
 	<-received
 	// received indicates that an upload has started, and due to waiting on
 	// stop the upload won't actually complete. So we know calling Stop()
@@ -233,7 +220,6 @@
 	elapsed := time.Since(start)
 	if elapsed > 500*time.Millisecond {
 		t.Errorf("profiler took %v to stop", elapsed)
->>>>>>> 3528a0d6
 	}
 }
 
