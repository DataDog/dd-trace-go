--- conflicted
+++ resolved
@@ -377,27 +377,17 @@
 	//
 	// TODO: Further check that the uploaded profiles are all valid
 
+	var customLabelKeys []string
+	for i := 0; i < 50; i++ {
+		customLabelKeys = append(customLabelKeys, strconv.Itoa(i))
+	}
+
 	t.Setenv("DD_PROFILING_WAIT_PROFILE", "1")
 	t.Setenv("DD_PROFILING_EXECUTION_TRACE_PERIOD", "10ms") // match profile period
 	// The channel is buffered with 2 entries so we can check that the
 	// second batch of profiles is correct in case the profiler gets in a
 	// bad state after the first round of profiling.
-<<<<<<< HEAD
-	received := make(chan profileMeta, 2)
-	server := httptest.NewServer(&mockBackend{t: t, profiles: received})
-	defer server.Close()
-
-	var customLabelKeys []string
-	for i := 0; i < 50; i++ {
-		customLabelKeys = append(customLabelKeys, strconv.Itoa(i))
-	}
-
-	t.Setenv("DD_PROFILING_WAIT_PROFILE", "1")
-	Start(
-		WithAgentAddr(server.Listener.Addr().String()),
-=======
 	profiles := startTestProfiler(t, 2,
->>>>>>> 82f5b7e3
 		WithProfileTypes(
 			BlockProfile,
 			CPUProfile,
