// Unless explicitly stated otherwise all files in this repository are licensed
// under the Apache License Version 2.0.
// This product includes software developed at Datadog (https://www.datadoghq.com/).
// Copyright 2016 Datadog, Inc.

package profiler

import (
	"bytes"
	"fmt"
	"io"
	"io/ioutil"
<<<<<<< HEAD
	"strings"
=======
	"os"
	"strconv"
>>>>>>> f49f770b
	"testing"
	"time"

	"github.com/felixge/pprofutils"
	pprofile "github.com/google/pprof/profile"
	"github.com/stretchr/testify/assert"
	"github.com/stretchr/testify/require"
)

func TestRunProfile(t *testing.T) {
	t.Run("delta", func(t *testing.T) {
		var (
			deltaPeriod = DefaultPeriod
			timeA       = time.Now().Truncate(time.Minute)
			timeB       = timeA.Add(deltaPeriod)
		)

		tests := []struct {
			Types        []ProfileType
			Prof1        textProfile
			Prof2        textProfile
			WantDelta    textProfile
			WantDuration time.Duration
		}{
			// For the mutex and block profile, we derive the delta for all sample
			// types, so we can test with a generic sample profile.
			{
				Types: []ProfileType{MutexProfile, BlockProfile},
				Prof1: textProfile{
					Time: timeA,
					Text: `
stuff/count
main 3
main;bar 2
main;foo 5
`,
				},
				Prof2: textProfile{
					Time: timeB,
					Text: `
stuff/count
main 4
main;bar 2
main;foo 8
main;foobar 7
`,
				},
				WantDelta: textProfile{
					Time: timeA,
					Text: `
stuff/count
main 1
main;foo 3
main;foobar 7
`,
				},
				WantDuration: deltaPeriod,
			},

			// For the heap profile, we must only derive deltas for the
			// alloc_objects/count and alloc_space/bytes sample type, so we use a
			// more realistic example and make sure it is handled accurately.
			{
				Types: []ProfileType{HeapProfile},
				Prof1: textProfile{
					Time: timeA,
					Text: `
alloc_objects/count alloc_space/bytes inuse_objects/count inuse_space/bytes
main 3 6 12 24
main;bar 2 4 8 16
main;foo 5 10 20 40
`,
				},
				Prof2: textProfile{
					Time: timeB,
					Text: `
alloc_objects/count alloc_space/bytes inuse_objects/count inuse_space/bytes
main 4 8 16 32
main;bar 2 4 8 16
main;foo 8 16 32 64
main;foobar 7 14 28 56
`,
				},
				WantDelta: textProfile{
					Time: timeA,
					Text: `
alloc_objects/count alloc_space/bytes inuse_objects/count inuse_space/bytes
main 1 2 16 32
main;bar 0 0 8 16
main;foo 3 6 32 64
main;foobar 7 14 28 56
`,
				},
				WantDuration: deltaPeriod,
			},
		}

		for _, test := range tests {
			for _, profType := range test.Types {
				t.Run(profType.String(), func(t *testing.T) {
					prof1 := test.Prof1.Protobuf()
					prof2 := test.Prof2.Protobuf()

					returnProfs := [][]byte{prof1, prof2}
					defer func(old func(_ string, _ io.Writer, _ int) error) { lookupProfile = old }(lookupProfile)
					lookupProfile = func(name string, w io.Writer, _ int) error {
						_, err := w.Write(returnProfs[0])
						returnProfs = returnProfs[1:]
						return err
					}
					p, err := unstartedProfiler()

					// first run, should produce the current profile twice (a bit
					// awkward, but makes sense since we try to add delta profiles as an
					// additional profile type to ease the transition)
					profs, err := p.runProfile(profType)
					require.NoError(t, err)
					require.Equal(t, 2, len(profs))
					require.Equal(t, profType.Filename(), profs[0].name)
					require.Equal(t, prof1, profs[0].data)
					require.Equal(t, "delta-"+profType.Filename(), profs[1].name)
					require.Equal(t, prof1, profs[1].data)

					// second run, should produce p1 profile and delta profile
					profs, err = p.runProfile(profType)
					require.NoError(t, err)
					require.Equal(t, 2, len(profs))
					require.Equal(t, profType.Filename(), profs[0].name)
					require.Equal(t, prof2, profs[0].data)
					require.Equal(t, "delta-"+profType.Filename(), profs[1].name)
					require.Equal(t, test.WantDelta.String(), protobufToText(profs[1].data))

					// check delta prof details like timestamps and duration
					deltaProf, err := pprofile.ParseData(profs[1].data)
					require.NoError(t, err)
					require.Equal(t, test.Prof2.Time.UnixNano(), deltaProf.TimeNanos)
					require.Equal(t, deltaPeriod.Nanoseconds(), deltaProf.DurationNanos)
				})
			}
		}
	})

	t.Run("cpu", func(t *testing.T) {
		defer func(old func(_ io.Writer) error) { startCPUProfile = old }(startCPUProfile)
		startCPUProfile = func(w io.Writer) error {
			_, err := w.Write([]byte("my-cpu-profile"))
			return err
		}
		defer func(old func()) { stopCPUProfile = old }(stopCPUProfile)
		stopCPUProfile = func() {}

		p, err := unstartedProfiler(CPUDuration(10 * time.Millisecond))
		start := time.Now()
		profs, err := p.runProfile(CPUProfile)
		end := time.Now()
		require.NoError(t, err)
		assert.True(t, end.Sub(start) > 10*time.Millisecond)
		assert.Equal(t, "cpu.pprof", profs[0].name)
		assert.Equal(t, []byte("my-cpu-profile"), profs[0].data)
	})

	t.Run("goroutine", func(t *testing.T) {
		defer func(old func(_ string, _ io.Writer, _ int) error) { lookupProfile = old }(lookupProfile)
		lookupProfile = func(name string, w io.Writer, _ int) error {
			_, err := w.Write([]byte(name))
			return err
		}

		p, err := unstartedProfiler()
		profs, err := p.runProfile(GoroutineProfile)
		require.NoError(t, err)
		assert.Equal(t, "goroutines.pprof", profs[0].name)
		assert.Equal(t, []byte("goroutine"), profs[0].data)
	})

	t.Run("goroutinewait", func(t *testing.T) {
		const sample = `
goroutine 1 [running]:
main.main()
	/example/main.go:152 +0x3d2

goroutine 2 [running]:
badFunctionCall)(

goroutine 3 [sleep, 1 minutes]:
time.Sleep(0x3b9aca00)
	/usr/local/Cellar/go/1.15.6/libexec/src/runtime/time.go:188 +0xbf
created by main.indirectShortSleepLoop2
	/example/main.go:185 +0x35

goroutine 4 [running]:
main.stackDump(0x62)
	/example/max_frames.go:20 +0x131
main.main()
	/example/max_frames.go:11 +0x2a
...additional frames elided...
`

		defer func(old func(_ string, _ io.Writer, _ int) error) { lookupProfile = old }(lookupProfile)
		lookupProfile = func(name string, w io.Writer, _ int) error {
			_, err := w.Write([]byte(sample))
			return err
		}

		p, err := unstartedProfiler()
		profs, err := p.runProfile(expGoroutineWaitProfile)
		require.NoError(t, err)
		require.Equal(t, "goroutineswait.pprof", profs[0].name)

		// pro tip: enable line below to inspect the pprof output using cli tools
		// ioutil.WriteFile(prof.name, prof.data, 0644)

		requireFunctions := func(t *testing.T, s *pprofile.Sample, want []string) {
			t.Helper()
			var got []string
			for _, loc := range s.Location {
				got = append(got, loc.Line[0].Function.Name)
			}
			require.Equal(t, want, got)
		}

		pp, err := pprofile.Parse(bytes.NewReader(profs[0].data))
		require.NoError(t, err)
		// timestamp
		require.NotEqual(t, int64(0), pp.TimeNanos)
		// 1 sample type
		require.Equal(t, 1, len(pp.SampleType))
		// 3 valid samples, 1 invalid sample (added as comment)
		require.Equal(t, 3, len(pp.Sample))
		require.Equal(t, 1, len(pp.Comments))
		// Wait duration
		require.Equal(t, []int64{time.Minute.Nanoseconds()}, pp.Sample[1].Value)
		// Labels
		require.Equal(t, []string{"running"}, pp.Sample[0].Label["state"])
		require.Equal(t, []string{"false"}, pp.Sample[0].Label["lockedm"])
		require.Equal(t, []int64{3}, pp.Sample[1].NumLabel["goid"])
		require.Equal(t, []string{"id"}, pp.Sample[1].NumUnit["goid"])
		// Virtual frame for "frames elided" goroutine
		requireFunctions(t, pp.Sample[2], []string{
			"main.stackDump",
			"main.main",
			"...additional frames elided...",
		})
		// Virtual frame go "created by" frame
		requireFunctions(t, pp.Sample[1], []string{
			"time.Sleep",
			"main.indirectShortSleepLoop2",
		})
	})

	t.Run("goroutineswaitLimit", func(t *testing.T) {
		// spawGoroutines spawns n goroutines, waits for them to start executing,
		// and then returns a func to stop them. For more details about `executing`
		// see:
		// https://github.com/DataDog/dd-trace-go/pull/942#discussion_r656924335
		spawnGoroutines := func(n int) func() {
			executing := make(chan struct{})
			stopping := make(chan struct{})
			for i := 0; i < n; i++ {
				go func() {
					executing <- struct{}{}
					stopping <- struct{}{}
				}()
				<-executing
			}
			return func() {
				for i := 0; i < n; i++ {
					<-stopping
				}
			}
		}

		goroutines := 100
		limit := 10

		stop := spawnGoroutines(goroutines)
		defer stop()
		envVar := "DD_PROFILING_WAIT_PROFILE_MAX_GOROUTINES"
		oldVal := os.Getenv(envVar)
		os.Setenv(envVar, strconv.Itoa(limit))
		defer os.Setenv(envVar, oldVal)

		defer func(old func(_ string, _ io.Writer, _ int) error) { lookupProfile = old }(lookupProfile)
		lookupProfile = func(_ string, w io.Writer, _ int) error {
			_, err := w.Write([]byte(""))
			return err
		}

		p, err := unstartedProfiler()
		require.NoError(t, err)
		_, err = p.runProfile(expGoroutineWaitProfile)
		var errRoutines, errLimit int
		msg := "skipping goroutines wait profile: %d goroutines exceeds DD_PROFILING_WAIT_PROFILE_MAX_GOROUTINES limit of %d"
		fmt.Sscanf(err.Error(), msg, &errRoutines, &errLimit)
		require.GreaterOrEqual(t, errRoutines, goroutines)
		require.Equal(t, limit, errLimit)
	})
}

func Test_goroutineDebug2ToPprof_CrashSafety(t *testing.T) {
	err := goroutineDebug2ToPprof(panicReader{}, ioutil.Discard, time.Time{})
	require.NotNil(t, err)
	require.Equal(t, "panic: 42", err.Error())
}

// panicReader is used to create a panic inside of stackparse.Parse()
type panicReader struct{}

func (c panicReader) Read(_ []byte) (int, error) {
	panic("42")
}

// textProfile is a test helper for converting folded text to pprof protobuf
// profiles.
// See https://github.com/brendangregg/FlameGraph#2-fold-stacks
type textProfile struct {
	Text string
	Time time.Time
}

// Protobuf converts the profile to pprof's protobuf format or panics if there
// is an error.
func (t textProfile) Protobuf() []byte {
	out := &bytes.Buffer{}
	prof, err := pprofutils.Text{}.Convert(strings.NewReader(t.String()))
	if err != nil {
		panic(err)
	}
	if !t.Time.IsZero() {
		prof.TimeNanos = t.Time.UnixNano()
	}
	if err := prof.Write(out); err != nil {
		panic(err)
	}
	return out.Bytes()
}

// String returns text without leading or trailing whitespace other than a
// trailing newline.
func (t textProfile) String() string {
	return strings.TrimSpace(t.Text) + "\n"
}

// protobufToText is a test helper that converts a protobuf pprof profile to
// text format or panics if there is an error.
func protobufToText(pprofData []byte) string {
	prof, err := pprofile.ParseData(pprofData)
	if err != nil {
		panic(err)
	}
	out := &bytes.Buffer{}
	if err := (pprofutils.Protobuf{SampleTypes: true}).Convert(prof, out); err != nil {
		panic(err)
	}
	return out.String()
}<|MERGE_RESOLUTION|>--- conflicted
+++ resolved
@@ -10,12 +10,9 @@
 	"fmt"
 	"io"
 	"io/ioutil"
-<<<<<<< HEAD
-	"strings"
-=======
 	"os"
 	"strconv"
->>>>>>> f49f770b
+	"strings"
 	"testing"
 	"time"
 
