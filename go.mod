--- conflicted
+++ resolved
@@ -96,12 +96,8 @@
 	go.opentelemetry.io/otel v1.20.0
 	go.opentelemetry.io/otel/trace v1.20.0
 	go.uber.org/atomic v1.11.0
-<<<<<<< HEAD
-	golang.org/x/mod v0.12.0
-	golang.org/x/net v0.17.0
-=======
+	golang.org/x/mod v0.14.0
 	golang.org/x/net v0.23.0
->>>>>>> dc5c6a9e
 	golang.org/x/oauth2 v0.9.0
 	golang.org/x/sys v0.20.0
 	golang.org/x/time v0.3.0
@@ -265,14 +261,8 @@
 	golang.org/x/arch v0.4.0 // indirect
 	golang.org/x/crypto v0.21.0 // indirect
 	golang.org/x/exp v0.0.0-20230321023759-10a507213a29 // indirect
-<<<<<<< HEAD
-	golang.org/x/sync v0.3.0 // indirect
-	golang.org/x/term v0.15.0 // indirect
-=======
-	golang.org/x/mod v0.14.0 // indirect
 	golang.org/x/sync v0.5.0 // indirect
 	golang.org/x/term v0.18.0 // indirect
->>>>>>> dc5c6a9e
 	golang.org/x/text v0.14.0 // indirect
 	golang.org/x/tools v0.16.1 // indirect
 	google.golang.org/appengine v1.6.7 // indirect
