--- conflicted
+++ resolved
@@ -10,7 +10,6 @@
 )
 
 const (
-<<<<<<< HEAD
 	defaultAgentHostname = "localhost"
 	defaultAgentPort     = "7777"
 	agentHostnameVar     = "DATADOG_AGENT_HOSTNAME"
@@ -21,14 +20,6 @@
 	legacyEncoder        = JSON_ENCODER                        // defines the legacy encoder used with earlier agent versions
 	defaultHTTPTimeout   = time.Second                         // defines the current timeout before giving up with the send process
 	encoderPoolSize      = 5                                   // how many encoders are available
-=======
-	defaultHostname    = "localhost"
-	defaultPort        = "7777"
-	defaultEncoder     = MSGPACK_ENCODER // defines the default encoder used when the Transport is initialized
-	legacyEncoder      = JSON_ENCODER    // defines the legacy encoder used with earlier agent versions
-	defaultHTTPTimeout = time.Second     // defines the current timeout before giving up with the send process
-	encoderPoolSize    = 5               // how many encoders are available
->>>>>>> 6ccc67ca
 )
 
 var (
