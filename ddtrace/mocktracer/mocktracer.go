--- conflicted
+++ resolved
@@ -99,13 +99,14 @@
 
 // Stop deactivates the mock tracer and sets the active tracer to a no-op.
 func (t *mocktracer) Stop() {
-<<<<<<< HEAD
-	tracer.StopTestTracer()
-=======
 	internal.SetGlobalTracer(&internal.NoopTracer{})
 	internal.Testing = false
 	t.dsmProcessor.Stop()
->>>>>>> 93311db4
+}
+
+// Stop deactivates the mock tracer and sets the active tracer to a no-op.
+func (t *mocktracer) Stop() {
+	tracer.StopTestTracer()
 }
 
 func (t *mocktracer) StartSpan(operationName string, opts ...tracer.StartSpanOption) *tracer.Span {
