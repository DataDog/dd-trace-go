--- conflicted
+++ resolved
@@ -56,7 +56,6 @@
 	Integration() string
 }
 
-<<<<<<< HEAD
 type MockspanV2Adapter struct {
 	Span *v2.Span
 }
@@ -72,93 +71,6 @@
 	sp := msa.Span.Unwrap()
 	t.Tracer.(v2.Tracer).FinishSpan(sp)
 	sp.Finish(internal.ApplyV1FinishOptions(opts...))
-=======
-func newSpan(t *mocktracer, operationName string, cfg *ddtrace.StartSpanConfig) *mockspan {
-	if cfg.Tags == nil {
-		cfg.Tags = make(map[string]interface{})
-		cfg.Tags[ext.Component] = "manual"
-	}
-	if cfg.Tags[ext.ResourceName] == nil {
-		cfg.Tags[ext.ResourceName] = operationName
-	}
-	s := &mockspan{
-		name:   operationName,
-		tracer: t,
-	}
-	if cfg.StartTime.IsZero() {
-		s.startTime = time.Now()
-	} else {
-		s.startTime = cfg.StartTime
-	}
-	id := cfg.SpanID
-	if id == 0 {
-		id = nextID()
-	}
-	s.context = &spanContext{spanID: id, traceID: id, span: s}
-	if ctx, ok := cfg.Parent.(*spanContext); ok {
-		if ctx.span != nil && s.tags[ext.ServiceName] == nil {
-			// if we have a local parent and no service, inherit the parent's
-			s.SetTag(ext.ServiceName, ctx.span.Tag(ext.ServiceName))
-		}
-		if ctx.hasSamplingPriority() {
-			s.SetTag(ext.SamplingPriority, ctx.samplingPriority())
-		}
-		s.parentID = ctx.spanID
-		s.context.priority = ctx.samplingPriority()
-		s.context.hasPriority = ctx.hasSamplingPriority()
-		s.context.traceID = ctx.traceID
-		s.context.baggage = make(map[string]string, len(ctx.baggage))
-		ctx.ForeachBaggageItem(func(k, v string) bool {
-			s.context.baggage[k] = v
-			return true
-		})
-	}
-	for k, v := range cfg.Tags {
-		s.SetTag(k, v)
-	}
-	return s
-}
-
-type mockspan struct {
-	sync.RWMutex // guards below fields
-	name         string
-	tags         map[string]interface{}
-	finishTime   time.Time
-	finished     bool
-	integration  string
-
-	startTime time.Time
-	parentID  uint64
-	context   *spanContext
-	tracer    *mocktracer
-	links     []ddtrace.SpanLink
-}
-
-// SetTag sets a given tag on the span.
-func (s *mockspan) SetTag(key string, value interface{}) {
-	s.Lock()
-	defer s.Unlock()
-	if s.finished {
-		return
-	}
-	if s.tags == nil {
-		s.tags = make(map[string]interface{}, 1)
-	}
-	if key == ext.SamplingPriority {
-		switch p := value.(type) {
-		case int:
-			s.context.setSamplingPriority(p)
-		case float64:
-			s.context.setSamplingPriority(int(p))
-		}
-	}
-	if key == ext.Component {
-		if v, ok := value.(string); ok {
-			s.integration = v
-		}
-	}
-	s.tags[key] = value
->>>>>>> 25864e0e
 }
 
 // SetBaggageItem implements ddtrace.Span.
@@ -282,16 +194,11 @@
 	return msa.Span.Links()
 }
 
-<<<<<<< HEAD
 func (msa MockspanV2Adapter) AddSpanLink(link ddtrace.SpanLink) {
 	msa.Span.AddSpanLink(link)
-=======
-func (s *mockspan) AddSpanLink(link ddtrace.SpanLink) {
-	s.links = append(s.links, link)
 }
 
 // Integration returns the component from which the mockspan was created.
-func (s *mockspan) Integration() string {
-	return s.integration
->>>>>>> 25864e0e
+func (msa MockspanV2Adapter) Integration() string {
+	return msa.Span.Integration()
 }