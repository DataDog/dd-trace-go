--- conflicted
+++ resolved
@@ -166,19 +166,8 @@
 		return v
 	}
 
-<<<<<<< HEAD
 	return msa.Span.Tag(k)
 }
-=======
-	root.SetTag("usr.id", id)
-	root.SetTag("usr.login", cfg.Login)
-	root.SetTag("usr.org", cfg.Org)
-	root.SetTag("usr.email", cfg.Email)
-	root.SetTag("usr.name", cfg.Name)
-	root.SetTag("usr.role", cfg.Role)
-	root.SetTag("usr.scope", cfg.Scope)
-	root.SetTag("usr.session_id", cfg.SessionID)
->>>>>>> 386c125b
 
 // Tags implements Span.
 func (msa MockspanV2Adapter) Tags() map[string]interface{} {
@@ -193,29 +182,9 @@
 	return tags
 }
 
-<<<<<<< HEAD
 // TraceID implements Span.
 func (msa MockspanV2Adapter) TraceID() uint64 {
 	return msa.Span.TraceID()
-=======
-// Root walks the span up to the root parent span and returns it.
-// This method is required by some internal packages such as appsec.
-func (s *mockspan) Root() tracer.Span {
-	openSpans := s.tracer.openSpans
-	var current Span = s
-	for {
-		pid := current.ParentID()
-		if pid == 0 {
-			break
-		}
-		parent, ok := openSpans[pid]
-		if !ok {
-			break
-		}
-		current = parent
-	}
-	root, _ := current.(*mockspan)
-	return root
 }
 
 // Links returns the span's span links.
@@ -227,5 +196,4 @@
 
 func (s *mockspan) AddSpanLink(link ddtrace.SpanLink) {
 	s.links = append(s.links, link)
->>>>>>> 386c125b
 }