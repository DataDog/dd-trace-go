// Unless explicitly stated otherwise all files in this repository are licensed
// under the Apache License Version 2.0.
// This product includes software developed at Datadog (https://www.datadoghq.com/).
// Copyright 2016 Datadog, Inc.

package mocktracer

import (
	"fmt"
	"testing"
	"time"

	"github.com/DataDog/dd-trace-go/v2/ddtrace/ext"
	"github.com/DataDog/dd-trace-go/v2/ddtrace/tracer"

	"github.com/stretchr/testify/assert"
)

func TestStart(t *testing.T) {
	trc := Start()
	if tt, ok := tracer.GetGlobalTracer().(Tracer); !ok || tt != trc {
		t.Fail()
	}
	// If the tracer isn't stopped it leaks goroutines, and breaks other tests.
	trc.Stop()
}

func TestTracerStop(t *testing.T) {
	Start().Stop()
	if _, ok := tracer.GetGlobalTracer().(*tracer.NoopTracer); !ok {
		t.Fail()
	}
}

func TestTracerStartSpan(t *testing.T) {
	parentTags := map[string]interface{}{ext.ServiceName: "root-service", ext.ManualDrop: true}
	// Need to round the monotonic clock so parsed UnixNano values are equal.
	// See time.Time documentation for details:
	// https://pkg.go.dev/time#Time
	startTime := time.Now().Round(0)

	t.Run("with-service", func(t *testing.T) {
		mt := newMockTracer()
<<<<<<< HEAD
		parent := MockSpan(newSpan("http.request", &tracer.StartSpanConfig{Tags: parentTags}))
		s := MockSpan(mt.StartSpan(
=======
		defer mt.Stop()

		parent := newSpan(mt, "http.request", &ddtrace.StartSpanConfig{Tags: parentTags})
		s, ok := mt.StartSpan(
>>>>>>> 93311db4
			"db.query",
			tracer.ServiceName("my-service"),
			tracer.StartTime(startTime),
			tracer.ChildOf(parent.Context()),
		))

		assert := assert.New(t)
		assert.NotNil(s)
		assert.Equal("db.query", s.OperationName())
		assert.Equal(startTime, s.StartTime())
		assert.Equal("my-service", s.Tag(ext.ServiceName))
		assert.Equal(parent.SpanID(), s.ParentID())
		assert.Equal(parent.TraceID(), s.TraceID())
		sp, ok := parent.Context().SamplingPriority()
		assert.True(ok)
		assert.Equal(-1, sp)
	})

	t.Run("inherit", func(t *testing.T) {
		mt := newMockTracer()
<<<<<<< HEAD
		parent := MockSpan(newSpan("http.request", &tracer.StartSpanConfig{Tags: parentTags}))
		s := MockSpan(mt.StartSpan("db.query", tracer.ChildOf(parent.Context())))
=======
		defer mt.Stop()

		parent := newSpan(mt, "http.request", &ddtrace.StartSpanConfig{Tags: parentTags})
		s, ok := mt.StartSpan("db.query", tracer.ChildOf(parent.Context())).(*mockspan)
>>>>>>> 93311db4

		assert := assert.New(t)
		assert.NotNil(s)
		assert.Equal("db.query", s.OperationName())
		assert.Equal("root-service", s.Tag(ext.ServiceName))
		assert.Equal(parent.SpanID(), s.ParentID())
		assert.Equal(parent.TraceID(), s.TraceID())
		sp, ok := parent.Context().SamplingPriority()
		assert.True(ok)
		assert.Equal(-1, sp)
	})
}

func TestTracerFinishedSpans(t *testing.T) {
<<<<<<< HEAD
	mt := Start()
	t.Cleanup(func() {
		mt.Stop()
	})
=======
	mt := newMockTracer()
	defer mt.Stop()
>>>>>>> 93311db4

	assert.Empty(t, mt.FinishedSpans())
	parent := mt.StartSpan("http.request")
	child := mt.StartSpan("db.query", tracer.ChildOf(parent.Context()))
	assert.Empty(t, mt.FinishedSpans())
	child.Finish()
	parent.Finish()
	found := 0
	for _, s := range mt.FinishedSpans() {
		switch s.OperationName() {
		case "http.request":
			assert.Equal(t, parent, s.Unwrap())
			found++
		case "db.query":
			assert.Equal(t, child, s.Unwrap())
			found++
		}
	}
	assert.Equal(t, 2, found)
}

func TestTracerOpenSpans(t *testing.T) {
<<<<<<< HEAD
	mt := Start()
	t.Cleanup(func() {
		mt.Stop()
	})
=======
	mt := newMockTracer()
	defer mt.Stop()
>>>>>>> 93311db4

	assert.Empty(t, mt.OpenSpans())
	parent := mt.StartSpan("http.request")
	child := mt.StartSpan("db.query", tracer.ChildOf(parent.Context()))

	assert.Len(t, mt.OpenSpans(), 2)
	assert.Contains(t, UnwrapSlice(mt.OpenSpans()), parent)
	assert.Contains(t, UnwrapSlice(mt.OpenSpans()), child)

	child.Finish()
	assert.Len(t, mt.OpenSpans(), 1)
	assert.NotContains(t, mt.OpenSpans(), child)

	parent.Finish()
	assert.Empty(t, mt.OpenSpans())
}

func TestTracerSetUser(t *testing.T) {
<<<<<<< HEAD
	mt := Start()
=======
	mt := newMockTracer()
	defer mt.Stop()

>>>>>>> 93311db4
	span := mt.StartSpan("http.request")
	tracer.SetUser(span, "test-user",
		tracer.WithUserEmail("email"),
		tracer.WithUserName("name"),
		tracer.WithUserRole("role"),
		tracer.WithUserScope("scope"),
		tracer.WithUserSessionID("session"),
		tracer.WithUserMetadata("key", "value"),
	)

	span.Finish()

	finishedSpan := mt.FinishedSpans()[0]
	assert.Equal(t, "test-user", finishedSpan.Tag("usr.id"))
	assert.Equal(t, "email", finishedSpan.Tag("usr.email"))
	assert.Equal(t, "name", finishedSpan.Tag("usr.name"))
	assert.Equal(t, "role", finishedSpan.Tag("usr.role"))
	assert.Equal(t, "scope", finishedSpan.Tag("usr.scope"))
	assert.Equal(t, "session", finishedSpan.Tag("usr.session_id"))
	assert.Equal(t, "value", finishedSpan.Tag("usr.key"))
}

func TestTracerReset(t *testing.T) {
	assert := assert.New(t)
<<<<<<< HEAD
	mt := Start().(*mocktracer)
	t.Cleanup(func() {
		mt.Stop()
	})
=======
	mt := newMockTracer()
	defer mt.Stop()
>>>>>>> 93311db4

	span := mt.StartSpan("parent")
	_ = mt.StartSpan("child", tracer.ChildOf(span.Context()))
	assert.Len(mt.openSpans, 2)

	span.Finish()
	assert.Len(mt.finishedSpans, 1)
	assert.Len(mt.openSpans, 1)

	mt.Reset()

	assert.Empty(mt.finishedSpans)
	assert.Empty(mt.openSpans)
}

func TestTracerInject(t *testing.T) {
	t.Run("errors", func(t *testing.T) {
		mt := newMockTracer()
		defer mt.Stop()

		assert := assert.New(t)

		err := mt.Inject(&tracer.SpanContext{}, 2)
		assert.Equal(tracer.ErrInvalidCarrier, err) // 2 is not a carrier

		err = mt.Inject(&tracer.SpanContext{}, tracer.TextMapCarrier(map[string]string{}))
		assert.Equal(tracer.ErrInvalidSpanContext, err) // no traceID and spanID

		sp := mt.StartSpan("op")

		err = mt.Inject(sp.Context(), tracer.TextMapCarrier(map[string]string{}))
		assert.Nil(err) // ok
	})

	t.Run("ok", func(t *testing.T) {
		mt := newMockTracer()
		assert := assert.New(t)

		sp := mt.StartSpan("op", tracer.WithSpanID(2))
		sp.SetTag(ext.ManualDrop, true)
		sp.SetBaggageItem("A", "B")
		sp.SetBaggageItem("C", "D")
		carrier := make(map[string]string)
		err := (&mocktracer{}).Inject(sp.Context(), tracer.TextMapCarrier(carrier))

		assert.Nil(err)
		assert.Equal(fmt.Sprintf("%d", sp.Context().TraceIDLower()), carrier[traceHeader])
		assert.Equal("2", carrier[spanHeader])
		assert.Equal("-1", carrier[priorityHeader])
		assert.Equal("B", carrier[baggagePrefix+"A"])
		assert.Equal("D", carrier[baggagePrefix+"C"])
	})
}

func TestTracerExtract(t *testing.T) {
	// carry creates a tracer.TextMapCarrier containing the given sequence
	// of key/value pairs.
	carry := func(kv ...string) tracer.TextMapCarrier {
		var k string
		m := make(map[string]string)
		if n := len(kv); n%2 == 0 && n >= 2 {
			for i, v := range kv {
				if (i+1)%2 == 0 {
					m[k] = v
				} else {
					k = v
				}
			}
		}
		return tracer.TextMapCarrier(m)
	}

	// tests carry helper function.
	t.Run("carry", func(t *testing.T) {
		for _, tt := range []struct {
			in  []string
			out tracer.TextMapCarrier
		}{
			{in: []string{}, out: map[string]string{}},
			{in: []string{"A"}, out: map[string]string{}},
			{in: []string{"A", "B", "C"}, out: map[string]string{}},
			{in: []string{"A", "B"}, out: map[string]string{"A": "B"}},
			{in: []string{"A", "B", "C", "D"}, out: map[string]string{"A": "B", "C": "D"}},
		} {
			assert.Equal(t, tt.out, carry(tt.in...))
		}
	})

	var mt mocktracer

	// tests error return values.
	t.Run("errors", func(t *testing.T) {
		assert := assert.New(t)

		_, err := mt.Extract(2)
		assert.Equal(tracer.ErrInvalidCarrier, err)

		_, err = mt.Extract(carry(traceHeader, "a"))
		assert.Equal(tracer.ErrSpanContextCorrupted, err)

		_, err = mt.Extract(carry(spanHeader, "a", traceHeader, "2", baggagePrefix+"x", "y"))
		assert.Equal(tracer.ErrSpanContextCorrupted, err)

		_, err = mt.Extract(carry(spanHeader, "1"))
		assert.Equal(tracer.ErrSpanContextNotFound, err)

		_, err = mt.Extract(carry())
		assert.Equal(tracer.ErrSpanContextNotFound, err)
	})

	t.Run("ok", func(t *testing.T) {
		assert := assert.New(t)

		ctx, err := mt.Extract(carry(traceHeader, "1", spanHeader, "2"))
		assert.Nil(err)
		assert.Equal(uint64(1), ctx.TraceIDLower())
		assert.Equal(uint64(2), ctx.SpanID())

		ctx, err = mt.Extract(carry(traceHeader, "1", spanHeader, "2", baggagePrefix+"A", "B", baggagePrefix+"C", "D"))
		assert.Nil(err)
		ctx.ForeachBaggageItem(func(k string, v string) bool {
			if k == "a" {
				assert.Equal("B", v)
			}
			if k == "c" {
				assert.Equal("D", v)
			}
			return true
		})

		ctx, err = mt.Extract(carry(traceHeader, "1", spanHeader, "2", priorityHeader, "-1"))
		assert.Nil(err)
		sp, ok := ctx.SamplingPriority()
		assert.True(ok)
		assert.Equal(-1, sp)
	})

	t.Run("consistency", func(t *testing.T) {
		assert := assert.New(t)

		mt := newMockTracer()
		sp := mt.StartSpan("op", tracer.WithSpanID(2))
		sp.SetTag(ext.ManualDrop, true)
		sp.SetBaggageItem("a", "B")
		sp.SetBaggageItem("C", "D")

		mc := tracer.TextMapCarrier(make(map[string]string))
		err := mt.Inject(sp.Context(), mc)
		assert.Nil(err)
		sc, err := mt.Extract(mc)
		assert.Nil(err)

		assert.Equal(sp.Context().TraceID(), sc.TraceID())
		assert.Equal(uint64(2), sc.SpanID())
		sc.ForeachBaggageItem(func(k string, v string) bool {
			if k == "a" {
				assert.Equal("B", v)
			}
			if k == "C" {
				assert.Equal("D", v)
			}
			return true
		})
	})
}<|MERGE_RESOLUTION|>--- conflicted
+++ resolved
@@ -41,15 +41,9 @@
 
 	t.Run("with-service", func(t *testing.T) {
 		mt := newMockTracer()
-<<<<<<< HEAD
+		defer mt.Stop()
 		parent := MockSpan(newSpan("http.request", &tracer.StartSpanConfig{Tags: parentTags}))
 		s := MockSpan(mt.StartSpan(
-=======
-		defer mt.Stop()
-
-		parent := newSpan(mt, "http.request", &ddtrace.StartSpanConfig{Tags: parentTags})
-		s, ok := mt.StartSpan(
->>>>>>> 93311db4
 			"db.query",
 			tracer.ServiceName("my-service"),
 			tracer.StartTime(startTime),
@@ -70,15 +64,9 @@
 
 	t.Run("inherit", func(t *testing.T) {
 		mt := newMockTracer()
-<<<<<<< HEAD
+		defer mt.Stop()
 		parent := MockSpan(newSpan("http.request", &tracer.StartSpanConfig{Tags: parentTags}))
 		s := MockSpan(mt.StartSpan("db.query", tracer.ChildOf(parent.Context())))
-=======
-		defer mt.Stop()
-
-		parent := newSpan(mt, "http.request", &ddtrace.StartSpanConfig{Tags: parentTags})
-		s, ok := mt.StartSpan("db.query", tracer.ChildOf(parent.Context())).(*mockspan)
->>>>>>> 93311db4
 
 		assert := assert.New(t)
 		assert.NotNil(s)
@@ -93,15 +81,10 @@
 }
 
 func TestTracerFinishedSpans(t *testing.T) {
-<<<<<<< HEAD
 	mt := Start()
 	t.Cleanup(func() {
 		mt.Stop()
 	})
-=======
-	mt := newMockTracer()
-	defer mt.Stop()
->>>>>>> 93311db4
 
 	assert.Empty(t, mt.FinishedSpans())
 	parent := mt.StartSpan("http.request")
@@ -124,15 +107,10 @@
 }
 
 func TestTracerOpenSpans(t *testing.T) {
-<<<<<<< HEAD
 	mt := Start()
 	t.Cleanup(func() {
 		mt.Stop()
 	})
-=======
-	mt := newMockTracer()
-	defer mt.Stop()
->>>>>>> 93311db4
 
 	assert.Empty(t, mt.OpenSpans())
 	parent := mt.StartSpan("http.request")
@@ -151,13 +129,8 @@
 }
 
 func TestTracerSetUser(t *testing.T) {
-<<<<<<< HEAD
 	mt := Start()
-=======
-	mt := newMockTracer()
-	defer mt.Stop()
-
->>>>>>> 93311db4
+	defer mt.Stop() // TODO (hannahkm): confirm this is correct
 	span := mt.StartSpan("http.request")
 	tracer.SetUser(span, "test-user",
 		tracer.WithUserEmail("email"),
@@ -182,15 +155,10 @@
 
 func TestTracerReset(t *testing.T) {
 	assert := assert.New(t)
-<<<<<<< HEAD
 	mt := Start().(*mocktracer)
 	t.Cleanup(func() {
 		mt.Stop()
 	})
-=======
-	mt := newMockTracer()
-	defer mt.Stop()
->>>>>>> 93311db4
 
 	span := mt.StartSpan("parent")
 	_ = mt.StartSpan("child", tracer.ChildOf(span.Context()))
