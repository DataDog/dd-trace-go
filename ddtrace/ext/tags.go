// Unless explicitly stated otherwise all files in this repository are licensed
// under the Apache License Version 2.0.
// This product includes software developed at Datadog (https://www.datadoghq.com/).
// Copyright 2016 Datadog, Inc.

// Package ext contains a set of Datadog-specific constants. Most of them are used
// for setting span metadata.
package ext

const (
	// TargetHost sets the target host address.
<<<<<<< HEAD
	// Legacy: Kept for backwards compatability. Use NetworkDestinationName for hostname
	// and NetworkDestinationIP for IP addresses
=======
>>>>>>> d5d974f7
	TargetHost = "out.host"

	// NetworkDestinationName is the remote hostname or similar where the outbound connection is being made to.
	NetworkDestinationName = "network.destination.name"

	// NetworkDestinationIP is the remote address where the outbound connection is being made to.
	NetworkDestinationIP = "network.destination.ip"

	// TargetPort sets the target host port.
<<<<<<< HEAD
	// Legacy: Kept for backwards compatability. Use NetworkDestinationPort instead.
=======
>>>>>>> d5d974f7
	TargetPort = "out.port"

	// TargetDB sets the target db.
	TargetDB = "out.db"

	// NetworkDestinationPort is the remote port number of the outbound connection.
	NetworkDestinationPort = "network.destination.port"

	// SQLType sets the sql type tag.
	SQLType = "sql"

	// SQLQuery sets the sql query tag on a span.
	SQLQuery = "sql.query"

	// HTTPMethod specifies the HTTP method used in a span.
	HTTPMethod = "http.method"

	// HTTPCode sets the HTTP status code as a tag.
	HTTPCode = "http.status_code"

	// HTTPRoute is the route value of the HTTP request.
	HTTPRoute = "http.route"

	// HTTPURL sets the HTTP URL for a span.
	HTTPURL = "http.url"

	// HTTPUserAgent is the user agent header value of the HTTP request.
	HTTPUserAgent = "http.useragent"

	// HTTPClientIP sets the HTTP client IP tag.
	HTTPClientIP = "http.client_ip"

	// HTTPRequestHeaders sets the HTTP request headers partial tag
	// This tag is meant to be composed, i.e http.request.headers.headerX, http.request.headers.headerY, etc...
	// See https://docs.datadoghq.com/tracing/trace_collection/tracing_naming_convention/#http-requests
	HTTPRequestHeaders = "http.request.headers"

	// SpanName is a pseudo-key for setting a span's operation name by means of
	// a tag. It is mostly here to facilitate vendor-agnostic frameworks like Opentracing
	// and OpenCensus.
	SpanName = "span.name"

	// SpanType defines the Span type (web, db, cache).
	SpanType = "span.type"

	// ServiceName defines the Service name for this Span.
	ServiceName = "service.name"

	// Version is a tag that specifies the current application version.
	Version = "version"

	// ResourceName defines the Resource name for the Span.
	ResourceName = "resource.name"

	// Error specifies the error tag. It's value is usually of type "error".
	Error = "error"

	// ErrorMsg specifies the error message.
	ErrorMsg = "error.message"

	// ErrorType specifies the error type.
	ErrorType = "error.type"

	// ErrorStack specifies the stack dump.
	ErrorStack = "error.stack"

	// ErrorDetails holds details about an error which implements a formatter.
	ErrorDetails = "error.details"

	// Environment specifies the environment to use with a trace.
	Environment = "env"

	// EventSampleRate specifies the rate at which this span will be sampled
	// as an APM event.
	EventSampleRate = "_dd1.sr.eausr"

	// AnalyticsEvent specifies whether the span should be recorded as a Trace
	// Search & Analytics event.
	AnalyticsEvent = "analytics.event"

	// ManualKeep is a tag which specifies that the trace to which this span
	// belongs to should be kept when set to true.
	ManualKeep = "manual.keep"

	// ManualDrop is a tag which specifies that the trace to which this span
	// belongs to should be dropped when set to true.
	ManualDrop = "manual.drop"

	// RuntimeID is a tag that contains a unique id for this process.
	RuntimeID = "runtime-id"

	// Component defines library integration the span originated from.
	Component = "component"

	// SpanKind defines the kind of span based on Otel requirements (client, server, producer, consumer).
	SpanKind = "span.kind"

	// MapSpanStart is used by Span.AsMap to store the span start.
	MapSpanStart = "_ddtrace.span_start"

	// MapSpanDuration is used by Span.AsMap to store the span duration.
	MapSpanDuration = "_ddtrace.span_duration"

	// MapSpanSpanID is used by Span.AsMap to store the span id.
	MapSpanID = "_ddtrace.span_id"

	// MapSpanTraceID is used by Span.AsMap to store the span trace id.
	MapSpanTraceID = "_ddtrace.span_traceid"

	// MapSpanParentID is used by Span.AsMap to store the span parent id.
	MapSpanParentID = "_ddtrace.span_parentid"

	// MapSpanError is used by Span.AsMap to store the span error value.
	MapSpanError = "_ddtrace.span_error"
)<|MERGE_RESOLUTION|>--- conflicted
+++ resolved
@@ -9,11 +9,8 @@
 
 const (
 	// TargetHost sets the target host address.
-<<<<<<< HEAD
-	// Legacy: Kept for backwards compatability. Use NetworkDestinationName for hostname
+	// Legacy: Kept for backwards compatibility. Use NetworkDestinationName for hostname
 	// and NetworkDestinationIP for IP addresses
-=======
->>>>>>> d5d974f7
 	TargetHost = "out.host"
 
 	// NetworkDestinationName is the remote hostname or similar where the outbound connection is being made to.
@@ -23,10 +20,7 @@
 	NetworkDestinationIP = "network.destination.ip"
 
 	// TargetPort sets the target host port.
-<<<<<<< HEAD
 	// Legacy: Kept for backwards compatability. Use NetworkDestinationPort instead.
-=======
->>>>>>> d5d974f7
 	TargetPort = "out.port"
 
 	// TargetDB sets the target db.
