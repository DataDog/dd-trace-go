// Unless explicitly stated otherwise all files in this repository are licensed
// under the Apache License Version 2.0.
// This product includes software developed at Datadog (https://www.datadoghq.com/).
// Copyright 2016 Datadog, Inc.

// Package opentracer provides a wrapper on top of the Datadog tracer that can be used with Opentracing.
// It also provides a set of opentracing.StartSpanOption that are specific to Datadog's APM product.
// To use it, simply call "New".
//
// Note that there are currently some small incompatibilities between the Opentracing spec and the Datadog
// APM product, which we are in the process of addressing on the long term. When using Datadog, the
// Opentracing operation name is what is called resource in Datadog's terms and the Opentracing "component"
// tag is Datadog's operation name. Meaning that in order to define (in Opentracing terms) a span that
// has the operation name "/user/profile" and the component "http.request", one would do:
//  opentracing.StartSpan("http.request", opentracer.ResourceName("/user/profile"))
//
// Some libraries and frameworks are supported out-of-the-box by using our integrations. You can see a list
// of supported integrations here: https://godoc.org/gopkg.in/DataDog/dd-trace-go.v1/contrib. They are fully
// compatible with the Opentracing implementation.
package opentracer

import (
	"context"

	"gopkg.in/DataDog/dd-trace-go.v1/ddtrace"
	"gopkg.in/DataDog/dd-trace-go.v1/ddtrace/internal"
	"gopkg.in/DataDog/dd-trace-go.v1/ddtrace/tracer"

	opentracing "github.com/opentracing/opentracing-go"
)

// New creates, instantiates and returns an Opentracing compatible version of the
// Datadog tracer using the provided set of options.
func New(opts ...tracer.StartOption) opentracing.Tracer {
	tracer.Start(opts...)
	return &opentracer{internal.GetGlobalTracer()}
}

var _ opentracing.Tracer = (*opentracer)(nil)
var _ opentracing.TracerContextWithSpanExtension = (*opentracer)(nil)

// opentracer implements opentracing.Tracer on top of ddtrace.Tracer.
type opentracer struct{ ddtrace.Tracer }

// StartSpan implements opentracing.Tracer.
func (t *opentracer) StartSpan(operationName string, options ...opentracing.StartSpanOption) opentracing.Span {
	var sso opentracing.StartSpanOptions
	for _, o := range options {
		o.Apply(&sso)
	}
	opts := []ddtrace.StartSpanOption{tracer.StartTime(sso.StartTime)}
	for _, ref := range sso.References {
		if v, ok := ref.ReferencedContext.(ddtrace.SpanContext); ok {
			// opentracing.ChildOfRef and opentracing.FollowsFromRef will both be represented as
			// children because Datadog APM does not have a concept of FollowsFrom references.
			opts = append(opts, tracer.ChildOf(v))
			break // can only have one parent
		}
	}
	for k, v := range sso.Tags {
		opts = append(opts, tracer.Tag(k, v))
	}
	return &span{
		Span:       t.Tracer.StartSpan(operationName, opts...),
		opentracer: t,
	}
}

// Inject implements opentracing.Tracer.
func (t *opentracer) Inject(ctx opentracing.SpanContext, format interface{}, carrier interface{}) error {
	sctx, ok := ctx.(ddtrace.SpanContext)
	if !ok {
		return opentracing.ErrUnsupportedFormat
	}
	switch format {
	case opentracing.TextMap, opentracing.HTTPHeaders:
		return t.Tracer.Inject(sctx, carrier)
	default:
		return opentracing.ErrUnsupportedFormat
	}
}

// Extract implements opentracing.Tracer.
func (t *opentracer) Extract(format interface{}, carrier interface{}) (opentracing.SpanContext, error) {
	switch format {
	case opentracing.TextMap, opentracing.HTTPHeaders:
		return t.Tracer.Extract(carrier)
	default:
		return nil, opentracing.ErrUnsupportedFormat
	}
}

<<<<<<< HEAD
=======
var _ opentracing.TracerContextWithSpanExtension = (*opentracer)(nil)

>>>>>>> 63dea358
// ContextWithSpan implements opentracing.TracerContextWithSpanExtension.
func (t *opentracer) ContextWithSpanHook(ctx context.Context, openSpan opentracing.Span) context.Context {
	ddSpan, ok := openSpan.(*span)
	if !ok {
		return ctx
	}
	return tracer.ContextWithSpan(ctx, ddSpan.Span)
}<|MERGE_RESOLUTION|>--- conflicted
+++ resolved
@@ -37,7 +37,6 @@
 }
 
 var _ opentracing.Tracer = (*opentracer)(nil)
-var _ opentracing.TracerContextWithSpanExtension = (*opentracer)(nil)
 
 // opentracer implements opentracing.Tracer on top of ddtrace.Tracer.
 type opentracer struct{ ddtrace.Tracer }
@@ -90,11 +89,8 @@
 	}
 }
 
-<<<<<<< HEAD
-=======
 var _ opentracing.TracerContextWithSpanExtension = (*opentracer)(nil)
 
->>>>>>> 63dea358
 // ContextWithSpan implements opentracing.TracerContextWithSpanExtension.
 func (t *opentracer) ContextWithSpanHook(ctx context.Context, openSpan opentracing.Span) context.Context {
 	ddSpan, ok := openSpan.(*span)
