--- conflicted
+++ resolved
@@ -163,79 +163,6 @@
 		})
 	}
 }
-
-<<<<<<< HEAD
-//
-//func TestNewAggregableSpan(t *testing.T) {
-//	c := newConcentrator(&config{}, 1)
-//	t.Run("obfuscating", func(t *testing.T) {
-//		o := obfuscate.NewObfuscator(obfuscate.Config{})
-//		aggspan, _ := c.newAggregableSpan(&span{
-//			Name:     "name",
-//			Resource: "SELECT * FROM table WHERE password='secret'",
-//			Service:  "service",
-//			Type:     "sql",
-//		}, o)
-//		assert.Equal(t, "SELECT * FROM table WHERE password = ?", aggspan.)
-//		assert.Equal(t, aggregation{
-//			Name:     "name",
-//			Type:     "sql",
-//			Resource: ,
-//			Service:  "service",
-//		}, aggspan.key)
-//	})
-//
-//	t.Run("nil-obfuscator", func(t *testing.T) {
-//		aggspan := newAggregableSpan(&span{
-//			Name:     "name",
-//			Resource: "SELECT * FROM table WHERE password='secret'",
-//			Service:  "service",
-//			Type:     "sql",
-//		}, nil)
-//		assert.Equal(t, aggregation{
-//			Name:     "name",
-//			Type:     "sql",
-//			Resource: "SELECT * FROM table WHERE password='secret'",
-//			Service:  "service",
-//		}, aggspan.key)
-//	})
-//}
-=======
-func TestNewAggregableSpan(t *testing.T) {
-	t.Run("obfuscating", func(t *testing.T) {
-		o := obfuscate.NewObfuscator(obfuscate.Config{})
-		aggspan := newAggregableSpan(&span{
-			Name:     "name",
-			Resource: "SELECT * FROM table WHERE password='secret'",
-			Service:  "service",
-			Type:     "sql",
-		}, o)
-		assert.Equal(t, aggregation{
-			Name:        "name",
-			Type:        "sql",
-			Resource:    "SELECT * FROM table WHERE password = ?",
-			Service:     "service",
-			IsTraceRoot: 1,
-		}, aggspan.key)
-	})
-
-	t.Run("nil-obfuscator", func(t *testing.T) {
-		aggspan := newAggregableSpan(&span{
-			Name:     "name",
-			Resource: "SELECT * FROM table WHERE password='secret'",
-			Service:  "service",
-			Type:     "sql",
-		}, nil)
-		assert.Equal(t, aggregation{
-			Name:        "name",
-			Type:        "sql",
-			Resource:    "SELECT * FROM table WHERE password='secret'",
-			Service:     "service",
-			IsTraceRoot: 1,
-		}, aggspan.key)
-	})
-}
->>>>>>> 2c85bdc7
 
 func TestSpanFinishWithTime(t *testing.T) {
 	assert := assert.New(t)
