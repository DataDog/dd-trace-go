--- conflicted
+++ resolved
@@ -977,8 +977,6 @@
 		assert.Equal(expect, fmt.Sprintf("%v", span))
 	})
 
-<<<<<<< HEAD
-=======
 	t.Run("128-bit-logging-with-generation", func(t *testing.T) {
 		// Logging 128-bit trace ids is enabled, and a 128-bit trace id, so
 		// a quoted 32 byte hex string should be printed for the dd.trace_id.
@@ -997,7 +995,6 @@
 		assert.NotEmpty(v)
 	})
 
->>>>>>> 7e3e44c6
 	t.Run("128-bit-logging-with-small-upper-bits", func(t *testing.T) {
 		// Logging 128-bit trace ids is enabled, and a 128-bit trace id, so
 		// a quoted 32 byte hex string should be printed for the dd.trace_id.
