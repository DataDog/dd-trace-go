--- conflicted
+++ resolved
@@ -9,11 +9,6 @@
 	"encoding/json"
 	"errors"
 	"fmt"
-<<<<<<< HEAD
-=======
-	"gopkg.in/DataDog/dd-trace-go.v1/ddtrace"
-	"runtime"
->>>>>>> e08fe354
 	"strings"
 	"sync"
 	"testing"
@@ -423,47 +418,9 @@
 		sm := sa.Span.AsMap()
 		expect := fmt.Sprintf(`dd.service=tracer.test dd.env=testenv dd.trace_id=%q dd.span_id="87654321" dd.parent_id="0"`, sctx.TraceID128())
 		assert.Equal(expect, fmt.Sprintf("%v", span))
-<<<<<<< HEAD
 		v, _ := sm[keyTraceID128]
 		assert.NotEmpty(v)
 	})
-=======
-		v, _ := getMeta(span, keyTraceID128)
-		assert.NotEmpty(v)
-	})
-
-	t.Run("128-bit-logging-with-small-upper-bits", func(t *testing.T) {
-		// Logging 128-bit trace ids is enabled, and a 128-bit trace id, so
-		// a quoted 32 byte hex string should be printed for the dd.trace_id.
-		t.Setenv("DD_TRACE_128_BIT_TRACEID_LOGGING_ENABLED", "true")
-		t.Setenv("DD_TRACE_128_BIT_TRACEID_GENERATION_ENABLED", "false")
-		assert := assert.New(t)
-		tracer, _, _, stop := startTestTracer(t, WithService("tracer.test"), WithEnv("testenv"))
-		defer stop()
-		span := tracer.StartSpan("test.request", WithSpanID(87654321)).(*span)
-		span.context.traceID.SetUpper(1)
-		span.Finish()
-		assert.Equal(`dd.service=tracer.test dd.env=testenv dd.trace_id="00000000000000010000000005397fb1" dd.span_id="87654321" dd.parent_id="0"`, fmt.Sprintf("%v", span))
-		v, _ := getMeta(span, keyTraceID128)
-		assert.Equal("0000000000000001", v)
-	})
-
-	t.Run("128-bit-logging-with-empty-upper-bits", func(t *testing.T) {
-		// Logging 128-bit trace ids is enabled, and but the upper 64 bits
-		// are empty, so the dd.trace_id should be printed as raw digits (not hex).
-		t.Setenv("DD_TRACE_128_BIT_TRACEID_LOGGING_ENABLED", "true")
-		t.Setenv("DD_TRACE_128_BIT_TRACEID_GENERATION_ENABLED", "false")
-		assert := assert.New(t)
-		tracer, _, _, stop := startTestTracer(t, WithService("tracer.test"), WithEnv("testenv"))
-		defer stop()
-		span := tracer.StartSpan("test.request", WithSpanID(87654321)).(*span)
-		span.Finish()
-		assert.False(span.context.traceID.HasUpper()) // it should not have generated upper bits
-		assert.Equal(`dd.service=tracer.test dd.env=testenv dd.trace_id="87654321" dd.span_id="87654321" dd.parent_id="0"`, fmt.Sprintf("%v", span))
-		v, _ := getMeta(span, keyTraceID128)
-		assert.Equal("", v)
-	})
->>>>>>> e08fe354
 }
 
 func TestRootSpanAccessor(t *testing.T) {
@@ -632,8 +589,6 @@
 	}
 }
 
-<<<<<<< HEAD
-=======
 func BenchmarkSerializeSpanLinksInMeta(b *testing.B) {
 	span := newBasicSpan("bench.span")
 
@@ -655,11 +610,6 @@
 	}
 }
 
-type boomError struct{}
-
-func (e *boomError) Error() string { return "boom" }
-
->>>>>>> e08fe354
 type stringer struct{}
 
 func (s *stringer) String() string {
