// Unless explicitly stated otherwise all files in this repository are licensed
// under the Apache License Version 2.0.
// This product includes software developed at Datadog (https://www.datadoghq.com/).
// Copyright 2016 Datadog, Inc.

package tracer

import (
	"testing"
	"time"

	globalinternal "github.com/DataDog/dd-trace-go/v2/internal"

	"github.com/stretchr/testify/assert"
	"gopkg.in/DataDog/dd-trace-go.v1/internal/statsdtest"
)

func withStatsdClient(s globalinternal.StatsdClient) StartOption {
	return func(c *config) {
		c.statsdClient = s
	}
}

func TestReportRuntimeMetrics(t *testing.T) {
<<<<<<< HEAD
	var tg testStatsdClient
	trc, err := newUnstartedTracer(withStatsdClient(&tg))
=======
	var tg statsdtest.TestStatsdClient
	trc := newUnstartedTracer(withStatsdClient(&tg))
>>>>>>> 1dfe6138
	defer trc.statsd.Close()
	assert.NoError(t, err)

	trc.wg.Add(1)
	go func() {
		defer trc.wg.Done()
		trc.reportRuntimeMetrics(time.Millisecond)
	}()
	assert := assert.New(t)
	err = tg.Wait(assert, 35, 1*time.Second)
	close(trc.stop)
	assert.NoError(err)
	calls := tg.CallNames()
	assert.True(len(calls) > 30)
	assert.Contains(calls, "runtime.go.num_cpu")
	assert.Contains(calls, "runtime.go.mem_stats.alloc")
	assert.Contains(calls, "runtime.go.gc_stats.pause_quantiles.75p")
}

func TestReportHealthMetrics(t *testing.T) {
	assert := assert.New(t)
	var tg statsdtest.TestStatsdClient

	defer func(old time.Duration) { statsInterval = old }(statsInterval)
	statsInterval = time.Nanosecond

	tracer, _, flush, stop, err := startTestTracer(t, withStatsdClient(&tg))
	assert.Nil(err)
	defer stop()

	tracer.StartSpan("operation").Finish()
	flush(1)
	tg.Wait(assert, 3, 10*time.Second)

	counts := tg.Counts()
	assert.Equal(int64(1), counts["datadog.tracer.spans_started"])
	assert.Equal(int64(1), counts["datadog.tracer.spans_finished"])
	assert.Equal(int64(0), counts["datadog.tracer.traces_dropped"])
}

func TestTracerMetrics(t *testing.T) {
	assert := assert.New(t)
<<<<<<< HEAD
	var tg testStatsdClient
	tracer, _, flush, stop, err := startTestTracer(t, withStatsdClient(&tg))
	assert.Nil(err)
=======
	var tg statsdtest.TestStatsdClient
	tracer, _, flush, stop := startTestTracer(t, withStatsdClient(&tg))
>>>>>>> 1dfe6138

	tracer.StartSpan("operation").Finish()
	flush(1)
	tg.Wait(assert, 5, 100*time.Millisecond)

	calls := tg.CallsByName()
	counts := tg.Counts()
	assert.Equal(1, calls["datadog.tracer.started"])
	assert.True(calls["datadog.tracer.flush_triggered"] >= 1)
	assert.Equal(1, calls["datadog.tracer.flush_duration"])
	assert.Equal(1, calls["datadog.tracer.flush_bytes"])
	assert.Equal(1, calls["datadog.tracer.flush_traces"])
	assert.Equal(int64(1), counts["datadog.tracer.flush_traces"])
	assert.False(tg.Closed())

	tracer.StartSpan("operation").Finish()
	stop()
	calls = tg.CallsByName()
	assert.Equal(1, calls["datadog.tracer.stopped"])
	assert.True(tg.Closed())
}<|MERGE_RESOLUTION|>--- conflicted
+++ resolved
@@ -11,8 +11,8 @@
 
 	globalinternal "github.com/DataDog/dd-trace-go/v2/internal"
 
+	"github.com/DataDog/dd-trace-go/v2/internal/statsdtest"
 	"github.com/stretchr/testify/assert"
-	"gopkg.in/DataDog/dd-trace-go.v1/internal/statsdtest"
 )
 
 func withStatsdClient(s globalinternal.StatsdClient) StartOption {
@@ -22,13 +22,10 @@
 }
 
 func TestReportRuntimeMetrics(t *testing.T) {
-<<<<<<< HEAD
 	var tg testStatsdClient
 	trc, err := newUnstartedTracer(withStatsdClient(&tg))
-=======
 	var tg statsdtest.TestStatsdClient
-	trc := newUnstartedTracer(withStatsdClient(&tg))
->>>>>>> 1dfe6138
+	trc, err := newUnstartedTracer(withStatsdClient(&tg))
 	defer trc.statsd.Close()
 	assert.NoError(t, err)
 
@@ -71,14 +68,11 @@
 
 func TestTracerMetrics(t *testing.T) {
 	assert := assert.New(t)
-<<<<<<< HEAD
 	var tg testStatsdClient
 	tracer, _, flush, stop, err := startTestTracer(t, withStatsdClient(&tg))
 	assert.Nil(err)
-=======
 	var tg statsdtest.TestStatsdClient
-	tracer, _, flush, stop := startTestTracer(t, withStatsdClient(&tg))
->>>>>>> 1dfe6138
+	tracer, _, flush, stop, err := startTestTracer(t, withStatsdClient(&tg))
 
 	tracer.StartSpan("operation").Finish()
 	flush(1)
