--- conflicted
+++ resolved
@@ -85,8 +85,7 @@
 	stop()
 	calls = tg.CallsByName()
 	assert.Equal(1, calls["datadog.tracer.stopped"])
-<<<<<<< HEAD
-	assert.True(tg.closed)
+	assert.True(tg.Closed())
 }
 
 func TestContribStats(t *testing.T) {
@@ -108,7 +107,4 @@
 	// 		assert.Equal(10, calls["gauge"])
 	// 	}()
 	// })
-=======
-	assert.True(tg.Closed())
->>>>>>> 655e11c7
 }