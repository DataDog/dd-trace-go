--- conflicted
+++ resolved
@@ -249,13 +249,8 @@
 		defer trc.wg.Done()
 		trc.reportRuntimeMetrics(time.Millisecond)
 	}()
-<<<<<<< HEAD
-	err = tg.Wait(35, 1*time.Second)
-	close(trc.stop)
-=======
->>>>>>> 8ca9351c
 	assert := assert.New(t)
-	err := tg.Wait(assert, 35, 1*time.Second)
+	err = tg.Wait(assert, 35, 1*time.Second)
 	close(trc.stop)
 	assert.NoError(err)
 	calls := tg.CallNames()
