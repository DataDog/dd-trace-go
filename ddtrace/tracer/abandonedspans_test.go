// Unless explicitly stated otherwise all files in this repository are licensed
// under the Apache License Version 2.0.
// This product includes software developed at Datadog (https://www.datadoghq.com/).
// Copyright 2016 Datadog, Inc.

package tracer

import (
	"fmt"
	"strings"
	"sync/atomic"
	"testing"
	"time"

	"github.com/DataDog/dd-trace-go/v2/ddtrace/ext"
	"github.com/DataDog/dd-trace-go/v2/internal/log"
	"github.com/DataDog/dd-trace-go/v2/internal/statsdtest"
	"github.com/DataDog/dd-trace-go/v2/internal/version"

	"github.com/stretchr/testify/assert"
)

var warnPrefix = fmt.Sprintf("Datadog Tracer %v WARN: ", version.Tag)
var spanStart = time.Date(2023, time.August, 18, 0, 0, 0, 0, time.UTC)

// setTestTime() sets the current time, which will be used to calculate the
// duration of abandoned spans.
func setTestTime() func() {
	current := spanStart.UnixNano() + 10*time.Minute.Nanoseconds() // use a fixed time instead of now
	now = func() int64 { return current }

	return func() {
		now = func() int64 { return time.Now().UnixNano() }
	}
}

// spanAge takes in a span and returns the current test duration of the
// span in seconds as a string
func spanAge(s *Span) string {
	return fmt.Sprintf("%d sec", (now()-s.start)/int64(time.Second))
}

func assertProcessedSpans(assert *assert.Assertions, t *tracer, startedSpans, finishedSpans int, ticker time.Duration) {
	d := t.abandonedSpansDebugger
	cond := func() bool {
		return atomic.LoadUint32(&d.addedSpans) >= uint32(startedSpans) &&
			atomic.LoadUint32(&d.removedSpans) >= uint32(finishedSpans)
	}
	assert.Eventually(cond, 1*time.Second, ticker)
	// We expect logs to be generated when startedSpans and finishedSpans are different.
	// At least there should be 3 lines: 1. debugger activation, 2. detected spans warn, and 3. the details.
	if startedSpans == finishedSpans {
		return
	}
	cond = func() bool {
		return len(t.config.logger.(*log.RecordLogger).Logs()) > 2
	}
	assert.Eventually(cond, 1*time.Second, ticker)
}

func formatSpanString(s *Span) string {
	s.Lock()
	var integration string
	if v, ok := s.meta[ext.Component]; ok {
		integration = v
	} else {
		integration = "manual"
	}
	msg := fmt.Sprintf("[name: %s, integration: %s, span_id: %d, trace_id: %d, age: %s],", s.name, integration, s.spanID, s.traceID, spanAge(s))
	s.Unlock()
	return msg
}

func TestAbandonedSpansMetric(t *testing.T) {
	assert := assert.New(t)
	var tg statsdtest.TestStatsdClient
	tp := new(log.RecordLogger)
	tickerInterval = 100 * time.Millisecond
	t.Run("finished", func(t *testing.T) {
		tp.Reset()
		tg.Reset()
		defer setTestTime()()
		tracer, _, _, stop, err := startTestTracer(t, WithLogger(tp), WithDebugSpansMode(500*time.Millisecond), withStatsdClient(&tg))
		assert.NoError(err)
		defer stop()
		s := tracer.StartSpan("operation", StartTime(spanStart))
		s.Finish()
		assertProcessedSpans(assert, tracer, 1, 1, tickerInterval/10)
		assert.Empty(tg.GetCallsByName("datadog.tracer.abandoned_spans"))
	})
	t.Run("open", func(t *testing.T) {
		tp.Reset()
		tg.Reset()
		defer setTestTime()()
		tracer, _, _, stop, err := startTestTracer(t, WithLogger(tp), WithDebugSpansMode(500*time.Millisecond), withStatsdClient(&tg))
		assert.NoError(err)
		defer stop()
		tracer.StartSpan("operation", StartTime(spanStart), Tag(ext.Component, "some_integration_name"))
		assertProcessedSpans(assert, tracer, 1, 0, tickerInterval/10)
		calls := tg.GetCallsByName("datadog.tracer.abandoned_spans")
		assert.Len(calls, 1)
		call := calls[0]
		assert.Equal([]string{"name:operation", "integration:some_integration_name"}, call.Tags())
	})
	t.Run("both", func(t *testing.T) {
		tp.Reset()
		tg.Reset()
		defer setTestTime()()
		tracer, _, _, stop, err := startTestTracer(t, WithLogger(tp), WithDebugSpansMode(500*time.Millisecond), withStatsdClient(&tg))
		assert.NoError(err)
		defer stop()
		sf := tracer.StartSpan("op", StartTime(spanStart))
		sf.Finish()
<<<<<<< HEAD
		s := tracer.StartSpan("op2", StartTime(spanStart))
		assertProcessedSpans(assert, tracer, 2, 1)
=======
		s := tracer.StartSpan("op2", StartTime(spanStart)).(*span)
		assertProcessedSpans(assert, tracer, 2, 1, tickerInterval/10)
>>>>>>> 4250a667
		calls := tg.GetCallsByName("datadog.tracer.abandoned_spans")
		assert.Len(calls, 1)
		s.Finish()
	})
}

func TestReportAbandonedSpans(t *testing.T) {
	assert := assert.New(t)
	tp := new(log.RecordLogger)
	tickerInterval = 100 * time.Millisecond

	t.Run("on", func(t *testing.T) {
		tracer, _, _, stop, err := startTestTracer(t, WithLogger(tp), WithDebugSpansMode(100*time.Millisecond))
		assert.Nil(err)
		defer stop()
		assert.True(tracer.config.debugAbandonedSpans)
		assert.Equal(tracer.config.spanTimeout, 100*time.Millisecond)
	})

	t.Run("finished", func(t *testing.T) {
		tp.Reset()
		defer setTestTime()()
		tracer, _, _, stop, err := startTestTracer(t, WithLogger(tp), WithDebugSpansMode(500*time.Millisecond))
		assert.Nil(err)
		defer stop()
		s := tracer.StartSpan("operation", StartTime(spanStart))
		s.Finish()
		assertProcessedSpans(assert, tracer, 1, 1, tickerInterval/10)
		expected := fmt.Sprintf("%s%s", warnPrefix, formatSpanString(s))
		assert.NotContains(tp.Logs(), expected)
	})

	t.Run("open", func(t *testing.T) {
		tp.Reset()
		defer setTestTime()()
		tracer, _, _, stop, err := startTestTracer(t, WithLogger(tp), WithDebugSpansMode(500*time.Millisecond))
		assert.Nil(err)
		defer stop()
<<<<<<< HEAD
		s := tracer.StartSpan("operation", StartTime(spanStart))
		assertProcessedSpans(assert, tracer, 1, 0)
=======
		s := tracer.StartSpan("operation", StartTime(spanStart)).(*span)
		assertProcessedSpans(assert, tracer, 1, 0, tickerInterval/10)
>>>>>>> 4250a667
		assert.Contains(tp.Logs(), fmt.Sprintf("%s%d abandoned spans:", warnPrefix, 1))
		assert.Contains(tp.Logs(), fmt.Sprintf("%s%s", warnPrefix, formatSpanString(s)))
	})

	t.Run("both", func(t *testing.T) {
		tp.Reset()
		defer setTestTime()()
		tracer, _, _, stop, err := startTestTracer(t, WithLogger(tp), WithDebugSpansMode(500*time.Millisecond))
		assert.Nil(err)
		defer stop()
		sf := tracer.StartSpan("op", StartTime(spanStart))
		sf.Finish()
		s := tracer.StartSpan("op2", StartTime(spanStart))
		notExpected := fmt.Sprintf("%s%s,%s,", warnPrefix, formatSpanString(sf), formatSpanString(s))
		expected := fmt.Sprintf("%s%s", warnPrefix, formatSpanString(s))
		assertProcessedSpans(assert, tracer, 2, 1, tickerInterval/10)
		assert.Contains(tp.Logs(), fmt.Sprintf("%s%d abandoned spans:", warnPrefix, 1))
		assert.NotContains(tp.Logs(), notExpected)
		assert.Contains(tp.Logs(), expected)
		s.Finish()
	})

	t.Run("timeout", func(t *testing.T) {
		tp.Reset()
		defer setTestTime()()
		tracer, _, _, stop, err := startTestTracer(t, WithLogger(tp), WithDebugSpansMode(3*time.Minute))
		assert.Nil(err)
		defer stop()
		s1 := tracer.StartSpan("op", StartTime(spanStart))
		delayedStart := spanStart.Add(8 * time.Minute)
		s2 := tracer.StartSpan("op2", StartTime(delayedStart))
		notExpected := fmt.Sprintf("%s%s,%s,", warnPrefix, formatSpanString(s1), formatSpanString(s2))
		expected := fmt.Sprintf("%s%s", warnPrefix, formatSpanString(s1))
		assertProcessedSpans(assert, tracer, 2, 0, tickerInterval/10)
		assert.Contains(tp.Logs(), fmt.Sprintf("%s%d abandoned spans:", warnPrefix, 1))
		assert.NotContains(tp.Logs(), notExpected)
		assert.Contains(tp.Logs(), expected)
	})

	// This test ensures that the debug mode works as expected and returns invalid information
	// given invalid inputs.
	t.Run("invalid", func(t *testing.T) {
		tp.Reset()
		defer setTestTime()()
		tracer, _, _, stop, err := startTestTracer(t, WithLogger(tp), WithDebugSpansMode(10*time.Minute))
		assert.Nil(err)
		defer stop()
		delayedStart := spanStart.Add(1 * time.Minute)
		s1 := tracer.StartSpan("op", StartTime(delayedStart))
		s2 := tracer.StartSpan("op2", StartTime(spanStart))
		notExpected := fmt.Sprintf("%s%s,%s,", warnPrefix, formatSpanString(s1), formatSpanString(s2))
		notExpected2 := fmt.Sprintf("%s%s,%s,", warnPrefix, formatSpanString(s1), formatSpanString(s2))
		assertProcessedSpans(assert, tracer, 2, 0, tickerInterval/10)
		assert.NotContains(tp.Logs(), notExpected)
		assert.NotContains(tp.Logs(), notExpected2)
	})

	t.Run("many", func(t *testing.T) {
		tp.Reset()
		defer setTestTime()()
		tracer, _, _, stop, err := startTestTracer(t, WithLogger(tp), WithDebugSpansMode(500*time.Millisecond))
		assert.Nil(err)
		defer stop()
		var sb strings.Builder
		sb.WriteString(warnPrefix)
		for i := 0; i < 10; i++ {
			s := tracer.StartSpan(fmt.Sprintf("operation%d", i), StartTime(spanStart))
			if i%2 == 0 {
				s.Finish()
			} else {
				sb.WriteString(formatSpanString(s))
			}
		}
		assertProcessedSpans(assert, tracer, 10, 5, tickerInterval/10)
		b := sb.String()
		assert.Contains(tp.Logs(), b)
	})

	t.Run("many buckets", func(t *testing.T) {
		tp.Reset()
		defer setTestTime()()
		tracer, _, _, stop, err := startTestTracer(t, WithLogger(tp), WithDebugSpansMode(100*time.Millisecond))
		assert.Nil(err)
		defer stop()
		var sb strings.Builder
		sb.WriteString(warnPrefix)
		for i := 0; i < 5; i++ {
			s := tracer.StartSpan(fmt.Sprintf("operation%d", i), StartTime(spanStart))
			s.Finish()
			time.Sleep(15 * time.Millisecond)
		}
		for i := 0; i < 5; i++ {
			s := tracer.StartSpan(fmt.Sprintf("operation2-%d", i), StartTime(spanStart))
			sb.WriteString(formatSpanString(s))
			time.Sleep(15 * time.Millisecond)
		}
		assertProcessedSpans(assert, tracer, 10, 5, tickerInterval/2)
		assert.Contains(tp.Logs(), fmt.Sprintf("%s%d abandoned spans:", warnPrefix, 5))
		assert.Contains(tp.Logs(), sb.String())
	})

	t.Run("stop", func(t *testing.T) {
		tp.Reset()
		defer setTestTime()()
		tracer, _, _, stop, err := startTestTracer(t, WithLogger(tp), WithDebugSpansMode(100*time.Millisecond))
		assert.Nil(err)
		var sb strings.Builder
		sb.WriteString(warnPrefix)

		for i := 0; i < 5; i++ {
			s := tracer.StartSpan(fmt.Sprintf("operation%d", i), StartTime(spanStart))
			sb.WriteString(formatSpanString(s))
		}
		assertProcessedSpans(assert, tracer, 5, 0, tickerInterval/10)
		stop()
		assert.Contains(tp.Logs(), fmt.Sprintf("%s%d abandoned spans:", warnPrefix, 5))
		assert.Contains(tp.Logs(), sb.String())
	})

	t.Run("wait", func(t *testing.T) {
		tp.Reset()
		defer setTestTime()()
		tracer, _, _, stop, err := startTestTracer(t, WithLogger(tp), WithDebugSpansMode(500*time.Millisecond))
		assert.Nil(err)
		defer stop()

		s := tracer.StartSpan("operation", StartTime(spanStart))
		expected := fmt.Sprintf("%s%s", warnPrefix, formatSpanString(s))

		assert.NotContains(tp.Logs(), expected)
		assertProcessedSpans(assert, tracer, 1, 0, tickerInterval/10)
		assert.Contains(tp.Logs(), expected)
		s.Finish()
	})

	t.Run("truncate", func(t *testing.T) {
		tp.Reset()
		defer setTestTime()()
		tracer, _, _, stop, err := startTestTracer(t, WithLogger(tp), WithDebugSpansMode(500*time.Millisecond))
		assert.Nil(err)
		// Forget to revert this global variable will lead to broken tests if run multiples times through `-count`.
		logSize = 10
		defer func() {
			logSize = 9000
		}()

		s := tracer.StartSpan("operation", StartTime(spanStart))
		msg := formatSpanString(s)
		assertProcessedSpans(assert, tracer, 1, 0, tickerInterval/10)
		stop()
		assert.NotContains(tp.Logs(), msg)
		assert.Contains(tp.Logs(), fmt.Sprintf("%sToo many abandoned spans. Truncating message.", warnPrefix))
	})
}

func TestDebugAbandonedSpansOff(t *testing.T) {
	assert := assert.New(t)
	tp := new(log.RecordLogger)
	tracer, _, _, stop, err := startTestTracer(t, WithLogger(tp))
	assert.Nil(err)
	defer stop()

	t.Run("default", func(t *testing.T) {
		assert.False(tracer.config.debugAbandonedSpans)
		assert.Equal(time.Duration(0), tracer.config.spanTimeout)
		expected := "Abandoned spans logs enabled."
		s := tracer.StartSpan("operation", StartTime(spanStart))
		time.Sleep(100 * time.Millisecond)
		assert.NotContains(tp.Logs(), expected)
		s.Finish()
	})
}<|MERGE_RESOLUTION|>--- conflicted
+++ resolved
@@ -111,13 +111,8 @@
 		defer stop()
 		sf := tracer.StartSpan("op", StartTime(spanStart))
 		sf.Finish()
-<<<<<<< HEAD
 		s := tracer.StartSpan("op2", StartTime(spanStart))
-		assertProcessedSpans(assert, tracer, 2, 1)
-=======
-		s := tracer.StartSpan("op2", StartTime(spanStart)).(*span)
 		assertProcessedSpans(assert, tracer, 2, 1, tickerInterval/10)
->>>>>>> 4250a667
 		calls := tg.GetCallsByName("datadog.tracer.abandoned_spans")
 		assert.Len(calls, 1)
 		s.Finish()
@@ -156,13 +151,8 @@
 		tracer, _, _, stop, err := startTestTracer(t, WithLogger(tp), WithDebugSpansMode(500*time.Millisecond))
 		assert.Nil(err)
 		defer stop()
-<<<<<<< HEAD
-		s := tracer.StartSpan("operation", StartTime(spanStart))
-		assertProcessedSpans(assert, tracer, 1, 0)
-=======
-		s := tracer.StartSpan("operation", StartTime(spanStart)).(*span)
+		s := tracer.StartSpan("operation", StartTime(spanStart))
 		assertProcessedSpans(assert, tracer, 1, 0, tickerInterval/10)
->>>>>>> 4250a667
 		assert.Contains(tp.Logs(), fmt.Sprintf("%s%d abandoned spans:", warnPrefix, 1))
 		assert.Contains(tp.Logs(), fmt.Sprintf("%s%s", warnPrefix, formatSpanString(s)))
 	})
