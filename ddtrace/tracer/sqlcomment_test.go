// Unless explicitly stated otherwise all files in this repository are licensed
// under the Apache License Version 2.0.
// This product includes software developed at Datadog (https://www.datadoghq.com/).
// Copyright 2016 Datadog, Inc.

package tracer

import (
	"fmt"
	"strconv"
	"strings"
	"testing"

	"gopkg.in/DataDog/dd-trace-go.v1/ddtrace"
	"gopkg.in/DataDog/dd-trace-go.v1/ddtrace/ext"
	"gopkg.in/DataDog/dd-trace-go.v1/internal/globalconfig"

	"github.com/stretchr/testify/assert"
	"github.com/stretchr/testify/require"
)

func TestSQLCommentCarrier(t *testing.T) {
	testCases := []struct {
		name               string
		query              string
		mode               DBMPropagationMode
		injectSpan         bool
		samplingPriority   int
		expectedQuery      string
		expectedSpanIDGen  bool
		expectedExtractErr error
	}{
		{
			name:               "default",
			query:              "SELECT * from FOO",
			mode:               DBMPropagationModeFull,
			injectSpan:         true,
			expectedQuery:      "/*dddbs='whiskey-db',dde='test-env',ddps='whiskey-service%20%21%23%24%25%26%27%28%29%2A%2B%2C%2F%3A%3B%3D%3F%40%5B%5D',ddpv='1.0.0',traceparent='00-0000000000000000000000000000000a-<span_id>-00'*/ SELECT * from FOO",
			expectedSpanIDGen:  true,
			expectedExtractErr: nil,
		},
		{
			name:               "service",
			query:              "SELECT * from FOO",
			mode:               DBMPropagationModeService,
			injectSpan:         true,
			expectedQuery:      "/*dddbs='whiskey-db',dde='test-env',ddps='whiskey-service%20%21%23%24%25%26%27%28%29%2A%2B%2C%2F%3A%3B%3D%3F%40%5B%5D',ddpv='1.0.0'*/ SELECT * from FOO",
			expectedSpanIDGen:  false,
			expectedExtractErr: ErrSpanContextNotFound,
		},
		{
			name:               "no-trace",
			query:              "SELECT * from FOO",
			mode:               DBMPropagationModeFull,
			expectedQuery:      "/*dddbs='whiskey-db',ddps='whiskey-service%20%21%23%24%25%26%27%28%29%2A%2B%2C%2F%3A%3B%3D%3F%40%5B%5D',traceparent='00-0000000000000000<span_id>-<span_id>-00'*/ SELECT * from FOO",
			expectedSpanIDGen:  true,
			expectedExtractErr: nil,
		},
		{
			name:               "no-query",
			query:              "",
			mode:               DBMPropagationModeFull,
			injectSpan:         true,
			expectedQuery:      "/*dddbs='whiskey-db',dde='test-env',ddps='whiskey-service%20%21%23%24%25%26%27%28%29%2A%2B%2C%2F%3A%3B%3D%3F%40%5B%5D',ddpv='1.0.0',traceparent='00-0000000000000000000000000000000a-<span_id>-00'*/",
			expectedSpanIDGen:  true,
			expectedExtractErr: nil,
		},
		{
			name:               "commented",
			query:              "SELECT * from FOO -- test query",
			mode:               DBMPropagationModeFull,
			injectSpan:         true,
			samplingPriority:   1,
			expectedQuery:      "/*dddbs='whiskey-db',dde='test-env',ddps='whiskey-service%20%21%23%24%25%26%27%28%29%2A%2B%2C%2F%3A%3B%3D%3F%40%5B%5D',ddpv='1.0.0',traceparent='00-0000000000000000000000000000000a-<span_id>-01'*/ SELECT * from FOO -- test query",
			expectedSpanIDGen:  true,
			expectedExtractErr: nil,
		},
		{
			name:               "disabled",
			query:              "SELECT * from FOO",
			mode:               DBMPropagationModeDisabled,
			injectSpan:         true,
			samplingPriority:   1,
			expectedQuery:      "SELECT * from FOO",
			expectedSpanIDGen:  true,
			expectedExtractErr: ErrSpanContextNotFound,
		},
		{
			name:               "comment",
			query:              "/* c */ SELECT * from FOO /**/",
			mode:               DBMPropagationModeFull,
			injectSpan:         true,
			samplingPriority:   1,
			expectedQuery:      "/*dddbs='whiskey-db',dde='test-env',ddps='whiskey-service%20%21%23%24%25%26%27%28%29%2A%2B%2C%2F%3A%3B%3D%3F%40%5B%5D',ddpv='1.0.0',traceparent='00-0000000000000000000000000000000a-<span_id>-01'*/ /* c */ SELECT * from FOO /**/",
			expectedSpanIDGen:  true,
			expectedExtractErr: nil,
		},
	}

	for _, tc := range testCases {
		t.Run(tc.name, func(t *testing.T) {
			// the test service name includes all RFC3986 reserved characters to make sure all of them are url encoded
			// as per the sqlcommenter spec
<<<<<<< HEAD
			tracer, err := newTracer(WithService("whiskey-service !#$%&'()*+,/:;=?@[]"), WithEnv("test-env"), WithServiceVersion("1.0.0"))
=======
			tracer := newTracer(WithService("whiskey-service !#$%&'()*+,/:;=?@[]"), WithEnv("test-env"), WithServiceVersion("1.0.0"))
			defer globalconfig.SetServiceName("")
>>>>>>> e2429fcd
			defer tracer.Stop()
			assert.NoError(t, err)

			var spanCtx ddtrace.SpanContext
			var traceID uint64
			if tc.injectSpan {
				traceID = uint64(10)
				root := tracer.StartSpan("service.calling.db", WithSpanID(traceID)).(*span)
				root.SetTag(ext.SamplingPriority, tc.samplingPriority)
				spanCtx = root.Context()
			}

			carrier := SQLCommentCarrier{Query: tc.query, Mode: tc.mode, DBServiceName: "whiskey-db"}
			err = carrier.Inject(spanCtx)
			require.NoError(t, err)
			expected := strings.ReplaceAll(tc.expectedQuery, "<span_id>", fmt.Sprintf("%016s", strconv.FormatUint(carrier.SpanID, 16)))
			assert.Equal(t, expected, carrier.Query)

			if !tc.injectSpan {
				traceID = carrier.SpanID
			}

			sctx, err := carrier.Extract()

			assert.Equal(t, tc.expectedExtractErr, err)

			if tc.expectedExtractErr == nil {
				xctx, ok := sctx.(*spanContext)
				require.True(t, ok)

				assert.Equal(t, carrier.SpanID, xctx.spanID)
				assert.Equal(t, traceID, xctx.traceID.Lower())

				p, ok := xctx.samplingPriority()
				assert.True(t, ok)
				assert.Equal(t, tc.samplingPriority, p)
			}
		})
	}
}

func TestExtractOpenTelemetryTraceInformation(t *testing.T) {
	// open-telemetry supports 128 bit trace ids
	traceID := "5bd66ef5095369c7b0d1f8f4bd33716a"
	ss := "c532cb4098ac3dd2"
	upper, err := strconv.ParseUint(traceID[:16], 16, 64)
	lower, err := strconv.ParseUint(traceID[16:], 16, 64)
	spanID, err := strconv.ParseUint(ss, 16, 64)
	ps := "1"
	priority, err := strconv.Atoi(ps)
	require.NoError(t, err)
	traceparent := fmt.Sprintf("00-%s-%s-0%s", traceID, ss, ps)
	// open-telemetry implementation appends comment to the end of the query
	q := "/*c*/ SELECT traceparent from FOO /**/ /*action='%2Fparam*d',controller='index,'framework='spring',traceparent='<trace-parent>',tracestate='congo%3Dt61rcWkgMzE%2Crojo%3D00f067aa0ba902b7'*/"
	q = strings.ReplaceAll(q, "<trace-parent>", traceparent)

	carrier := SQLCommentCarrier{Query: q}
	sctx, err := carrier.Extract()
	require.NoError(t, err)
	xctx, ok := sctx.(*spanContext)
	assert.True(t, ok)

	assert.Equal(t, spanID, xctx.spanID)
	assert.Equal(t, lower, xctx.traceID.Lower())
	assert.Equal(t, upper, xctx.traceID.Upper())

	p, ok := xctx.samplingPriority()
	assert.True(t, ok)
	assert.Equal(t, priority, p)
}

func FuzzExtract(f *testing.F) {
	testCases := []struct {
		query string
	}{
		{"/*dddbs='whiskey-db',ddps='whiskey-service%20%21%23%24%25%26%27%28%29%2A%2B%2C%2F%3A%3B%3D%3F%40%5B%5D',traceparent='00-0000000000000000<span_id>-<span_id>-00'*/ SELECT * from FOO"},
		{"SELECT * from FOO -- test query"},
		{"/* c */ SELECT traceparent from FOO /**/"},
		{"/*c*/ SELECT traceparent from FOO /**/ /*action='%2Fparam*d',controller='index,'framework='spring',traceparent='<trace-parent>',tracestate='congo%3Dt61rcWkgMzE%2Crojo%3D00f067aa0ba902b7'*/"},
		{"*/ / * * *//*/**/"},
		{""},
	}
	for _, tc := range testCases {
		f.Add(tc.query)
	}
	f.Fuzz(func(t *testing.T, q string) {
		carrier := SQLCommentCarrier{Query: q}
		carrier.Extract() // make sure it doesn't panic
	})
}

func FuzzSpanContextFromTraceComment(f *testing.F) {
	f.Fuzz(func(t *testing.T, query string, traceID uint64, spanID uint64, sampled int64) {
		expectedSampled := 0
		if sampled > 0 {
			expectedSampled = 1
		}

		ts := strconv.FormatUint(traceID, 16)
		var b strings.Builder
		b.Grow(32)
		for i := 0; i < 32-len(ts); i++ {
			b.WriteRune('0')
		}
		b.WriteString(ts)
		ts = b.String()

		traceIDUpper, err := strconv.ParseUint(ts[:16], 16, 64)
		traceIDLower, err := strconv.ParseUint(ts[16:], 16, 64)
		if err != nil {
			t.Skip()
		}

		tags := make(map[string]string)
		comment := encodeTraceParent(traceID, spanID, int64(expectedSampled))
		tags[sqlCommentTraceParent] = comment
		q := commentQuery(query, tags)

		c, found := findTraceComment(q)
		if !found {
			t.Fatalf("Error parsing trace comment from query")
		}

		xctx, err := spanContextFromTraceComment(c)

		if err != nil {
			t.Fatalf("Error: %+v creating span context from trace comment: %s", err, c)
		}
		if xctx.spanID != spanID {
			t.Fatalf(`Inconsistent span id parsing:
				got: %d
				wanted: %d`, xctx.spanID, spanID)
		}
		if xctx.traceID.Lower() != traceIDLower {
			t.Fatalf(`Inconsistent lower trace id parsing:
				got: %d
				wanted: %d`, xctx.traceID.Lower(), traceIDLower)
		}
		if xctx.traceID.Upper() != traceIDUpper {
			t.Fatalf(`Inconsistent lower trace id parsing:
				got: %d
				wanted: %d`, xctx.traceID.Upper(), traceIDUpper)
		}

		p, ok := xctx.samplingPriority()
		if !ok {
			t.Fatalf("Error retrieving sampling priority")
		}
		if p != expectedSampled {
			t.Fatalf(`Inconsistent trace id parsing:
				got: %d
				wanted: %d`, p, expectedSampled)
		}
	})
}

func BenchmarkSQLCommentInjection(b *testing.B) {
	tracer, spanCtx, carrier := setupBenchmark()
	defer tracer.Stop()

	b.ReportAllocs()
	for n := 0; n < b.N; n++ {
		carrier.Inject(spanCtx)
	}
}

func BenchmarkSQLCommentExtraction(b *testing.B) {
	tracer, spanCtx, carrier := setupBenchmark()
	defer tracer.Stop()
	carrier.Inject(spanCtx)

	b.ReportAllocs()
	for n := 0; n < b.N; n++ {
		carrier.Extract()
	}
}

func setupBenchmark() (*tracer, ddtrace.SpanContext, SQLCommentCarrier) {
	tracer, _ := newTracer(WithService("whiskey-service !#$%&'()*+,/:;=?@[]"), WithEnv("test-env"), WithServiceVersion("1.0.0"))
	root := tracer.StartSpan("service.calling.db", WithSpanID(10)).(*span)
	root.SetTag(ext.SamplingPriority, 2)
	spanCtx := root.Context()
	carrier := SQLCommentCarrier{Query: "SELECT 1 FROM dual", Mode: DBMPropagationModeFull, DBServiceName: "whiskey-db"}
	return tracer, spanCtx, carrier
}<|MERGE_RESOLUTION|>--- conflicted
+++ resolved
@@ -101,12 +101,8 @@
 		t.Run(tc.name, func(t *testing.T) {
 			// the test service name includes all RFC3986 reserved characters to make sure all of them are url encoded
 			// as per the sqlcommenter spec
-<<<<<<< HEAD
 			tracer, err := newTracer(WithService("whiskey-service !#$%&'()*+,/:;=?@[]"), WithEnv("test-env"), WithServiceVersion("1.0.0"))
-=======
-			tracer := newTracer(WithService("whiskey-service !#$%&'()*+,/:;=?@[]"), WithEnv("test-env"), WithServiceVersion("1.0.0"))
 			defer globalconfig.SetServiceName("")
->>>>>>> e2429fcd
 			defer tracer.Stop()
 			assert.NoError(t, err)
 
