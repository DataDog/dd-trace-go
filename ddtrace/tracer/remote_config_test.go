--- conflicted
+++ resolved
@@ -198,8 +198,7 @@
 			{
 				Name:   "trace_sample_rules",
 				Value:  `[{"service":"my-service","name":"web.request","resource":"abc","sample_rate":1,"provenance":"customer"}]`,
-<<<<<<< HEAD
-				Origin: "remote_config",
+				Origin: telemetry.OriginRemoteConfig
 			},
 		})
 	})
@@ -251,93 +250,6 @@
 		applyStatus = tracer.onRemoteConfigUpdate(input)
 		require.Equal(t, state.ApplyStateAcknowledged, applyStatus["path"].State)
 
-		telemetryClient.AssertNumberOfCalls(t, "ConfigChange", 2)
-		telemetryClient.AssertCalled(t, "ConfigChange", []telemetry.Configuration{
-			{Name: "trace_sample_rate", Value: 0.5, Origin: "remote_config"},
-			{Name: "trace_sample_rules",
-				Value: `[{"service":"my-service","name":"web.request","resource":"abc","sample_rate":1,"provenance":"customer"} {"service":"my-service","name":"web.request","resource":"*","sample_rate":0.3,"provenance":"dynamic"}]`, Origin: "remote_config"},
-		})
-		telemetryClient.AssertCalled(t, "ConfigChange", []telemetry.Configuration{
-			{Name: "trace_sample_rate", Value: nil, Origin: ""},
-			{
-				Name:   "trace_sample_rules",
-				Value:  `[{"service":"my-service","name":"web.request","resource":"*","sample_rate":0.1}]`,
-				Origin: "",
-			},
-		})
-=======
-				Origin: telemetry.OriginRemoteConfig,
-			}})
->>>>>>> e0b2c6dd
-	})
-
-	t.Run("DD_TRACE_SAMPLING_RULES=0.1 and RC rule rate=1.0 and revert", func(t *testing.T) {
-		telemetryClient := new(telemetrytest.MockClient)
-		defer telemetry.MockGlobalClient(telemetryClient)()
-
-		t.Setenv("DD_TRACE_SAMPLING_RULES", `[{
-				"service": "my-service",
-				"name": "web.request",
-				"resource": "*",
-				"sample_rate": 0.1
-			}]`)
-		tracer, _, _, stop := startTestTracer(t, WithService("my-service"), WithEnv("my-env"))
-		defer stop()
-
-		s := tracer.StartSpan("web.request").(*span)
-		s.Finish()
-		require.Equal(t, 0.1, s.Metrics[keyRulesSamplerAppliedRate])
-
-		input := remoteconfig.ProductUpdate{
-			"path": []byte(`{"lib_config": {"tracing_sampling_rate": 0.5,
-			"tracing_sampling_rules":[{
-				"service": "my-service",
-				"name": "web.request",
-				"resource": "abc",
-				"provenance": "customer",
-				"sample_rate": 1.0
-			},
-			{
-				"service": "my-service",
-				"name": "web.request",
-				"resource": "*",
-				"provenance": "dynamic",
-				"sample_rate": 0.3
-			}]},
-			"service_target": {"service": "my-service", "env": "my-env"}}`),
-		}
-		applyStatus := tracer.onRemoteConfigUpdate(input)
-		require.Equal(t, state.ApplyStateAcknowledged, applyStatus["path"].State)
-
-		s = tracer.StartSpan("web.request").(*span)
-		s.Resource = "abc"
-		s.Finish()
-		require.Equal(t, 1.0, s.Metrics[keyRulesSamplerAppliedRate])
-		require.Equal(t, samplerToDM(samplernames.RemoteUserRule), s.context.trace.propagatingTags[keyDecisionMaker])
-		// Spans not matching the rule gets the global rate, but not the local rule, which is no longer in effect
-		s = tracer.StartSpan("web.request").(*span)
-		s.Resource = "not_abc"
-		s.Finish()
-		require.Equal(t, 0.3, s.Metrics[keyRulesSamplerAppliedRate])
-		if p, ok := s.context.trace.samplingPriority(); ok && p > 0 {
-			require.Equal(
-				t,
-				samplerToDM(samplernames.RemoteDynamicRule),
-				s.context.trace.propagatingTags[keyDecisionMaker],
-			)
-		}
-
-		// Reset restores local rules
-		input = remoteconfig.ProductUpdate{"path": nil}
-		applyStatus = tracer.onRemoteConfigUpdate(input)
-		require.Equal(t, state.ApplyStateAcknowledged, applyStatus["path"].State)
-		s = tracer.StartSpan("web.request").(*span)
-		s.Resource = "not_abc"
-		s.Finish()
-		require.Equal(t, 0.1, s.Metrics[keyRulesSamplerAppliedRate])
-		if p, ok := s.context.trace.samplingPriority(); ok && p > 0 {
-			require.Equal(t, samplerToDM(samplernames.RuleRate), s.context.trace.propagatingTags[keyDecisionMaker])
-		}
 		telemetryClient.AssertNumberOfCalls(t, "ConfigChange", 2)
 		telemetryClient.AssertCalled(t, "ConfigChange", []telemetry.Configuration{
 			{Name: "trace_sample_rate", Value: 0.5, Origin: telemetry.OriginRemoteConfig},
@@ -348,13 +260,91 @@
 			{Name: "trace_sample_rate", Value: nil, Origin: telemetry.OriginDefault},
 			{
 				Name:   "trace_sample_rules",
-<<<<<<< HEAD
 				Value:  `[{"service":"my-service","name":"web.request","resource":"*","sample_rate":0.1}]`,
-				Origin: "",
-=======
-				Value:  `[{"service":"my-service","name":"web.request","resource":"*","sample_rate":0.1,"type":"1"}]`,
 				Origin: telemetry.OriginDefault,
->>>>>>> e0b2c6dd
+			},
+		})
+	})
+
+	t.Run("DD_TRACE_SAMPLING_RULES=0.1 and RC rule rate=1.0 and revert", func(t *testing.T) {
+		telemetryClient := new(telemetrytest.MockClient)
+		defer telemetry.MockGlobalClient(telemetryClient)()
+
+		t.Setenv("DD_TRACE_SAMPLING_RULES", `[{
+				"service": "my-service",
+				"name": "web.request",
+				"resource": "*",
+				"sample_rate": 0.1
+			}]`)
+		tracer, _, _, stop := startTestTracer(t, WithService("my-service"), WithEnv("my-env"))
+		defer stop()
+
+		s := tracer.StartSpan("web.request").(*span)
+		s.Finish()
+		require.Equal(t, 0.1, s.Metrics[keyRulesSamplerAppliedRate])
+
+		input := remoteconfig.ProductUpdate{
+			"path": []byte(`{"lib_config": {"tracing_sampling_rate": 0.5,
+			"tracing_sampling_rules":[{
+				"service": "my-service",
+				"name": "web.request",
+				"resource": "abc",
+				"provenance": "customer",
+				"sample_rate": 1.0
+			},
+			{
+				"service": "my-service",
+				"name": "web.request",
+				"resource": "*",
+				"provenance": "dynamic",
+				"sample_rate": 0.3
+			}]},
+			"service_target": {"service": "my-service", "env": "my-env"}}`),
+		}
+		applyStatus := tracer.onRemoteConfigUpdate(input)
+		require.Equal(t, state.ApplyStateAcknowledged, applyStatus["path"].State)
+
+		s = tracer.StartSpan("web.request").(*span)
+		s.Resource = "abc"
+		s.Finish()
+		require.Equal(t, 1.0, s.Metrics[keyRulesSamplerAppliedRate])
+		require.Equal(t, samplerToDM(samplernames.RemoteUserRule), s.context.trace.propagatingTags[keyDecisionMaker])
+		// Spans not matching the rule gets the global rate, but not the local rule, which is no longer in effect
+		s = tracer.StartSpan("web.request").(*span)
+		s.Resource = "not_abc"
+		s.Finish()
+		require.Equal(t, 0.3, s.Metrics[keyRulesSamplerAppliedRate])
+		if p, ok := s.context.trace.samplingPriority(); ok && p > 0 {
+			require.Equal(
+				t,
+				samplerToDM(samplernames.RemoteDynamicRule),
+				s.context.trace.propagatingTags[keyDecisionMaker],
+			)
+		}
+
+		// Reset restores local rules
+		input = remoteconfig.ProductUpdate{"path": nil}
+		applyStatus = tracer.onRemoteConfigUpdate(input)
+		require.Equal(t, state.ApplyStateAcknowledged, applyStatus["path"].State)
+		s = tracer.StartSpan("web.request").(*span)
+		s.Resource = "not_abc"
+		s.Finish()
+		require.Equal(t, 0.1, s.Metrics[keyRulesSamplerAppliedRate])
+		if p, ok := s.context.trace.samplingPriority(); ok && p > 0 {
+			require.Equal(t, samplerToDM(samplernames.RuleRate), s.context.trace.propagatingTags[keyDecisionMaker])
+		}
+		telemetryClient.AssertNumberOfCalls(t, "ConfigChange", 2)
+		telemetryClient.AssertCalled(t, "ConfigChange", []telemetry.Configuration{
+			{Name: "trace_sample_rate", Value: 0.5, Origin: telemetry.OriginRemoteConfig},
+			{Name: "trace_sample_rules",
+				Value: `[{"service":"my-service","name":"web.request","resource":"abc","sample_rate":1,"provenance":"customer"} {"service":"my-service","name":"web.request","resource":"*","sample_rate":0.3,"provenance":"dynamic"}]`, Origin: telemetry.OriginRemoteConfig},
+		})
+		telemetryClient.AssertCalled(t, "ConfigChange", []telemetry.Configuration{
+			{Name: "trace_sample_rate", Value: nil, Origin: telemetry.OriginDefault},
+			{
+				Name:   "trace_sample_rules",
+				Value:  `[{"service":"my-service","name":"web.request","resource":"*","sample_rate":0.1}]`,
+				Origin: telemetry.OriginDefault,
 			},
 		})
 	})
