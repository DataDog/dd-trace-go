--- conflicted
+++ resolved
@@ -75,18 +75,14 @@
 	// Records the number of dropped P0 traces and spans.
 	droppedP0Traces, droppedP0Spans uint64
 
-<<<<<<< HEAD
 	// Records the number of dropped traces and spans by the processor.
 	droppedProcessorTraces, droppedProcessorSpans uint64
 
-	// rulesSampling holds an instance of the rules sampler. These are user-defined
-=======
 	// partialTrace the number of partially dropped traces.
 	partialTraces uint64
 
 	// rulesSampling holds an instance of the rules sampler used to apply either trace sampling,
 	// or single span sampling rules on spans. These are user-defined
->>>>>>> eb60b6eb
 	// rules for applying a sampling rate to spans that match the designated service
 	// or operation name.
 	rulesSampling *rulesSampler
@@ -291,15 +287,10 @@
 	for {
 		select {
 		case trace := <-t.out:
-<<<<<<< HEAD
-			t.writeTrace(trace)
-
-=======
 			t.sampleFinishedTrace(trace)
 			if len(trace.spans) != 0 {
-				t.traceWriter.add(trace.spans)
+				t.writeTrace(trace.spans)
 			}
->>>>>>> eb60b6eb
 		case <-tick:
 			t.config.statsd.Incr("datadog.tracer.flush_triggered", []string{"reason:scheduled"}, 1)
 			t.traceWriter.flush()
@@ -319,14 +310,10 @@
 			for {
 				select {
 				case trace := <-t.out:
-<<<<<<< HEAD
-					t.writeTrace(trace)
-=======
 					t.sampleFinishedTrace(trace)
 					if len(trace.spans) != 0 {
-						t.traceWriter.add(trace.spans)
+						t.writeTrace(trace.spans)
 					}
->>>>>>> eb60b6eb
 				default:
 					break loop
 				}
@@ -336,7 +323,6 @@
 	}
 }
 
-<<<<<<< HEAD
 func (t *tracer) writeTrace(trace []*span) {
 	if t.droppedByProcessor(trace) {
 		atomic.AddUint64(&t.droppedProcessorSpans, uint64(len(trace)))
@@ -346,8 +332,6 @@
 	t.traceWriter.add(trace)
 }
 
-func (t *tracer) pushTrace(trace []*span) {
-=======
 // finishedTrace holds information about a trace that has finished, including its spans.
 type finishedTrace struct {
 	spans    []*span
@@ -381,7 +365,6 @@
 }
 
 func (t *tracer) pushTrace(trace *finishedTrace) {
->>>>>>> eb60b6eb
 	select {
 	case <-t.stop:
 		return
