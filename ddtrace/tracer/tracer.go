--- conflicted
+++ resolved
@@ -211,13 +211,8 @@
 		// DD_INSTRUMENTATION_TELEMETRY_ENABLED env var
 		startTelemetry(t.config)
 
-<<<<<<< HEAD
 		globalinternal.SetTracerInitialized(true)
 		return nil
-=======
-		_ = t.hostname() // Prime the hostname cache
-		return
->>>>>>> d5d974f7
 	}
 
 	// Start AppSec with remote configuration
