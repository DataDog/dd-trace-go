--- conflicted
+++ resolved
@@ -196,14 +196,10 @@
 		// share control of the global telemetry client.
 		return nil
 	}
-<<<<<<< HEAD
 	SetGlobalTracer(t)
 	if t.config.logStartup {
 		logStartup(t)
 	}
-=======
-	internal.SetGlobalTracer(t)
->>>>>>> 822d81bb
 	if t.dataStreams != nil {
 		t.dataStreams.Start()
 	}
@@ -216,13 +212,8 @@
 
 		// start appsec
 		appsec.Start(t.config.appsecStartOptions...)
-<<<<<<< HEAD
 		globalinternal.SetTracerInitialized(true)
 		return nil
-=======
-		_ = t.hostname() // Prime the hostname cache
-		return
->>>>>>> 822d81bb
 	}
 
 	// Start AppSec with remote configuration
@@ -247,17 +238,8 @@
 	appsecopts = append(appsecopts, t.config.appsecStartOptions...)
 	appsecopts = append(appsecopts, appsecConfig.WithRCConfig(cfg))
 	appsec.Start(appsecopts...)
-<<<<<<< HEAD
 	globalinternal.SetTracerInitialized(true)
 	return nil
-=======
-
-	if t.config.logStartup {
-		logStartup(t)
-	}
-
-	_ = t.hostname() // Prime the hostname cache
->>>>>>> 822d81bb
 }
 
 // Stop stops the started tracer. Subsequent calls are valid but become no-op.
@@ -810,7 +792,7 @@
 	if t.config.tracingAsTransport {
 		// in tracing as transport mode, only propagate when there is an upstream appsec event
 		// TODO: replace with _dd.p.ts in the next iteration standardizing this for other products, comparing enabled products in `t.config` with their corresponding `_dd.p.ts` bitfields
-		if ctx, ok := ctx.(*spanContext); ok && ctx.trace != nil && ctx.trace.propagatingTag("_dd.p.appsec") != "1" {
+		if ctx.trace != nil && ctx.trace.propagatingTag("_dd.p.appsec") != "1" {
 			return nil
 		}
 	}
@@ -857,7 +839,7 @@
 	if t.config.tracingAsTransport {
 		// in tracing as transport mode, reset upstream sampling decision to make sure we keep 1 trace/minute
 		// TODO: replace with _dd.p.ts in the next iteration standardizing this for other products, comparing enabled products in `t.config` with their corresponding `_dd.p.ts` bitfields
-		if ctx, ok := ctx.(*spanContext); ok && ctx.trace.propagatingTag("_dd.p.appsec") != "1" {
+		if ctx.trace.propagatingTag("_dd.p.appsec") != "1" {
 			ctx.trace.priority = nil
 		}
 	}
