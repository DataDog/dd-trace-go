// Unless explicitly stated otherwise all files in this repository are licensed
// under the Apache License Version 2.0.
// This product includes software developed at Datadog (https://www.datadoghq.com/).
// Copyright 2016-2019 Datadog, Inc.

package tracer

import (
	"os"
	"strconv"
	"time"

	"gopkg.in/DataDog/dd-trace-go.v1/ddtrace"
	"gopkg.in/DataDog/dd-trace-go.v1/ddtrace/ext"
	"gopkg.in/DataDog/dd-trace-go.v1/ddtrace/internal"
	"gopkg.in/DataDog/dd-trace-go.v1/internal/log"
)

var _ ddtrace.Tracer = (*tracer)(nil)

// tracer creates, buffers and submits Spans which are used to time blocks of
// computation. They are accumulated and streamed into an internal payload,
// which is flushed to the agent whenever its size exceeds a specific threshold
// or when a certain interval of time has passed, whichever happens first.
//
// tracer operates based on a worker loop which responds to various request
// channels. It additionally holds two buffers which accumulates error and trace
// queues to be processed by the payload encoder.
type tracer struct {
	*config
	*payload

	flushAllReq    chan chan<- struct{}
	flushTracesReq chan struct{}
	exitReq        chan struct{}

	payloadQueue chan []*span

	// stopped is a channel that will be closed when the worker has exited.
	stopped chan struct{}

	// syncPush is used for testing. When non-nil, it causes pushTrace to become
	// a synchronous (blocking) operation, meaning that it will only return after
	// the trace has been fully processed and added onto the payload.
	syncPush chan struct{}

	// prioritySampling holds an instance of the priority sampler.
	prioritySampling *prioritySampler
	// pid of the process
	pid string
}

const (
	// flushInterval is the interval at which the payload contents will be flushed
	// to the transport.
	flushInterval = 2 * time.Second

	// payloadMaxLimit is the maximum payload size allowed and should indicate the
	// maximum size of the package that the agent can receive.
	payloadMaxLimit = 9.5 * 1024 * 1024 // 9.5 MB

	// payloadSizeLimit specifies the maximum allowed size of the payload before
	// it will trigger a flush to the transport.
	payloadSizeLimit = payloadMaxLimit / 2
)

// Start starts the tracer with the given set of options. It will stop and replace
// any running tracer, meaning that calling it several times will result in a restart
// of the tracer by replacing the current instance with a new one.
func Start(opts ...StartOption) {
	if internal.Testing {
		return // mock tracer active
	}
	internal.SetGlobalTracer(newTracer(opts...))
}

// Stop stops the started tracer. Subsequent calls are valid but become no-op.
func Stop() {
	internal.SetGlobalTracer(&internal.NoopTracer{})
	log.Flush()
}

// Span is an alias for ddtrace.Span. It is here to allow godoc to group methods returning
// ddtrace.Span. It is recommended and is considered more correct to refer to this type as
// ddtrace.Span instead.
type Span = ddtrace.Span

// StartSpan starts a new span with the given operation name and set of options.
// If the tracer is not started, calling this function is a no-op.
func StartSpan(operationName string, opts ...StartSpanOption) Span {
	return internal.GetGlobalTracer().StartSpan(operationName, opts...)
}

// Extract extracts a SpanContext from the carrier. The carrier is expected
// to implement TextMapReader, otherwise an error is returned.
// If the tracer is not started, calling this function is a no-op.
func Extract(carrier interface{}) (ddtrace.SpanContext, error) {
	return internal.GetGlobalTracer().Extract(carrier)
}

// Inject injects the given SpanContext into the carrier. The carrier is
// expected to implement TextMapWriter, otherwise an error is returned.
// If the tracer is not started, calling this function is a no-op.
func Inject(ctx ddtrace.SpanContext, carrier interface{}) error {
	return internal.GetGlobalTracer().Inject(ctx, carrier)
}

// payloadQueueSize is the buffer size of the trace channel.
const payloadQueueSize = 1000

func newTracer(opts ...StartOption) *tracer {
	c := new(config)
	defaults(c)
	for _, fn := range opts {
		fn(c)
	}
	if c.transport == nil {
		c.transport = newTransport(c.agentAddr, c.httpRoundTripper)
	}
	if c.propagator == nil {
		c.propagator = NewPropagator(nil)
	}
	if c.logger != nil {
		log.UseLogger(c.logger)
	}
	if c.debug {
		log.SetLevel(log.LevelDebug)
	}
	t := &tracer{
		config:           c,
		payload:          newPayload(),
		flushAllReq:      make(chan chan<- struct{}),
		flushTracesReq:   make(chan struct{}, 1),
		exitReq:          make(chan struct{}),
		payloadQueue:     make(chan []*span, payloadQueueSize),
		stopped:          make(chan struct{}),
		prioritySampling: newPrioritySampler(),
		pid:              strconv.Itoa(os.Getpid()),
	}

	go t.worker()

	return t
}

// worker receives finished traces to be added into the payload, as well
// as periodically flushes traces to the transport.
func (t *tracer) worker() {
	defer close(t.stopped)
	ticker := time.NewTicker(flushInterval)
	defer ticker.Stop()

	for {
		select {
		case trace := <-t.payloadQueue:
			t.pushPayload(trace)

		case <-ticker.C:
			t.flush()

		case done := <-t.flushAllReq:
			t.flush()
			done <- struct{}{}

		case <-t.flushTracesReq:
			t.flush()

		case <-t.exitReq:
			t.flush()
			return
		}
	}
}

func (t *tracer) pushTrace(trace []*span) {
	select {
	case <-t.stopped:
		return
	default:
	}
	select {
	case t.payloadQueue <- trace:
	default:
		log.Error("payload queue full, dropping %d traces", len(trace))
	}
	if t.syncPush != nil {
		// only in tests
		<-t.syncPush
	}
}

// StartSpan creates, starts, and returns a new Span with the given `operationName`.
func (t *tracer) StartSpan(operationName string, options ...ddtrace.StartSpanOption) ddtrace.Span {
	var opts ddtrace.StartSpanConfig
	for _, fn := range options {
		fn(&opts)
	}
	var startTime int64
	if opts.StartTime.IsZero() {
		startTime = now()
	} else {
		startTime = opts.StartTime.UnixNano()
	}
	var context *spanContext
	if opts.Parent != nil {
		if ctx, ok := opts.Parent.(*spanContext); ok {
			context = ctx
		}
	}
	id := opts.SpanID
	if id == 0 {
		id = random.Uint64()
	}
	// span defaults
	span := &span{
		Name:     operationName,
		Service:  t.config.serviceName,
		Resource: operationName,
		Meta:     map[string]string{},
		Metrics:  map[string]float64{},
		SpanID:   id,
		TraceID:  id,
		ParentID: 0,
		Start:    startTime,
<<<<<<< HEAD
		errCfg: &errorConfig{
			stackFrames: t.config.stackFrames,
			stackSkip:   t.config.skipFrames,
		},
=======
		taskEnd:  startExecutionTracerTask(operationName),
>>>>>>> 7dee14a7
	}
	if context != nil {
		// this is a child span
		span.TraceID = context.traceID
		span.ParentID = context.spanID
		if context.hasSamplingPriority() {
			span.Metrics[keySamplingPriority] = float64(context.samplingPriority())
		}
		if context.span != nil {
			// local parent, inherit service
			context.span.RLock()
			span.Service = context.span.Service
			context.span.RUnlock()
		} else {
			// remote parent
			if context.origin != "" {
				// mark origin
				span.Meta[keyOrigin] = context.origin
			}
		}
	}
	span.context = newSpanContext(span, context)
	if context == nil || context.span == nil {
		// this is either a root span or it has a remote parent, we should add the PID.
		span.SetTag(ext.Pid, t.pid)
		if t.hostname != "" {
			span.SetTag(keyHostname, t.hostname)
		}
	}
	// add tags from options
	for k, v := range opts.Tags {
		span.SetTag(k, v)
	}
	// add global tags
	for k, v := range t.config.globalTags {
		span.SetTag(k, v)
	}
	if context == nil {
		// this is a brand new trace, sample it
		t.sample(span)
	}
	return span
}

// Stop stops the tracer.
func (t *tracer) Stop() {
	select {
	case <-t.stopped:
		return
	default:
		t.exitReq <- struct{}{}
		<-t.stopped
	}
}

// Inject uses the configured or default TextMap Propagator.
func (t *tracer) Inject(ctx ddtrace.SpanContext, carrier interface{}) error {
	return t.config.propagator.Inject(ctx, carrier)
}

// Extract uses the configured or default TextMap Propagator.
func (t *tracer) Extract(carrier interface{}) (ddtrace.SpanContext, error) {
	return t.config.propagator.Extract(carrier)
}

// flush will push any currently buffered traces to the server.
func (t *tracer) flush() {
	if t.payload.itemCount() == 0 {
		return
	}
	size, count := t.payload.size(), t.payload.itemCount()
	log.Debug("Sending payload: size: %d traces: %d\n", size, count)
	rc, err := t.config.transport.send(t.payload)
	if err != nil {
		log.Error("lost %d traces: %v", count, err)
	}
	if err == nil {
		t.prioritySampling.readRatesJSON(rc) // TODO: handle error?
	}
	t.payload.reset()
}

// forceFlush forces a flush of data (traces and services) to the agent.
// Flushes are done by a background task on a regular basis, so you never
// need to call this manually, mostly useful for testing and debugging.
func (t *tracer) forceFlush() {
	done := make(chan struct{})
	t.flushAllReq <- done
	<-done
}

// pushPayload pushes the trace onto the payload. If the payload becomes
// larger than the threshold as a result, it sends a flush request.
func (t *tracer) pushPayload(trace []*span) {
	if err := t.payload.push(trace); err != nil {
		log.Error("error encoding msgpack: %v", err)
	}
	if t.payload.size() > payloadSizeLimit {
		// getting large
		select {
		case t.flushTracesReq <- struct{}{}:
		default:
			// flush already queued
		}
	}
	if t.syncPush != nil {
		// only in tests
		t.syncPush <- struct{}{}
	}
}

// sampleRateMetricKey is the metric key holding the applied sample rate. Has to be the same as the Agent.
const sampleRateMetricKey = "_sample_rate"

// Sample samples a span with the internal sampler.
func (t *tracer) sample(span *span) {
	if span.context.hasSamplingPriority() {
		// sampling decision was already made
		return
	}
	sampler := t.config.sampler
	if !sampler.Sample(span) {
		span.context.drop = true
		return
	}
	if rs, ok := sampler.(RateSampler); ok && rs.Rate() < 1 {
		span.Metrics[sampleRateMetricKey] = rs.Rate()
	}
	t.prioritySampling.apply(span)
}<|MERGE_RESOLUTION|>--- conflicted
+++ resolved
@@ -222,14 +222,11 @@
 		TraceID:  id,
 		ParentID: 0,
 		Start:    startTime,
-<<<<<<< HEAD
-		errCfg: &errorConfig{
+		taskEnd:  startExecutionTracerTask(operationName),
+    errCfg: &errorConfig{
 			stackFrames: t.config.stackFrames,
 			stackSkip:   t.config.skipFrames,
 		},
-=======
-		taskEnd:  startExecutionTracerTask(operationName),
->>>>>>> 7dee14a7
 	}
 	if context != nil {
 		// this is a child span
