--- conflicted
+++ resolved
@@ -7,11 +7,8 @@
 
 import (
 	gocontext "context"
-<<<<<<< HEAD
+	"encoding/binary"
 	"fmt"
-=======
-	"encoding/binary"
->>>>>>> 14164a91
 	"os"
 	"runtime/pprof"
 	rt "runtime/trace"
