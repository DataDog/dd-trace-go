--- conflicted
+++ resolved
@@ -165,24 +165,16 @@
 	if t.dataStreams != nil {
 		t.dataStreams.Start()
 	}
-<<<<<<< HEAD
-	if t.config.ciVisibilityEnabled {
-		// CI Visibility mode doesn't require remote configuration neither AppSec
-=======
 	if t.config.ciVisibilityAgentless {
 		// CI Visibility agentless mode doesn't require remote configuration.
->>>>>>> b62c4a84
 
 		// start instrumentation telemetry unless it is disabled through the
 		// DD_INSTRUMENTATION_TELEMETRY_ENABLED env var
 		startTelemetry(t.config)
-<<<<<<< HEAD
-=======
 
 		// start appsec
 		appsec.Start(t.config.appsecStartOptions...)
 		_ = t.hostname() // Prime the hostname cache
->>>>>>> b62c4a84
 		return
 	}
 
