--- conflicted
+++ resolved
@@ -244,20 +244,13 @@
 	// DD_INSTRUMENTATION_TELEMETRY_ENABLED env var
 	startTelemetry(t.config)
 
-<<<<<<< HEAD
-	globalinternal.SetTracerInitialized(true)
-	return nil
-=======
-	if t.config.logStartup {
-		logStartup(t)
-	}
-
 	// store the configuration in an in-memory file, allowing it to be read to
 	// determine if the process is instrumented with a tracer and to retrive
 	// relevant tracing information.
 	storeConfig(t.config)
-
-	_ = t.hostname() // Prime the hostname cache
+  
+  globalinternal.SetTracerInitialized(true)
+	return nil
 }
 
 func storeConfig(c *config) {
@@ -280,7 +273,6 @@
 	if err != nil {
 		log.Error("failed to store the configuration: %s", err)
 	}
->>>>>>> 67026cec
 }
 
 // Stop stops the started tracer. Subsequent calls are valid but become no-op.
