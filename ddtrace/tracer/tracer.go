--- conflicted
+++ resolved
@@ -8,11 +8,8 @@
 import (
 	gocontext "context"
 	"encoding/binary"
-<<<<<<< HEAD
 	"fmt"
-=======
 	"math"
->>>>>>> bad75f7f
 	"os"
 	"runtime/pprof"
 	rt "runtime/trace"
@@ -482,17 +479,10 @@
 			tracerstats.Signal(tracerstats.PartialTraces, 1)
 		}
 	}
-<<<<<<< HEAD
-	if len(kept) == 0 {
-		tracerstats.Signal(tracerstats.DroppedP0Traces, 1)
-	}
 	tracerstats.Signal(tracerstats.DroppedP0Spans, uint32(len(c.spans)-len(kept)))
-=======
-	atomic.AddUint32(&t.droppedP0Spans, uint32(len(c.spans)-len(kept)))
->>>>>>> bad75f7f
 	if !c.willSend {
 		if len(kept) == 0 {
-			atomic.AddUint32(&t.droppedP0Traces, 1)
+			tracerstats.Signal(tracerstats.DroppedP0Traces, 1)
 		}
 		c.spans = kept
 	}
@@ -710,7 +700,7 @@
 
 // spanResourcePIISafe returns true if s.resource can be considered to not
 // include PII with reasonable confidence. E.g. SQL queries may contain PII,
-// but http, rpc or custom (s.Type == "") span resource names generally do not.
+// but http, rpc or custom (s.spanType == "") span resource names generally do not.
 func spanResourcePIISafe(s *Span) bool {
 	return s.spanType == ext.SpanTypeWeb || s.spanType == ext.AppTypeRPC || s.spanType == ""
 }
