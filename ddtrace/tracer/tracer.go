--- conflicted
+++ resolved
@@ -614,9 +614,7 @@
 	t.prioritySampling.apply(span)
 }
 
-<<<<<<< HEAD
 func (t *tracer) addHostname(trace *finishedTrace) {
-	if url.Parse(t.config.agentURL)
 	hn := hostname.Get()
 	if hn == "" {
 		return
@@ -625,10 +623,7 @@
 	trace.spans[0].Meta["_dd.tracer_hostname"] = hn
 }
 
-func startExecutionTracerTask(name string) func() {
-=======
 func startExecutionTracerTask(ctx gocontext.Context, span *span) (gocontext.Context, func()) {
->>>>>>> 648c900c
 	if !rt.IsEnabled() {
 		return ctx, func() {}
 	}
