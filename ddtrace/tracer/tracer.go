// Unless explicitly stated otherwise all files in this repository are licensed
// under the Apache License Version 2.0.
// This product includes software developed at Datadog (https://www.datadoghq.com/).
// Copyright 2016 Datadog, Inc.

package tracer

import (
	gocontext "context"
	"os"
	"runtime/pprof"
	rt "runtime/trace"
	"strconv"
	"sync"
	"sync/atomic"
	"time"

	"gopkg.in/DataDog/dd-trace-go.v1/datastreams"
	"gopkg.in/DataDog/dd-trace-go.v1/ddtrace"
	"gopkg.in/DataDog/dd-trace-go.v1/ddtrace/ext"
	"gopkg.in/DataDog/dd-trace-go.v1/ddtrace/internal"
	globalinternal "gopkg.in/DataDog/dd-trace-go.v1/internal"
	"gopkg.in/DataDog/dd-trace-go.v1/internal/appsec"
	"gopkg.in/DataDog/dd-trace-go.v1/internal/hostname"
	"gopkg.in/DataDog/dd-trace-go.v1/internal/log"
	"gopkg.in/DataDog/dd-trace-go.v1/internal/remoteconfig"
	"gopkg.in/DataDog/dd-trace-go.v1/internal/samplernames"
	"gopkg.in/DataDog/dd-trace-go.v1/internal/telemetry"
	"gopkg.in/DataDog/dd-trace-go.v1/internal/traceprof"

	"github.com/DataDog/datadog-agent/pkg/obfuscate"
)

var _ ddtrace.Tracer = (*tracer)(nil)

// tracer creates, buffers and submits Spans which are used to time blocks of
// computation. They are accumulated and streamed into an internal payload,
// which is flushed to the agent whenever its size exceeds a specific threshold
// or when a certain interval of time has passed, whichever happens first.
//
// tracer operates based on a worker loop which responds to various request
// channels. It additionally holds two buffers which accumulates error and trace
// queues to be processed by the payload encoder.
type tracer struct {
	config *config

	// stats specifies the concentrator used to compute statistics, when client-side
	// stats are enabled.
	stats *concentrator

	// traceWriter is responsible for sending finished traces to their
	// destination, such as the Trace Agent or Datadog Forwarder.
	traceWriter traceWriter

	// out receives chunk with spans to be added to the payload.
	out chan *chunk

	// flush receives a channel onto which it will confirm after a flush has been
	// triggered and completed.
	flush chan chan<- struct{}

	// stop causes the tracer to shut down when closed.
	stop chan struct{}

	// stopOnce ensures the tracer is stopped exactly once.
	stopOnce sync.Once

	// wg waits for all goroutines to exit when stopping.
	wg sync.WaitGroup

	// prioritySampling holds an instance of the priority sampler.
	prioritySampling *prioritySampler

	// pid of the process
	pid int

	// These integers track metrics about spans and traces as they are started,
	// finished, and dropped
	spansStarted, spansFinished, tracesDropped uint32

	// Records the number of dropped P0 traces and spans.
	droppedP0Traces, droppedP0Spans uint32

	// partialTrace the number of partially dropped traces.
	partialTraces uint32

	// rulesSampling holds an instance of the rules sampler used to apply either trace sampling,
	// or single span sampling rules on spans. These are user-defined
	// rules for applying a sampling rate to spans that match the designated service
	// or operation name.
	rulesSampling *rulesSampler

	// obfuscator holds the obfuscator used to obfuscate resources in aggregated stats.
	// obfuscator may be nil if disabled.
	obfuscator *obfuscate.Obfuscator

	// statsd is used for tracking metrics associated with the runtime and the tracer.
<<<<<<< HEAD
	statsd globalinternal.StatsdClient

	// dataStreams processes data streams monitoring information
	dataStreams *datastreams.Processor
=======
	statsd statsdClient

	// abandonedSpansDebugger specifies where and how potentially abandoned spans are stored
	// when abandoned spans debugging is enabled.
	abandonedSpansDebugger *abandonedSpansDebugger
>>>>>>> 5fda0535
}

const (
	// flushInterval is the interval at which the payload contents will be flushed
	// to the transport.
	flushInterval = 2 * time.Second

	// payloadMaxLimit is the maximum payload size allowed and should indicate the
	// maximum size of the package that the agent can receive.
	payloadMaxLimit = 9.5 * 1024 * 1024 // 9.5 MB

	// payloadSizeLimit specifies the maximum allowed size of the payload before
	// it will trigger a flush to the transport.
	payloadSizeLimit = payloadMaxLimit / 2

	// concurrentConnectionLimit specifies the maximum number of concurrent outgoing
	// connections allowed.
	concurrentConnectionLimit = 100
)

// statsInterval is the interval at which health metrics will be sent with the
// statsd client; replaced in tests.
var statsInterval = 10 * time.Second

// Start starts the tracer with the given set of options. It will stop and replace
// any running tracer, meaning that calling it several times will result in a restart
// of the tracer by replacing the current instance with a new one.
func Start(opts ...StartOption) {
	if internal.Testing {
		return // mock tracer active
	}
	defer telemetry.Time(telemetry.NamespaceGeneral, "init_time", nil, true)()
	t := newTracer(opts...)
	if !t.config.enabled {
		// TODO: instrumentation telemetry client won't get started
		// if tracing is disabled, but we still want to capture this
		// telemetry information. Will be fixed when the tracer and profiler
		// share control of the global telemetry client.
		return
	}
	internal.SetGlobalTracer(t)
	if t.config.logStartup {
		logStartup(t)
	}
	if t.dataStreams != nil {
		t.dataStreams.Start()
	}
	// Start AppSec with remote configuration
	cfg := remoteconfig.DefaultClientConfig()
	cfg.AgentURL = t.config.agentURL.String()
	cfg.AppVersion = t.config.version
	cfg.Env = t.config.env
	cfg.HTTP = t.config.httpClient
	cfg.ServiceName = t.config.serviceName
	appsec.Start(appsec.WithRCConfig(cfg))
	// start instrumentation telemetry unless it is disabled through the
	// DD_INSTRUMENTATION_TELEMETRY_ENABLED env var
	startTelemetry(t.config)
	_ = t.hostname() // Prime the hostname cache
}

// Stop stops the started tracer. Subsequent calls are valid but become no-op.
func Stop() {
	internal.SetGlobalTracer(&internal.NoopTracer{})
	log.Flush()
}

// Span is an alias for ddtrace.Span. It is here to allow godoc to group methods returning
// ddtrace.Span. It is recommended and is considered more correct to refer to this type as
// ddtrace.Span instead.
type Span = ddtrace.Span

// StartSpan starts a new span with the given operation name and set of options.
// If the tracer is not started, calling this function is a no-op.
func StartSpan(operationName string, opts ...StartSpanOption) Span {
	return internal.GetGlobalTracer().StartSpan(operationName, opts...)
}

// Extract extracts a SpanContext from the carrier. The carrier is expected
// to implement TextMapReader, otherwise an error is returned.
// If the tracer is not started, calling this function is a no-op.
func Extract(carrier interface{}) (ddtrace.SpanContext, error) {
	return internal.GetGlobalTracer().Extract(carrier)
}

// Inject injects the given SpanContext into the carrier. The carrier is
// expected to implement TextMapWriter, otherwise an error is returned.
// If the tracer is not started, calling this function is a no-op.
func Inject(ctx ddtrace.SpanContext, carrier interface{}) error {
	return internal.GetGlobalTracer().Inject(ctx, carrier)
}

// SetUser associates user information to the current trace which the
// provided span belongs to. The options can be used to tune which user
// bit of information gets monitored. In case of distributed traces,
// the user id can be propagated across traces using the WithPropagation() option.
// See https://docs.datadoghq.com/security_platform/application_security/setup_and_configure/?tab=set_user#add-user-information-to-traces
func SetUser(s Span, id string, opts ...UserMonitoringOption) {
	if s == nil {
		return
	}
	sp, ok := s.(interface {
		SetUser(string, ...UserMonitoringOption)
	})
	if !ok {
		return
	}
	sp.SetUser(id, opts...)
}

// payloadQueueSize is the buffer size of the trace channel.
const payloadQueueSize = 1000

func newUnstartedTracer(opts ...StartOption) *tracer {
	c := newConfig(opts...)
	sampler := newPrioritySampler()
	statsd, err := newStatsdClient(c)
	if err != nil {
		log.Warn("Runtime and health metrics disabled: %v", err)
	}
	var writer traceWriter
	if c.logToStdout {
		writer = newLogTraceWriter(c, statsd)
	} else {
		writer = newAgentTraceWriter(c, sampler, statsd)
	}
	traces, spans, err := samplingRulesFromEnv()
	if err != nil {
		log.Warn("DIAGNOSTICS Error(s) parsing sampling rules: found errors:%s", err)
	}
	if traces != nil {
		c.traceRules = traces
	}
	if spans != nil {
		c.spanRules = spans
	}
	var dataStreamsProcessor *datastreams.Processor
	if c.dataStreamsMonitoringEnabled {
		dataStreamsProcessor = datastreams.NewProcessor(c.statsdClient, c.env, c.serviceName, c.agentURL, c.httpClient, func() bool {
			f := loadAgentFeatures(c.logToStdout, c.agentURL, c.httpClient)
			return f.DataStreams
		})
	}
	t := &tracer{
		config:           c,
		traceWriter:      writer,
		out:              make(chan *chunk, payloadQueueSize),
		stop:             make(chan struct{}),
		flush:            make(chan chan<- struct{}),
		rulesSampling:    newRulesSampler(c.traceRules, c.spanRules),
		prioritySampling: sampler,
		pid:              os.Getpid(),
		stats:            newConcentrator(c, defaultStatsBucketSize),
		obfuscator: obfuscate.NewObfuscator(obfuscate.Config{
			SQL: obfuscate.SQLConfig{
				TableNames:       c.agent.HasFlag("table_names"),
				ReplaceDigits:    c.agent.HasFlag("quantize_sql_tables") || c.agent.HasFlag("replace_sql_digits"),
				KeepSQLAlias:     c.agent.HasFlag("keep_sql_alias"),
				DollarQuotedFunc: c.agent.HasFlag("dollar_quoted_func"),
				Cache:            c.agent.HasFlag("sql_cache"),
			},
		}),
		statsd:      statsd,
		dataStreams: dataStreamsProcessor,
	}
	return t
}

// newTracer creates a new no-op tracer for testing.
// NOTE: This function does NOT set the global tracer, which is required for
// most finish span/flushing operations to work as expected. If you are calling
// span.Finish and/or expecting flushing to work, you must call
// internal.SetGlobalTracer(...) with the tracer provided by this function.
func newTracer(opts ...StartOption) *tracer {
	t := newUnstartedTracer(opts...)
	c := t.config
	t.statsd.Incr("datadog.tracer.started", nil, 1)
	if c.runtimeMetrics {
		log.Debug("Runtime metrics enabled.")
		t.wg.Add(1)
		go func() {
			defer t.wg.Done()
			t.reportRuntimeMetrics(defaultMetricsReportInterval)
		}()
	}
	if c.debugAbandonedSpans {
		log.Info("Abandoned spans logs enabled.")
		t.abandonedSpansDebugger = newAbandonedSpansDebugger()
		t.abandonedSpansDebugger.Start(t.config.spanTimeout)
	}
	t.wg.Add(1)
	go func() {
		defer t.wg.Done()
		tick := t.config.tickChan
		if tick == nil {
			ticker := time.NewTicker(flushInterval)
			defer ticker.Stop()
			tick = ticker.C
		}
		t.worker(tick)
	}()
	t.wg.Add(1)
	go func() {
		defer t.wg.Done()
		t.reportHealthMetrics(statsInterval)
	}()
	t.stats.Start()
	return t
}

// Flush flushes any buffered traces. Flush is in effect only if a tracer
// is started. Users do not have to call Flush in order to ensure that
// traces reach Datadog. It is a convenience method dedicated to a specific
// use case described below.
//
// Flush is of use in Lambda environments, where starting and stopping
// the tracer on each invocation may create too much latency. In this
// scenario, a tracer may be started and stopped by the parent process
// whereas the invocation can make use of Flush to ensure any created spans
// reach the agent.
func Flush() {
	if t, ok := internal.GetGlobalTracer().(*tracer); ok {
		t.flushSync()
		if t.dataStreams != nil {
			t.dataStreams.Flush()
		}
	}
}

// flushSync triggers a flush and waits for it to complete.
func (t *tracer) flushSync() {
	done := make(chan struct{})
	t.flush <- done
	<-done
}

// worker receives finished traces to be added into the payload, as well
// as periodically flushes traces to the transport.
func (t *tracer) worker(tick <-chan time.Time) {
	for {
		select {
		case trace := <-t.out:
			t.sampleChunk(trace)
			if len(trace.spans) != 0 {
				t.traceWriter.add(trace.spans)
			}
		case <-tick:
			t.statsd.Incr("datadog.tracer.flush_triggered", []string{"reason:scheduled"}, 1)
			t.traceWriter.flush()

		case done := <-t.flush:
			t.statsd.Incr("datadog.tracer.flush_triggered", []string{"reason:invoked"}, 1)
			t.traceWriter.flush()
			t.statsd.Flush()
			t.stats.flushAndSend(time.Now(), withCurrentBucket)
			// TODO(x): In reality, the traceWriter.flush() call is not synchronous
			// when using the agent traceWriter. However, this functionnality is used
			// in Lambda so for that purpose this mechanism should suffice.
			done <- struct{}{}

		case <-t.stop:
		loop:
			// the loop ensures that the payload channel is fully drained
			// before the final flush to ensure no traces are lost (see #526)
			for {
				select {
				case trace := <-t.out:
					t.sampleChunk(trace)
					if len(trace.spans) != 0 {
						t.traceWriter.add(trace.spans)
					}
				default:
					break loop
				}
			}
			return
		}
	}
}

// chunk holds information about a trace chunk to be flushed, including its spans.
// The chunk may be a fully finished local trace chunk, or only a portion of the local trace chunk in the case of
// partial flushing.
type chunk struct {
	spans    []*span
	willSend bool // willSend indicates whether the trace will be sent to the agent.
}

// sampleChunk applies single-span sampling to the provided trace.
func (t *tracer) sampleChunk(c *chunk) {
	if len(c.spans) > 0 {
		if p, ok := c.spans[0].context.samplingPriority(); ok && p > 0 {
			// The trace is kept, no need to run single span sampling rules.
			return
		}
	}
	var kept []*span
	if t.rulesSampling.HasSpanRules() {
		// Apply sampling rules to individual spans in the trace.
		for _, span := range c.spans {
			if t.rulesSampling.SampleSpan(span) {
				kept = append(kept, span)
			}
		}
		if len(kept) > 0 && len(kept) < len(c.spans) {
			// Some spans in the trace were kept, so a partial trace will be sent.
			atomic.AddUint32(&t.partialTraces, 1)
		}
	}
	if len(kept) == 0 {
		atomic.AddUint32(&t.droppedP0Traces, 1)
	}
	atomic.AddUint32(&t.droppedP0Spans, uint32(len(c.spans)-len(kept)))
	if !c.willSend {
		c.spans = kept
	}
}

func (t *tracer) pushChunk(trace *chunk) {
	select {
	case <-t.stop:
		return
	default:
	}
	select {
	case t.out <- trace:
	default:
		log.Error("payload queue full, dropping %d traces", len(trace.spans))
	}
}

// StartSpan creates, starts, and returns a new Span with the given `operationName`.
func (t *tracer) StartSpan(operationName string, options ...ddtrace.StartSpanOption) ddtrace.Span {
	var opts ddtrace.StartSpanConfig
	for _, fn := range options {
		fn(&opts)
	}
	var startTime int64
	if opts.StartTime.IsZero() {
		startTime = now()
	} else {
		startTime = opts.StartTime.UnixNano()
	}
	var context *spanContext
	// The default pprof context is taken from the start options and is
	// not nil when using StartSpanFromContext()
	pprofContext := opts.Context
	if opts.Parent != nil {
		if ctx, ok := opts.Parent.(*spanContext); ok {
			context = ctx
			if pprofContext == nil && ctx.span != nil {
				// Inherit the context.Context from parent span if it was propagated
				// using ChildOf() rather than StartSpanFromContext(), see
				// applyPPROFLabels() below.
				pprofContext = ctx.span.pprofCtxActive
			}
		} else if p, ok := opts.Parent.(ddtrace.SpanContextW3C); ok {
			context = &spanContext{
				traceID: p.TraceID128Bytes(),
				spanID:  p.SpanID(),
			}
		}
	}
	if pprofContext == nil {
		// For root span's without context, there is no pprofContext, but we need
		// one to avoid a panic() in pprof.WithLabels(). Using context.Background()
		// is not ideal here, as it will cause us to remove all labels from the
		// goroutine when the span finishes. However, the alternatives of not
		// applying labels for such spans or to leave the endpoint/hotspot labels
		// on the goroutine after it finishes are even less appealing. We'll have
		// to properly document this for users.
		pprofContext = gocontext.Background()
	}
	id := opts.SpanID
	if id == 0 {
		id = generateSpanID(startTime)
	}
	// span defaults
	span := &span{
		Name:         operationName,
		Service:      t.config.serviceName,
		Resource:     operationName,
		SpanID:       id,
		TraceID:      id,
		Start:        startTime,
		noDebugStack: t.config.noDebugStack,
	}
	if t.config.hostname != "" {
		span.setMeta(keyHostname, t.config.hostname)
	}
	if context != nil {
		// this is a child span
		span.TraceID = context.traceID.Lower()
		span.ParentID = context.spanID
		if p, ok := context.samplingPriority(); ok {
			span.setMetric(keySamplingPriority, float64(p))
		}
		if context.span != nil {
			// local parent, inherit service
			context.span.RLock()
			span.Service = context.span.Service
			context.span.RUnlock()
		} else {
			// remote parent
			if context.origin != "" {
				// mark origin
				span.setMeta(keyOrigin, context.origin)
			}
		}
	}
	span.context = newSpanContext(span, context)
	span.setMetric(ext.Pid, float64(t.pid))
	span.setMeta("language", "go")

	// add tags from options
	for k, v := range opts.Tags {
		span.SetTag(k, v)
	}
	// add global tags
	for k, v := range t.config.globalTags {
		span.SetTag(k, v)
	}
	if t.config.serviceMappings != nil {
		if newSvc, ok := t.config.serviceMappings[span.Service]; ok {
			span.Service = newSvc
		}
	}
	isRootSpan := context == nil || context.span == nil
	if isRootSpan {
		traceprof.SetProfilerRootTags(span)
		span.setMetric(keySpanAttributeSchemaVersion, float64(t.config.spanAttributeSchemaVersion))
	}
	if isRootSpan || context.span.Service != span.Service {
		span.setMetric(keyTopLevel, 1)
		// all top level spans are measured. So the measured tag is redundant.
		delete(span.Metrics, keyMeasured)
	}
	if t.config.version != "" {
		if t.config.universalVersion || (!t.config.universalVersion && span.Service == t.config.serviceName) {
			span.setMeta(ext.Version, t.config.version)
		}
	}
	if t.config.env != "" {
		span.setMeta(ext.Environment, t.config.env)
	}
	if _, ok := span.context.samplingPriority(); !ok {
		// if not already sampled or a brand new trace, sample it
		t.sample(span)
	}
	pprofContext, span.taskEnd = startExecutionTracerTask(pprofContext, span)
	if t.config.profilerHotspots || t.config.profilerEndpoints {
		t.applyPPROFLabels(pprofContext, span)
	}
	if t.config.serviceMappings != nil {
		if newSvc, ok := t.config.serviceMappings[span.Service]; ok {
			span.Service = newSvc
		}
	}
	if log.DebugEnabled() {
		// avoid allocating the ...interface{} argument if debug logging is disabled
		log.Debug("Started Span: %v, Operation: %s, Resource: %s, Tags: %v, %v",
			span, span.Name, span.Resource, span.Meta, span.Metrics)
	}
	if t.config.debugAbandonedSpans {
		select {
		case t.abandonedSpansDebugger.In <- newAbandonedSpanCandidate(span, false):
			// ok
		default:
			log.Error("Abandoned spans channel full, disregarding span.")
		}
	}
	return span
}

// generateSpanID returns a random uint64 that has been XORd with the startTime.
// This is done to get around the 32-bit random seed limitation that may create collisions if there is a large number
// of go services all generating spans.
func generateSpanID(startTime int64) uint64 {
	return random.Uint64() ^ uint64(startTime)
}

// applyPPROFLabels applies pprof labels for the profiler's code hotspots and
// endpoint filtering feature to span. When span finishes, any pprof labels
// found in ctx are restored. Additionally, this func informs the profiler how
// many times each endpoint is called.
func (t *tracer) applyPPROFLabels(ctx gocontext.Context, span *span) {
	var labels []string
	if t.config.profilerHotspots {
		// allocate the max-length slice to avoid growing it later
		labels = make([]string, 0, 6)
		labels = append(labels, traceprof.SpanID, strconv.FormatUint(span.SpanID, 10))
	}
	// nil checks might not be needed, but better be safe than sorry
	if localRootSpan := span.root(); localRootSpan != nil {
		if t.config.profilerHotspots {
			labels = append(labels, traceprof.LocalRootSpanID, strconv.FormatUint(localRootSpan.SpanID, 10))
		}
		if t.config.profilerEndpoints && spanResourcePIISafe(localRootSpan) {
			labels = append(labels, traceprof.TraceEndpoint, localRootSpan.Resource)
			if span == localRootSpan {
				// Inform the profiler of endpoint hits. This is used for the unit of
				// work feature. We can't use APM stats for this since the stats don't
				// have enough cardinality (e.g. runtime-id tags are missing).
				traceprof.GlobalEndpointCounter().Inc(localRootSpan.Resource)
			}
		}
	}
	if len(labels) > 0 {
		span.pprofCtxRestore = ctx
		span.pprofCtxActive = pprof.WithLabels(ctx, pprof.Labels(labels...))
		pprof.SetGoroutineLabels(span.pprofCtxActive)
	}
}

// spanResourcePIISafe returns true if s.Resource can be considered to not
// include PII with reasonable confidence. E.g. SQL queries may contain PII,
// but http, rpc or custom (s.Type == "") span resource names generally do not.
func spanResourcePIISafe(s *span) bool {
	return s.Type == ext.SpanTypeWeb || s.Type == ext.AppTypeRPC || s.Type == ""
}

// Stop stops the tracer.
func (t *tracer) Stop() {
	t.stopOnce.Do(func() {
		close(t.stop)
		t.statsd.Incr("datadog.tracer.stopped", nil, 1)
	})
	t.abandonedSpansDebugger.Stop()
	t.stats.Stop()
	t.wg.Wait()
	t.traceWriter.stop()
	t.statsd.Close()
	if t.dataStreams != nil {
		t.dataStreams.Stop()
	}
	appsec.Stop()
}

// Inject uses the configured or default TextMap Propagator.
func (t *tracer) Inject(ctx ddtrace.SpanContext, carrier interface{}) error {
	return t.config.propagator.Inject(ctx, carrier)
}

// Extract uses the configured or default TextMap Propagator.
func (t *tracer) Extract(carrier interface{}) (ddtrace.SpanContext, error) {
	return t.config.propagator.Extract(carrier)
}

// sampleRateMetricKey is the metric key holding the applied sample rate. Has to be the same as the Agent.
const sampleRateMetricKey = "_sample_rate"

// Sample samples a span with the internal sampler.
func (t *tracer) sample(span *span) {
	if _, ok := span.context.samplingPriority(); ok {
		// sampling decision was already made
		return
	}
	sampler := t.config.sampler
	if !sampler.Sample(span) {
		span.context.trace.drop()
		span.context.trace.setSamplingPriority(ext.PriorityAutoReject, samplernames.RuleRate)
		return
	}
	if rs, ok := sampler.(RateSampler); ok && rs.Rate() < 1 {
		span.setMetric(sampleRateMetricKey, rs.Rate())
	}
	if t.rulesSampling.SampleTrace(span) {
		return
	}
	t.prioritySampling.apply(span)
}

func startExecutionTracerTask(ctx gocontext.Context, span *span) (gocontext.Context, func()) {
	if !rt.IsEnabled() {
		return ctx, func() {}
	}
	span.goExecTraced = true
	// Task name is the resource (operationName) of the span, e.g.
	// "POST /foo/bar" (http) or "/foo/pkg.Method" (grpc).
	taskName := span.Resource
	// If the resource could contain PII (e.g. SQL query that's not using bind
	// arguments), play it safe and just use the span type as the taskName,
	// e.g. "sql".
	if !spanResourcePIISafe(span) {
		taskName = span.Type
	}
	end := noopTaskEnd
	if !globalinternal.IsExecutionTraced(ctx) {
		var task *rt.Task
		ctx, task = rt.NewTask(ctx, taskName)
		end = task.End
	} else {
		// We only want to skip task creation for this particular span,
		// not necessarily for child spans which can come from different
		// integrations. So update this context to be "not" execution
		// traced so that derived contexts used by child spans don't get
		// skipped.
		ctx = globalinternal.WithExecutionNotTraced(ctx)
	}
	rt.Log(ctx, "span id", strconv.FormatUint(span.SpanID, 10))
	return ctx, end
}

func noopTaskEnd() {}

func (t *tracer) hostname() string {
	if !t.config.enableHostnameDetection {
		return ""
	}
	return hostname.Get()
}<|MERGE_RESOLUTION|>--- conflicted
+++ resolved
@@ -95,18 +95,14 @@
 	obfuscator *obfuscate.Obfuscator
 
 	// statsd is used for tracking metrics associated with the runtime and the tracer.
-<<<<<<< HEAD
 	statsd globalinternal.StatsdClient
 
 	// dataStreams processes data streams monitoring information
 	dataStreams *datastreams.Processor
-=======
-	statsd statsdClient
 
 	// abandonedSpansDebugger specifies where and how potentially abandoned spans are stored
 	// when abandoned spans debugging is enabled.
 	abandonedSpansDebugger *abandonedSpansDebugger
->>>>>>> 5fda0535
 }
 
 const (
