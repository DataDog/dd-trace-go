--- conflicted
+++ resolved
@@ -149,16 +149,11 @@
 	// enabled reports whether tracing is enabled.
 	enabled bool
 
-<<<<<<< HEAD
 	// enableHostnameDetection specifies whether the tracer should enable hostname detection.
 	enableHostnameDetection bool
-=======
-	// disableHostnameDetection specifies whether the tracer should disable hostname detection.
-	disableHostnameDetection bool
 
 	// spanAttributeSchemaVersion holds the selected DD_TRACE_SPAN_ATTRIBUTE_SCHEMA version.
 	spanAttributeSchemaVersion int
->>>>>>> 78e97227
 }
 
 // HasFeature reports whether feature f is enabled.
