// Unless explicitly stated otherwise all files in this repository are licensed
// under the Apache License Version 2.0.
// This product includes software developed at Datadog (https://www.datadoghq.com/).
// Copyright 2016 Datadog, Inc.

package tracer

import (
	"context"
	"encoding/json"
	"fmt"
	"math"
	"net"
	"net/http"
	"net/url"
	"os"
	"path/filepath"
	"runtime"
	"strconv"
	"strings"
	"time"

	"gopkg.in/DataDog/dd-trace-go.v1/ddtrace"
	"gopkg.in/DataDog/dd-trace-go.v1/ddtrace/ext"
	"gopkg.in/DataDog/dd-trace-go.v1/internal"
	"gopkg.in/DataDog/dd-trace-go.v1/internal/globalconfig"
	"gopkg.in/DataDog/dd-trace-go.v1/internal/log"
	"gopkg.in/DataDog/dd-trace-go.v1/internal/namingschema"
	"gopkg.in/DataDog/dd-trace-go.v1/internal/traceprof"
	"gopkg.in/DataDog/dd-trace-go.v1/internal/version"

	"github.com/DataDog/datadog-go/v5/statsd"
)

var (
	// defaultSocketAPM specifies the socket path to use for connecting to the trace-agent.
	// Replaced in tests
	defaultSocketAPM = "/var/run/datadog/apm.socket"

	// defaultSocketDSD specifies the socket path to use for connecting to the statsd server.
	// Replaced in tests
	defaultSocketDSD = "/var/run/datadog/dsd.socket"

	// defaultMaxTagsHeaderLen specifies the default maximum length of the X-Datadog-Tags header value.
	defaultMaxTagsHeaderLen = 128
)

// config holds the tracer configuration.
type config struct {
	// debug, when true, writes details to logs.
	debug bool

	// agent holds the capabilities of the agent and determines some
	// of the behaviour of the tracer.
	agent agentFeatures

	// featureFlags specifies any enabled feature flags.
	featureFlags map[string]struct{}

	// logToStdout reports whether we should log all traces to the standard
	// output instead of using the agent. This is used in Lambda environments.
	logToStdout bool

	// sendRetries is the number of times a trace payload send is retried upon
	// failure.
	sendRetries int

	// logStartup, when true, causes various startup info to be written
	// when the tracer starts.
	logStartup bool

	// serviceName specifies the name of this application.
	serviceName string

	// universalVersion, reports whether span service name and config service name
	// should match to set application version tag. False by default
	universalVersion bool

	// version specifies the version of this application
	version string

	// env contains the environment that this application will run under.
	env string

	// sampler specifies the sampler that will be used for sampling traces.
	sampler Sampler

	// agentURL is the agent URL that receives traces from the tracer.
	agentURL *url.URL

	// serviceMappings holds a set of service mappings to dynamically rename services
	serviceMappings map[string]string

	// globalTags holds a set of tags that will be automatically applied to
	// all spans.
	globalTags map[string]interface{}

	// transport specifies the Transport interface which will be used to send data to the agent.
	transport transport

	// propagator propagates span context cross-process
	propagator Propagator

	// httpClient specifies the HTTP client to be used by the agent's transport.
	httpClient *http.Client

	// hostname is automatically assigned when the DD_TRACE_REPORT_HOSTNAME is set to true,
	// and is added as a special tag to the root span of traces.
	hostname string

	// logger specifies the logger to use when printing errors. If not specified, the "log" package
	// will be used.
	logger ddtrace.Logger

	// runtimeMetrics specifies whether collection of runtime metrics is enabled.
	runtimeMetrics bool

	// dogstatsdAddr specifies the address to connect for sending metrics to the
	// Datadog Agent. If not set, it defaults to "localhost:8125" or to the
	// combination of the environment variables DD_AGENT_HOST and DD_DOGSTATSD_PORT.
	dogstatsdAddr string

	// statsdClient is set when a user provides a custom statsd client for tracking metrics
	// associated with the runtime and the tracer.
	statsdClient statsdClient

	// spanRules contains user-defined rules to determine the sampling rate to apply
	// to a single span without affecting the entire trace
	spanRules []SamplingRule

	// traceRules contains user-defined rules to determine the sampling rate to apply
	// to the entire trace if any spans satisfy the criteria
	traceRules []SamplingRule

	// tickChan specifies a channel which will receive the time every time the tracer must flush.
	// It defaults to time.Ticker; replaced in tests.
	tickChan <-chan time.Time

	// noDebugStack disables the collection of debug stack traces globally. No traces reporting
	// errors will record a stack trace when this option is set.
	noDebugStack bool

	// profilerHotspots specifies whether profiler Code Hotspots is enabled.
	profilerHotspots bool

	// profilerEndpoints specifies whether profiler endpoint filtering is enabled.
	profilerEndpoints bool

	// enabled reports whether tracing is enabled.
	enabled bool

	// enableHostnameDetection specifies whether the tracer should enable hostname detection.
	enableHostnameDetection bool

	// spanAttributeSchemaVersion holds the selected DD_TRACE_SPAN_ATTRIBUTE_SCHEMA version.
	spanAttributeSchemaVersion int

	// peerServiceDefaultsEnabled indicates whether the peer.service tag calculation is enabled or not.
	peerServiceDefaultsEnabled bool

	// peerServiceMappings holds a set of service mappings to dynamically rename peer.service values.
	peerServiceMappings map[string]string
}

// HasFeature reports whether feature f is enabled.
func (c *config) HasFeature(f string) bool {
	_, ok := c.featureFlags[strings.TrimSpace(f)]
	return ok
}

// StartOption represents a function that can be provided as a parameter to Start.
type StartOption func(*config)

// maxPropagatedTagsLength limits the size of DD_TRACE_X_DATADOG_TAGS_MAX_LENGTH to prevent HTTP 413 responses.
const maxPropagatedTagsLength = 512

// newConfig renders the tracer configuration based on defaults, environment variables
// and passed user opts.
func newConfig(opts ...StartOption) *config {
	c := new(config)
	c.sampler = NewAllSampler()

	if internal.BoolEnv("DD_TRACE_ANALYTICS_ENABLED", false) {
		globalconfig.SetAnalyticsRate(1.0)
	}
	if os.Getenv("DD_TRACE_REPORT_HOSTNAME") == "true" {
		var err error
		c.hostname, err = os.Hostname()
		if err != nil {
			log.Warn("unable to look up hostname: %v", err)
		}
	}
	if v := os.Getenv("DD_TRACE_SOURCE_HOSTNAME"); v != "" {
		c.hostname = v
	}
	if v := os.Getenv("DD_ENV"); v != "" {
		c.env = v
	}
	if v := os.Getenv("DD_TRACE_FEATURES"); v != "" {
		WithFeatureFlags(strings.FieldsFunc(v, func(r rune) bool {
			return r == ',' || r == ' '
		})...)(c)
	}
	if v := os.Getenv("DD_SERVICE"); v != "" {
		c.serviceName = v
		globalconfig.SetServiceName(v)
	}
	if ver := os.Getenv("DD_VERSION"); ver != "" {
		c.version = ver
	}
	if v := os.Getenv("DD_SERVICE_MAPPING"); v != "" {
		internal.ForEachStringTag(v, func(key, val string) { WithServiceMapping(key, val)(c) })
	}
	if v := os.Getenv("DD_TAGS"); v != "" {
		tags := internal.ParseTagString(v)
		internal.CleanGitMetadataTags(tags)
		for key, val := range tags {
			WithGlobalTag(key, val)(c)
		}
	}
	if _, ok := os.LookupEnv("AWS_LAMBDA_FUNCTION_NAME"); ok {
		// AWS_LAMBDA_FUNCTION_NAME being set indicates that we're running in an AWS Lambda environment.
		// See: https://docs.aws.amazon.com/lambda/latest/dg/configuration-envvars.html
		c.logToStdout = true
	}
	c.logStartup = internal.BoolEnv("DD_TRACE_STARTUP_LOGS", true)
	c.runtimeMetrics = internal.BoolEnv("DD_RUNTIME_METRICS_ENABLED", false)
	c.debug = internal.BoolEnv("DD_TRACE_DEBUG", false)
	c.enabled = internal.BoolEnv("DD_TRACE_ENABLED", true)
	c.profilerEndpoints = internal.BoolEnv(traceprof.EndpointEnvVar, true)
	c.profilerHotspots = internal.BoolEnv(traceprof.CodeHotspotsEnvVar, true)
	c.enableHostnameDetection = internal.BoolEnv("DD_CLIENT_HOSTNAME_ENABLED", true)

	schemaVersionStr := os.Getenv("DD_TRACE_SPAN_ATTRIBUTE_SCHEMA")
	if v, ok := namingschema.ParseVersion(schemaVersionStr); ok {
		namingschema.SetVersion(v)
		c.spanAttributeSchemaVersion = int(v)
	} else {
		v := namingschema.SetDefaultVersion()
		c.spanAttributeSchemaVersion = int(v)
		log.Warn("DD_TRACE_SPAN_ATTRIBUTE_SCHEMA=%s is not a valid value, setting to default of v%d", schemaVersionStr, v)
	}
<<<<<<< HEAD
	// peer.service tag is always enabled if using attribute schema >= 1
	c.peerServiceDefaultsEnabled = true
	if c.spanAttributeSchemaVersion == int(namingschema.SchemaV0) {
		c.peerServiceDefaultsEnabled = internal.BoolEnv("DD_TRACE_PEER_SERVICE_DEFAULTS_ENABLED", false)
	}
	c.peerServiceMappings = make(map[string]string)
	if v := os.Getenv("DD_TRACE_PEER_SERVICE_MAPPING"); v != "" {
		internal.ForEachStringTag(v, func(key, val string) { c.peerServiceMappings[key] = val })
	}
=======
	// Allow DD_TRACE_SPAN_ATTRIBUTE_SCHEMA=v0 users to disable default client service names.
	// These default service names are always disabled for v1 onwards.
	namingschema.SetDefaultServiceNamesEnabled(internal.BoolEnv("DD_TRACE_DEFAULT_CLIENT_SERVICE_NAMES_ENABLED", true))
>>>>>>> 00beb00f

	for _, fn := range opts {
		fn(c)
	}
	if c.agentURL == nil {
		c.agentURL = resolveAgentAddr()
		if url := internal.AgentURLFromEnv(); url != nil {
			c.agentURL = url
		}
	}
	if c.agentURL.Scheme == "unix" {
		// If we're connecting over UDS we can just rely on the agent to provide the hostname
		log.Debug("connecting to agent over unix, do not set hostname on any traces")
		c.enableHostnameDetection = false
		c.httpClient = udsClient(c.agentURL.Path)
		c.agentURL = &url.URL{
			Scheme: "http",
			Host:   fmt.Sprintf("UDS_%s", strings.NewReplacer(":", "_", "/", "_", `\`, "_").Replace(c.agentURL.Path)),
		}
	} else if c.httpClient == nil {
		c.httpClient = defaultClient
	}
	WithGlobalTag(ext.RuntimeID, globalconfig.RuntimeID())(c)
	if c.env == "" {
		if v, ok := c.globalTags["env"]; ok {
			if e, ok := v.(string); ok {
				c.env = e
			}
		}
	}
	if c.version == "" {
		if v, ok := c.globalTags["version"]; ok {
			if ver, ok := v.(string); ok {
				c.version = ver
			}
		}
	}
	if c.serviceName == "" {
		if v, ok := c.globalTags["service"]; ok {
			if s, ok := v.(string); ok {
				c.serviceName = s
				globalconfig.SetServiceName(s)
			}
		} else {
			c.serviceName = filepath.Base(os.Args[0])
		}
	}
	if c.transport == nil {
		c.transport = newHTTPTransport(c.agentURL.String(), c.httpClient)
	}
	if c.propagator == nil {
		envKey := "DD_TRACE_X_DATADOG_TAGS_MAX_LENGTH"
		max := internal.IntEnv(envKey, defaultMaxTagsHeaderLen)
		if max < 0 {
			log.Warn("Invalid value %d for %s. Setting to 0.", max, envKey)
			max = 0
		}
		if max > maxPropagatedTagsLength {
			log.Warn("Invalid value %d for %s. Maximum allowed is %d. Setting to %d.", max, envKey, maxPropagatedTagsLength, maxPropagatedTagsLength)
			max = maxPropagatedTagsLength
		}
		c.propagator = NewPropagator(&PropagatorConfig{
			MaxTagsHeaderLen: max,
		})
	}
	if c.logger != nil {
		log.UseLogger(c.logger)
	}
	if c.debug {
		log.SetLevel(log.LevelDebug)
	}
	c.loadAgentFeatures()
	if c.statsdClient == nil {
		// configure statsd client
		addr := c.dogstatsdAddr
		if addr == "" {
			// no config defined address; use defaults
			addr = defaultDogstatsdAddr()
		}
		if agentport := c.agent.StatsdPort; agentport > 0 {
			// the agent reported a non-standard port
			host, _, err := net.SplitHostPort(addr)
			if err == nil {
				// we have a valid host:port address; replace the port because
				// the agent knows better
				if host == "" {
					host = defaultHostname
				}
				addr = net.JoinHostPort(host, strconv.Itoa(agentport))
			}
			// not a valid TCP address, leave it as it is (could be a socket connection)
		}
		c.dogstatsdAddr = addr
	}

	return c
}

func newStatsdClient(c *config) (statsdClient, error) {
	if c.statsdClient != nil {
		return c.statsdClient, nil
	}

	client, err := statsd.New(c.dogstatsdAddr, statsd.WithMaxMessagesPerPayload(40), statsd.WithTags(statsTags(c)))
	if err != nil {
		return &statsd.NoOpClient{}, err
	}
	return client, nil
}

// defaultHTTPClient returns the default http.Client to start the tracer with.
func defaultHTTPClient() *http.Client {
	if _, err := os.Stat(defaultSocketAPM); err == nil {
		// we have the UDS socket file, use it
		return udsClient(defaultSocketAPM)
	}
	return defaultClient
}

// udsClient returns a new http.Client which connects using the given UDS socket path.
func udsClient(socketPath string) *http.Client {
	return &http.Client{
		Transport: &http.Transport{
			Proxy: http.ProxyFromEnvironment,
			DialContext: func(ctx context.Context, network, address string) (net.Conn, error) {
				return defaultDialer.DialContext(ctx, "unix", (&net.UnixAddr{
					Name: socketPath,
					Net:  "unix",
				}).String())
			},
			MaxIdleConns:          100,
			IdleConnTimeout:       90 * time.Second,
			TLSHandshakeTimeout:   10 * time.Second,
			ExpectContinueTimeout: 1 * time.Second,
		},
		Timeout: defaultHTTPTimeout,
	}
}

// defaultDogstatsdAddr returns the default connection address for Dogstatsd.
func defaultDogstatsdAddr() string {
	envHost, envPort := os.Getenv("DD_AGENT_HOST"), os.Getenv("DD_DOGSTATSD_PORT")
	if _, err := os.Stat(defaultSocketDSD); err == nil && envHost == "" && envPort == "" {
		// socket exists and user didn't specify otherwise via env vars
		return "unix://" + defaultSocketDSD
	}
	host, port := defaultHostname, "8125"
	if envHost != "" {
		host = envHost
	}
	if envPort != "" {
		port = envPort
	}
	return net.JoinHostPort(host, port)
}

// agentFeatures holds information about the trace-agent's capabilities.
// When running WithLambdaMode, a zero-value of this struct will be used
// as features.
type agentFeatures struct {
	// DropP0s reports whether it's ok for the tracer to not send any
	// P0 traces to the agent.
	DropP0s bool

	// Stats reports whether the agent can receive client-computed stats on
	// the /v0.6/stats endpoint.
	Stats bool

	// StatsdPort specifies the Dogstatsd port as provided by the agent.
	// If it's the default, it will be 0, which means 8125.
	StatsdPort int

	// featureFlags specifies all the feature flags reported by the trace-agent.
	featureFlags map[string]struct{}
}

// HasFlag reports whether the agent has set the feat feature flag.
func (a *agentFeatures) HasFlag(feat string) bool {
	_, ok := a.featureFlags[feat]
	return ok
}

// loadAgentFeatures queries the trace-agent for its capabilities and updates
// the tracer's behaviour.
func (c *config) loadAgentFeatures() {
	c.agent = agentFeatures{}
	if c.logToStdout {
		// there is no agent; all features off
		return
	}
	resp, err := c.httpClient.Get(fmt.Sprintf("%s/info", c.agentURL))
	if err != nil {
		log.Error("Loading features: %v", err)
		return
	}
	if resp.StatusCode == http.StatusNotFound {
		// agent is older than 7.28.0, features not discoverable
		return
	}
	defer resp.Body.Close()
	type infoResponse struct {
		Endpoints     []string `json:"endpoints"`
		ClientDropP0s bool     `json:"client_drop_p0s"`
		StatsdPort    int      `json:"statsd_port"`
		FeatureFlags  []string `json:"feature_flags"`
	}
	var info infoResponse
	if err := json.NewDecoder(resp.Body).Decode(&info); err != nil {
		log.Error("Decoding features: %v", err)
		return
	}
	c.agent.DropP0s = info.ClientDropP0s
	c.agent.StatsdPort = info.StatsdPort
	for _, endpoint := range info.Endpoints {
		switch endpoint {
		case "/v0.6/stats":
			c.agent.Stats = true
		}
	}
	c.agent.featureFlags = make(map[string]struct{}, len(info.FeatureFlags))
	for _, flag := range info.FeatureFlags {
		c.agent.featureFlags[flag] = struct{}{}
	}
}

func (c *config) canComputeStats() bool {
	return c.agent.Stats && c.HasFeature("discovery")
}

func (c *config) canDropP0s() bool {
	return c.canComputeStats() && c.agent.DropP0s
}

func statsTags(c *config) []string {
	tags := []string{
		"lang:go",
		"version:" + version.Tag,
		"lang_version:" + runtime.Version(),
	}
	if c.serviceName != "" {
		tags = append(tags, "service:"+c.serviceName)
	}
	if c.env != "" {
		tags = append(tags, "env:"+c.env)
	}
	if c.hostname != "" {
		tags = append(tags, "host:"+c.hostname)
	}
	for k, v := range c.globalTags {
		if vstr, ok := v.(string); ok {
			tags = append(tags, k+":"+vstr)
		}
	}
	return tags
}

// withNoopStats is used for testing to disable statsd client
func withNoopStats() StartOption {
	return func(c *config) {
		c.statsdClient = &statsd.NoOpClient{}
	}
}

// WithFeatureFlags specifies a set of feature flags to enable. Please take into account
// that most, if not all features flags are considered to be experimental and result in
// unexpected bugs.
func WithFeatureFlags(feats ...string) StartOption {
	return func(c *config) {
		if c.featureFlags == nil {
			c.featureFlags = make(map[string]struct{}, len(feats))
		}
		for _, f := range feats {
			c.featureFlags[strings.TrimSpace(f)] = struct{}{}
		}
		log.Info("FEATURES enabled: %v", feats)
	}
}

// WithLogger sets logger as the tracer's error printer.
func WithLogger(logger ddtrace.Logger) StartOption {
	return func(c *config) {
		c.logger = logger
	}
}

// WithPrioritySampling is deprecated, and priority sampling is enabled by default.
// When using distributed tracing, the priority sampling value is propagated in order to
// get all the parts of a distributed trace sampled.
// To learn more about priority sampling, please visit:
// https://docs.datadoghq.com/tracing/getting_further/trace_sampling_and_storage/#priority-sampling-for-distributed-tracing
func WithPrioritySampling() StartOption {
	return func(c *config) {
		// This is now enabled by default.
	}
}

// WithDebugStack can be used to globally enable or disable the collection of stack traces when
// spans finish with errors. It is enabled by default. This is a global version of the NoDebugStack
// FinishOption.
func WithDebugStack(enabled bool) StartOption {
	return func(c *config) {
		c.noDebugStack = !enabled
	}
}

// WithDebugMode enables debug mode on the tracer, resulting in more verbose logging.
func WithDebugMode(enabled bool) StartOption {
	return func(c *config) {
		c.debug = enabled
	}
}

// WithLambdaMode enables lambda mode on the tracer, for use with AWS Lambda.
// This option is only required if the the Datadog Lambda Extension is not
// running.
func WithLambdaMode(enabled bool) StartOption {
	return func(c *config) {
		c.logToStdout = enabled
	}
}

// WithSendRetries enables re-sending payloads that are not successfully
// submitted to the agent.  This will cause the tracer to retry the send at
// most `retries` times.
func WithSendRetries(retries int) StartOption {
	return func(c *config) {
		c.sendRetries = retries
	}
}

// WithPropagator sets an alternative propagator to be used by the tracer.
func WithPropagator(p Propagator) StartOption {
	return func(c *config) {
		c.propagator = p
	}
}

// WithServiceName is deprecated. Please use WithService.
// If you are using an older version and you are upgrading from WithServiceName
// to WithService, please note that WithService will determine the service name of
// server and framework integrations.
func WithServiceName(name string) StartOption {
	return func(c *config) {
		c.serviceName = name
		if globalconfig.ServiceName() != "" {
			log.Warn("ddtrace/tracer: deprecated config WithServiceName should not be used " +
				"with `WithService` or `DD_SERVICE`; integration service name will not be set.")
		}
		globalconfig.SetServiceName("")
	}
}

// WithService sets the default service name for the program.
func WithService(name string) StartOption {
	return func(c *config) {
		c.serviceName = name
		globalconfig.SetServiceName(c.serviceName)
	}
}

// WithAgentAddr sets the address where the agent is located. The default is
// localhost:8126. It should contain both host and port.
func WithAgentAddr(addr string) StartOption {
	return func(c *config) {
		c.agentURL = &url.URL{
			Scheme: "http",
			Host:   addr,
		}
	}
}

// WithEnv sets the environment to which all traces started by the tracer will be submitted.
// The default value is the environment variable DD_ENV, if it is set.
func WithEnv(env string) StartOption {
	return func(c *config) {
		c.env = env
	}
}

// WithServiceMapping determines service "from" to be renamed to service "to".
// This option is is case sensitive and can be used multiple times.
func WithServiceMapping(from, to string) StartOption {
	return func(c *config) {
		if c.serviceMappings == nil {
			c.serviceMappings = make(map[string]string)
		}
		c.serviceMappings[from] = to
	}
}

// WithGlobalTag sets a key/value pair which will be set as a tag on all spans
// created by tracer. This option may be used multiple times.
func WithGlobalTag(k string, v interface{}) StartOption {
	return func(c *config) {
		if c.globalTags == nil {
			c.globalTags = make(map[string]interface{})
		}
		c.globalTags[k] = v
	}
}

// WithSampler sets the given sampler to be used with the tracer. By default
// an all-permissive sampler is used.
func WithSampler(s Sampler) StartOption {
	return func(c *config) {
		c.sampler = s
	}
}

// WithHTTPRoundTripper is deprecated. Please consider using WithHTTPClient instead.
// The function allows customizing the underlying HTTP transport for emitting spans.
func WithHTTPRoundTripper(r http.RoundTripper) StartOption {
	return WithHTTPClient(&http.Client{
		Transport: r,
		Timeout:   defaultHTTPTimeout,
	})
}

// WithHTTPClient specifies the HTTP client to use when emitting spans to the agent.
func WithHTTPClient(client *http.Client) StartOption {
	return func(c *config) {
		c.httpClient = client
	}
}

// WithUDS configures the HTTP client to dial the Datadog Agent via the specified Unix Domain Socket path.
func WithUDS(socketPath string) StartOption {
	return func(c *config) {
		c.agentURL = &url.URL{
			Scheme: "unix",
			Path:   socketPath,
		}
	}
}

// WithAnalytics allows specifying whether Trace Search & Analytics should be enabled
// for integrations.
func WithAnalytics(on bool) StartOption {
	return func(cfg *config) {
		if on {
			globalconfig.SetAnalyticsRate(1.0)
		} else {
			globalconfig.SetAnalyticsRate(math.NaN())
		}
	}
}

// WithAnalyticsRate sets the global sampling rate for sampling APM events.
func WithAnalyticsRate(rate float64) StartOption {
	return func(_ *config) {
		if rate >= 0.0 && rate <= 1.0 {
			globalconfig.SetAnalyticsRate(rate)
		} else {
			globalconfig.SetAnalyticsRate(math.NaN())
		}
	}
}

// WithRuntimeMetrics enables automatic collection of runtime metrics every 10 seconds.
func WithRuntimeMetrics() StartOption {
	return func(cfg *config) {
		cfg.runtimeMetrics = true
	}
}

// WithDogstatsdAddress specifies the address to connect to for sending metrics to the Datadog
// Agent. It should be a "host:port" string, or the path to a unix domain socket.If not set, it
// attempts to determine the address of the statsd service according to the following rules:
//  1. Look for /var/run/datadog/dsd.socket and use it if present. IF NOT, continue to #2.
//  2. The host is determined by DD_AGENT_HOST, and defaults to "localhost"
//  3. The port is retrieved from the agent. If not present, it is determined by DD_DOGSTATSD_PORT, and defaults to 8125
//
// This option is in effect when WithRuntimeMetrics is enabled.
func WithDogstatsdAddress(addr string) StartOption {
	return func(cfg *config) {
		cfg.dogstatsdAddr = addr
	}
}

// WithSamplingRules specifies the sampling rates to apply to spans based on the
// provided rules.
func WithSamplingRules(rules []SamplingRule) StartOption {
	return func(cfg *config) {
		for _, rule := range rules {
			if rule.ruleType == SamplingRuleSpan {
				cfg.spanRules = append(cfg.spanRules, rule)
			} else {
				cfg.traceRules = append(cfg.traceRules, rule)
			}
		}
	}
}

// WithServiceVersion specifies the version of the service that is running. This will
// be included in spans from this service in the "version" tag, provided that
// span service name and config service name match. Do NOT use with WithUniversalVersion.
func WithServiceVersion(version string) StartOption {
	return func(cfg *config) {
		cfg.version = version
		cfg.universalVersion = false
	}
}

// WithUniversalVersion specifies the version of the service that is running, and will be applied to all spans,
// regardless of whether span service name and config service name match.
// See: WithService, WithServiceVersion. Do NOT use with WithServiceVersion.
func WithUniversalVersion(version string) StartOption {
	return func(c *config) {
		c.version = version
		c.universalVersion = true
	}
}

// WithHostname allows specifying the hostname with which to mark outgoing traces.
func WithHostname(name string) StartOption {
	return func(c *config) {
		c.hostname = name
	}
}

// WithTraceEnabled allows specifying whether tracing will be enabled
func WithTraceEnabled(enabled bool) StartOption {
	return func(c *config) {
		c.enabled = enabled
	}
}

// WithLogStartup allows enabling or disabling the startup log.
func WithLogStartup(enabled bool) StartOption {
	return func(c *config) {
		c.logStartup = enabled
	}
}

// WithProfilerCodeHotspots enables the code hotspots integration between the
// tracer and profiler. This is done by automatically attaching pprof labels
// called "span id" and "local root span id" when new spans are created. You
// should not use these label names in your own code when this is enabled. The
// enabled value defaults to the value of the
// DD_PROFILING_CODE_HOTSPOTS_COLLECTION_ENABLED env variable or true.
func WithProfilerCodeHotspots(enabled bool) StartOption {
	return func(c *config) {
		c.profilerHotspots = enabled
	}
}

// WithProfilerEndpoints enables the endpoints integration between the tracer
// and profiler. This is done by automatically attaching a pprof label called
// "trace endpoint" holding the resource name of the top-level service span if
// its type is "http", "rpc" or "" (default). You should not use this label
// name in your own code when this is enabled. The enabled value defaults to
// the value of the DD_PROFILING_ENDPOINT_COLLECTION_ENABLED env variable or
// true.
func WithProfilerEndpoints(enabled bool) StartOption {
	return func(c *config) {
		c.profilerEndpoints = enabled
	}
}

// StartSpanOption is a configuration option for StartSpan. It is aliased in order
// to help godoc group all the functions returning it together. It is considered
// more correct to refer to it as the type as the origin, ddtrace.StartSpanOption.
type StartSpanOption = ddtrace.StartSpanOption

// Tag sets the given key/value pair as a tag on the started Span.
func Tag(k string, v interface{}) StartSpanOption {
	return func(cfg *ddtrace.StartSpanConfig) {
		if cfg.Tags == nil {
			cfg.Tags = map[string]interface{}{}
		}
		cfg.Tags[k] = v
	}
}

// ServiceName sets the given service name on the started span. For example "http.server".
func ServiceName(name string) StartSpanOption {
	return Tag(ext.ServiceName, name)
}

// ResourceName sets the given resource name on the started span. A resource could
// be an SQL query, a URL, an RPC method or something else.
func ResourceName(name string) StartSpanOption {
	return Tag(ext.ResourceName, name)
}

// SpanType sets the given span type on the started span. Some examples in the case of
// the Datadog APM product could be "web", "db" or "cache".
func SpanType(name string) StartSpanOption {
	return Tag(ext.SpanType, name)
}

var measuredTag = Tag(keyMeasured, 1)

// Measured marks this span to be measured for metrics and stats calculations.
func Measured() StartSpanOption {
	// cache a global instance of this tag: saves one alloc/call
	return measuredTag
}

// WithSpanID sets the SpanID on the started span, instead of using a random number.
// If there is no parent Span (eg from ChildOf), then the TraceID will also be set to the
// value given here.
func WithSpanID(id uint64) StartSpanOption {
	return func(cfg *ddtrace.StartSpanConfig) {
		cfg.SpanID = id
	}
}

// ChildOf tells StartSpan to use the given span context as a parent for the
// created span.
func ChildOf(ctx ddtrace.SpanContext) StartSpanOption {
	return func(cfg *ddtrace.StartSpanConfig) {
		cfg.Parent = ctx
	}
}

// withContext associates the ctx with the span.
func withContext(ctx context.Context) StartSpanOption {
	return func(cfg *ddtrace.StartSpanConfig) {
		cfg.Context = ctx
	}
}

// StartTime sets a custom time as the start time for the created span. By
// default a span is started using the creation time.
func StartTime(t time.Time) StartSpanOption {
	return func(cfg *ddtrace.StartSpanConfig) {
		cfg.StartTime = t
	}
}

// AnalyticsRate sets a custom analytics rate for a span. It decides the percentage
// of events that will be picked up by the App Analytics product. It's represents a
// float64 between 0 and 1 where 0.5 would represent 50% of events.
func AnalyticsRate(rate float64) StartSpanOption {
	if math.IsNaN(rate) {
		return func(cfg *ddtrace.StartSpanConfig) {}
	}
	return Tag(ext.EventSampleRate, rate)
}

// FinishOption is a configuration option for FinishSpan. It is aliased in order
// to help godoc group all the functions returning it together. It is considered
// more correct to refer to it as the type as the origin, ddtrace.FinishOption.
type FinishOption = ddtrace.FinishOption

// FinishTime sets the given time as the finishing time for the span. By default,
// the current time is used.
func FinishTime(t time.Time) FinishOption {
	return func(cfg *ddtrace.FinishConfig) {
		cfg.FinishTime = t
	}
}

// WithError marks the span as having had an error. It uses the information from
// err to set tags such as the error message, error type and stack trace. It has
// no effect if the error is nil.
func WithError(err error) FinishOption {
	return func(cfg *ddtrace.FinishConfig) {
		cfg.Error = err
	}
}

// NoDebugStack prevents any error presented using the WithError finishing option
// from generating a stack trace. This is useful in situations where errors are frequent
// and performance is critical.
func NoDebugStack() FinishOption {
	return func(cfg *ddtrace.FinishConfig) {
		cfg.NoDebugStack = true
	}
}

// StackFrames limits the number of stack frames included into erroneous spans to n, starting from skip.
func StackFrames(n, skip uint) FinishOption {
	if n == 0 {
		return NoDebugStack()
	}
	return func(cfg *ddtrace.FinishConfig) {
		cfg.StackFrames = n
		cfg.SkipStackFrames = skip
	}
}

// UserMonitoringConfig is used to configure what is used to identify a user.
// This configuration can be set by combining one or several UserMonitoringOption with a call to SetUser().
type UserMonitoringConfig struct {
	PropagateID bool
	Email       string
	Name        string
	Role        string
	SessionID   string
	Scope       string
}

// UserMonitoringOption represents a function that can be provided as a parameter to SetUser.
type UserMonitoringOption func(*UserMonitoringConfig)

// WithUserEmail returns the option setting the email of the authenticated user.
func WithUserEmail(email string) UserMonitoringOption {
	return func(cfg *UserMonitoringConfig) {
		cfg.Email = email
	}
}

// WithUserName returns the option setting the name of the authenticated user.
func WithUserName(name string) UserMonitoringOption {
	return func(cfg *UserMonitoringConfig) {
		cfg.Name = name
	}
}

// WithUserSessionID returns the option setting the session ID of the authenticated user.
func WithUserSessionID(sessionID string) UserMonitoringOption {
	return func(cfg *UserMonitoringConfig) {
		cfg.SessionID = sessionID
	}
}

// WithUserRole returns the option setting the role of the authenticated user.
func WithUserRole(role string) UserMonitoringOption {
	return func(cfg *UserMonitoringConfig) {
		cfg.Role = role
	}
}

// WithUserScope returns the option setting the scope (authorizations) of the authenticated user.
func WithUserScope(scope string) UserMonitoringOption {
	return func(cfg *UserMonitoringConfig) {
		cfg.Scope = scope
	}
}

// WithPropagation returns the option allowing the user id to be propagated through distributed traces.
// The user id is base64 encoded and added to the datadog propagated tags header.
// This option should only be used if you are certain that the user id passed to `SetUser()` does not contain any
// personal identifiable information or any kind of sensitive data, as it will be leaked to other services.
func WithPropagation() UserMonitoringOption {
	return func(cfg *UserMonitoringConfig) {
		cfg.PropagateID = true
	}
}<|MERGE_RESOLUTION|>--- conflicted
+++ resolved
@@ -240,7 +240,10 @@
 		c.spanAttributeSchemaVersion = int(v)
 		log.Warn("DD_TRACE_SPAN_ATTRIBUTE_SCHEMA=%s is not a valid value, setting to default of v%d", schemaVersionStr, v)
 	}
-<<<<<<< HEAD
+	// Allow DD_TRACE_SPAN_ATTRIBUTE_SCHEMA=v0 users to disable default client service names.
+	// These default service names are always disabled for v1 onwards.
+	namingschema.SetDefaultServiceNamesEnabled(internal.BoolEnv("DD_TRACE_DEFAULT_CLIENT_SERVICE_NAMES_ENABLED", true))
+
 	// peer.service tag is always enabled if using attribute schema >= 1
 	c.peerServiceDefaultsEnabled = true
 	if c.spanAttributeSchemaVersion == int(namingschema.SchemaV0) {
@@ -250,11 +253,6 @@
 	if v := os.Getenv("DD_TRACE_PEER_SERVICE_MAPPING"); v != "" {
 		internal.ForEachStringTag(v, func(key, val string) { c.peerServiceMappings[key] = val })
 	}
-=======
-	// Allow DD_TRACE_SPAN_ATTRIBUTE_SCHEMA=v0 users to disable default client service names.
-	// These default service names are always disabled for v1 onwards.
-	namingschema.SetDefaultServiceNamesEnabled(internal.BoolEnv("DD_TRACE_DEFAULT_CLIENT_SERVICE_NAMES_ENABLED", true))
->>>>>>> 00beb00f
 
 	for _, fn := range opts {
 		fn(c)
