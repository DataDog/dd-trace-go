// Unless explicitly stated otherwise all files in this repository are licensed
// under the Apache License Version 2.0.
// This product includes software developed at Datadog (https://www.datadoghq.com/).
// Copyright 2016 Datadog, Inc.

package tracer

import (
	"cmp"
	"context"
	"encoding/json"
	"errors"
	"fmt"
	"io"
	"math"
	"net"
	"net/http"
	"net/url"
	"os"
	"path/filepath"
	"runtime"
	"runtime/debug"
	"strconv"
	"strings"
	"sync"
	"time"

	"golang.org/x/mod/semver"

	pb "github.com/DataDog/datadog-agent/pkg/proto/pbgo/trace"
	"github.com/tinylib/msgp/msgp"

	"github.com/DataDog/dd-trace-go/v2/ddtrace/ext"
	"github.com/DataDog/dd-trace-go/v2/internal"
	appsecconfig "github.com/DataDog/dd-trace-go/v2/internal/appsec/config"
	"github.com/DataDog/dd-trace-go/v2/internal/civisibility/constants"
	internalconfig "github.com/DataDog/dd-trace-go/v2/internal/config"
	"github.com/DataDog/dd-trace-go/v2/internal/env"
	"github.com/DataDog/dd-trace-go/v2/internal/globalconfig"
	llmobsconfig "github.com/DataDog/dd-trace-go/v2/internal/llmobs/config"
	"github.com/DataDog/dd-trace-go/v2/internal/log"
	"github.com/DataDog/dd-trace-go/v2/internal/namingschema"
	"github.com/DataDog/dd-trace-go/v2/internal/normalizer"
	"github.com/DataDog/dd-trace-go/v2/internal/orchestrion"
	"github.com/DataDog/dd-trace-go/v2/internal/stableconfig"
	"github.com/DataDog/dd-trace-go/v2/internal/telemetry"
	"github.com/DataDog/dd-trace-go/v2/internal/traceprof"
	"github.com/DataDog/dd-trace-go/v2/internal/version"

	"github.com/DataDog/datadog-go/v5/statsd"
)

const (
	envLLMObsEnabled          = "DD_LLMOBS_ENABLED"
	envLLMObsMlApp            = "DD_LLMOBS_ML_APP"
	envLLMObsAgentlessEnabled = "DD_LLMOBS_AGENTLESS_ENABLED"
	envLLMObsProjectName      = "DD_LLMOBS_PROJECT_NAME"
)

var contribIntegrations = map[string]struct {
	name     string // user readable name for startup logs
	imported bool   // true if the user has imported the integration
}{
	"github.com/99designs/gqlgen":                   {"gqlgen", false},
	"github.com/aws/aws-sdk-go":                     {"AWS SDK", false},
	"github.com/aws/aws-sdk-go-v2":                  {"AWS SDK v2", false},
	"github.com/bradfitz/gomemcache":                {"Memcache", false},
	"cloud.google.com/go/pubsub.v1":                 {"Pub/Sub", false},
	"cloud.google.com/go/pubsub/v2":                 {"Pub/Sub v2", false},
	"github.com/confluentinc/confluent-kafka-go":    {"Kafka (confluent)", false},
	"github.com/confluentinc/confluent-kafka-go/v2": {"Kafka (confluent) v2", false},
	"database/sql":                                  {"SQL", false},
	"github.com/dimfeld/httptreemux/v5":             {"HTTP Treemux", false},
	"github.com/elastic/go-elasticsearch/v6":        {"Elasticsearch v6", false},
	"github.com/emicklei/go-restful/v3":             {"go-restful v3", false},
	"github.com/gin-gonic/gin":                      {"Gin", false},
	"github.com/globalsign/mgo":                     {"MongoDB (mgo)", false},
	"github.com/go-chi/chi":                         {"chi", false},
	"github.com/go-chi/chi/v5":                      {"chi v5", false},
	"github.com/go-pg/pg/v10":                       {"go-pg v10", false},
	"github.com/go-redis/redis":                     {"Redis", false},
	"github.com/go-redis/redis/v7":                  {"Redis v7", false},
	"github.com/go-redis/redis/v8":                  {"Redis v8", false},
	"go.mongodb.org/mongo-driver":                   {"MongoDB", false},
	"github.com/gocql/gocql":                        {"Cassandra", false},
	"github.com/gofiber/fiber/v2":                   {"Fiber", false},
	"github.com/gomodule/redigo":                    {"Redigo", false},
	"google.golang.org/api":                         {"Google API", false},
	"google.golang.org/grpc":                        {"gRPC", false},
	"github.com/gorilla/mux":                        {"Gorilla Mux", false},
	"gorm.io/gorm.v1":                               {"Gorm v1", false},
	"github.com/graph-gophers/graphql-go":           {"Graph Gophers GraphQL", false},
	"github.com/graphql-go/graphql":                 {"GraphQL-Go GraphQL", false},
	"github.com/hashicorp/consul/api":               {"Consul", false},
	"github.com/hashicorp/vault/api":                {"Vault", false},
	"github.com/jackc/pgx/v5":                       {"PGX", false},
	"github.com/jmoiron/sqlx":                       {"SQLx", false},
	"github.com/julienschmidt/httprouter":           {"HTTP Router", false},
	"k8s.io/client-go/kubernetes":                   {"Kubernetes", false},
	"github.com/labstack/echo/v4":                   {"echo v4", false},
	"log/slog":                                      {"log/slog", false},
	"github.com/mark3labs/mcp-go":                   {"MCP", false},
	"github.com/miekg/dns":                          {"miekg/dns", false},
	"net/http":                                      {"HTTP", false},
	"gopkg.in/olivere/elastic.v5":                   {"Elasticsearch v5", false},
	"github.com/redis/go-redis/v9":                  {"Redis v9", false},
	"github.com/redis/rueidis":                      {"Rueidis", false},
	"github.com/segmentio/kafka-go":                 {"Kafka v0", false},
	"github.com/IBM/sarama":                         {"IBM sarama", false},
	"github.com/Shopify/sarama":                     {"Shopify sarama", false},
	"github.com/sirupsen/logrus":                    {"Logrus", false},
	"github.com/syndtr/goleveldb":                   {"LevelDB", false},
	"github.com/tidwall/buntdb":                     {"BuntDB", false},
	"github.com/twitchtv/twirp":                     {"Twirp", false},
	"github.com/uptrace/bun":                        {"Bun", false},
	"github.com/urfave/negroni":                     {"Negroni", false},
	"github.com/valyala/fasthttp":                   {"FastHTTP", false},
<<<<<<< HEAD
	"github.com/zenazn/goji":                        {"Goji", false},
	"log/slog":                                      {"log/slog", false},
	"github.com/uptrace/bun":                        {"Bun", false},
	"go.uber.org/zap":                               {"go.uber.org/zap", false},
=======
	"github.com/valkey-io/valkey-go":                {"Valkey", false},
>>>>>>> 1a6f881c
}

var (
	// defaultSocketDSD specifies the socket path to use for connecting to the statsd server.
	// Replaced in tests
	defaultSocketDSD = "/var/run/datadog/dsd.socket"

	// defaultStatsdPort specifies the default port to use for connecting to the statsd server.
	defaultStatsdPort = "8125"

	// defaultMaxTagsHeaderLen specifies the default maximum length of the X-Datadog-Tags header value.
	defaultMaxTagsHeaderLen = 512

	// defaultRateLimit specifies the default trace rate limit used when DD_TRACE_RATE_LIMIT is not set.
	defaultRateLimit = 100.0
)

// Supported trace protocols.
const (
	traceProtocolV04 = 0.4 // v0.4 (default)
	traceProtocolV1  = 1.0 // v1.0
)

// config holds the tracer configuration.
type config struct {
	// internalConfig holds a reference to the global configuration singleton.
	internalConfig *internalconfig.Config

	// appsecStartOptions controls the options used when starting appsec features.
	appsecStartOptions []appsecconfig.StartOption

	// agent holds the capabilities of the agent and determines some
	// of the behaviour of the tracer.
	agent agentFeatures

	// integrations reports if the user has instrumented a Datadog integration and
	// if they have a version of the library available to integrate.
	integrations map[string]integrationConfig

	// featureFlags specifies any enabled feature flags.
	featureFlags map[string]struct{}

	// logToStdout reports whether we should log all traces to the standard
	// output instead of using the agent. This is used in Lambda environments.
	logToStdout bool

	// sendRetries is the number of times a trace or CI Visibility payload send is retried upon
	// failure.
	sendRetries int

	// retryInterval is the interval between agent connection retries. It has no effect if sendRetries is not set
	retryInterval time.Duration

	// logStartup, when true, causes various startup info to be written
	// when the tracer starts.
	logStartup bool

	// serviceName specifies the name of this application.
	serviceName string

	// universalVersion, reports whether span service name and config service name
	// should match to set application version tag. False by default
	universalVersion bool

	// version specifies the version of this application
	version string

	// env contains the environment that this application will run under.
	env string

	// sampler specifies the sampler that will be used for sampling traces.
	sampler RateSampler

	// agentURL is the agent URL that receives traces from the tracer.
	agentURL *url.URL

	// originalAgentURL is the agent URL that receives traces from the tracer and does not get changed.
	originalAgentURL *url.URL

	// serviceMappings holds a set of service mappings to dynamically rename services
	serviceMappings map[string]string

	// globalTags holds a set of tags that will be automatically applied to
	// all spans.
	globalTags dynamicConfig[map[string]interface{}]

	// transport specifies the Transport interface which will be used to send data to the agent.
	transport transport

	// httpClientTimeout specifies the timeout for the HTTP client.
	httpClientTimeout time.Duration

	// propagator propagates span context cross-process
	propagator Propagator

	// httpClient specifies the HTTP client to be used by the agent's transport.
	httpClient *http.Client

	// hostname is automatically assigned when the DD_TRACE_REPORT_HOSTNAME is set to true,
	// and is added as a special tag to the root span of traces.
	hostname string

	// logger specifies the logger to use when printing errors. If not specified, the "log" package
	// will be used.
	logger Logger

	// runtimeMetrics specifies whether collection of runtime metrics is enabled.
	runtimeMetrics bool

	// runtimeMetricsV2 specifies whether collection of runtime metrics v2 is enabled.
	runtimeMetricsV2 bool

	// dogstatsdAddr specifies the address to connect for sending metrics to the
	// Datadog Agent. If not set, it defaults to "localhost:8125" or to the
	// combination of the environment variables DD_AGENT_HOST and DD_DOGSTATSD_PORT.
	dogstatsdAddr string

	// statsdClient is set when a user provides a custom statsd client for tracking metrics
	// associated with the runtime and the tracer.
	statsdClient internal.StatsdClient

	// spanRules contains user-defined rules to determine the sampling rate to apply
	// to a single span without affecting the entire trace
	spanRules []SamplingRule

	// traceRules contains user-defined rules to determine the sampling rate to apply
	// to the entire trace if any spans satisfy the criteria
	traceRules []SamplingRule

	// tickChan specifies a channel which will receive the time every time the tracer must flush.
	// It defaults to time.Ticker; replaced in tests.
	tickChan <-chan time.Time

	// noDebugStack disables the collection of debug stack traces globally. No traces reporting
	// errors will record a stack trace when this option is set.
	noDebugStack bool

	// profilerHotspots specifies whether profiler Code Hotspots is enabled.
	profilerHotspots bool

	// profilerEndpoints specifies whether profiler endpoint filtering is enabled.
	profilerEndpoints bool

	// enabled reports whether tracing is enabled.
	enabled dynamicConfig[bool]

	// enableHostnameDetection specifies whether the tracer should enable hostname detection.
	enableHostnameDetection bool

	// spanAttributeSchemaVersion holds the selected DD_TRACE_SPAN_ATTRIBUTE_SCHEMA version.
	spanAttributeSchemaVersion int

	// peerServiceDefaultsEnabled indicates whether the peer.service tag calculation is enabled or not.
	peerServiceDefaultsEnabled bool

	// peerServiceMappings holds a set of service mappings to dynamically rename peer.service values.
	peerServiceMappings map[string]string

	// debugAbandonedSpans controls if the tracer should log when old, open spans are found
	debugAbandonedSpans bool

	// spanTimeout represents how old a span can be before it should be logged as a possible
	// misconfiguration
	spanTimeout time.Duration

	// partialFlushMinSpans is the number of finished spans in a single trace to trigger a
	// partial flush, or 0 if partial flushing is disabled.
	// Value from DD_TRACE_PARTIAL_FLUSH_MIN_SPANS, default 1000.
	partialFlushMinSpans int

	// partialFlushEnabled specifices whether the tracer should enable partial flushing. Value
	// from DD_TRACE_PARTIAL_FLUSH_ENABLED, default false.
	partialFlushEnabled bool

	// statsComputationEnabled enables client-side stats computation (aka trace metrics).
	statsComputationEnabled bool

	// dataStreamsMonitoringEnabled specifies whether the tracer should enable monitoring of data streams
	dataStreamsMonitoringEnabled bool

	// orchestrionCfg holds Orchestrion (aka auto-instrumentation) configuration.
	// Only used for telemetry currently.
	orchestrionCfg orchestrionConfig

	// traceSampleRate holds the trace sample rate.
	traceSampleRate dynamicConfig[float64]

	// traceSampleRules holds the trace sampling rules
	traceSampleRules dynamicConfig[[]SamplingRule]

	// headerAsTags holds the header as tags configuration.
	headerAsTags dynamicConfig[[]string]

	// dynamicInstrumentationEnabled controls if the target application can be modified by Dynamic Instrumentation or not.
	// Value from DD_DYNAMIC_INSTRUMENTATION_ENABLED, default false.
	dynamicInstrumentationEnabled bool

	// globalSampleRate holds sample rate read from environment variables.
	globalSampleRate float64

	// ciVisibilityEnabled controls if the tracer is loaded with CI Visibility mode. default false
	ciVisibilityEnabled bool

	// ciVisibilityAgentless controls if the tracer is loaded with CI Visibility agentless mode. default false
	ciVisibilityAgentless bool

	// ciVisibilityNoopTracer controls if CI Visibility must set a wrapper to behave like a noop tracer. default false
	ciVisibilityNoopTracer bool

	// logDirectory is directory for tracer logs specified by user-setting DD_TRACE_LOG_DIRECTORY. default empty/unused
	logDirectory string

	// tracingAsTransport specifies whether the tracer is running in transport-only mode, where traces are only sent when other products request it.
	tracingAsTransport bool

	// traceRateLimitPerSecond specifies the rate limit for traces.
	traceRateLimitPerSecond float64

	// traceProtocol specifies the trace protocol to use.
	traceProtocol float64

	// llmobs contains the LLM Observability config
	llmobs llmobsconfig.Config

	// isLambdaFunction, if true, indicates we are in a lambda function
	// It is set by checking for a nonempty LAMBDA_FUNCTION_NAME env var.
	isLambdaFunction bool
}

// orchestrionConfig contains Orchestrion configuration.
type (
	orchestrionConfig struct {
		// Enabled indicates whether this tracer was instanciated via Orchestrion.
		Enabled bool `json:"enabled"`

		// Metadata holds Orchestrion specific metadata (e.g orchestrion version, mode (toolexec or manual) etc..)
		Metadata *orchestrionMetadata `json:"metadata,omitempty"`
	}
	orchestrionMetadata struct {
		// Version is the version of the orchestrion tool that was used to instrument the application.
		Version string `json:"version,omitempty"`
	}
)

// HasFeature reports whether feature f is enabled.
func (c *config) HasFeature(f string) bool {
	_, ok := c.featureFlags[strings.TrimSpace(f)]
	return ok
}

// StartOption represents a function that can be provided as a parameter to Start.
type StartOption func(*config)

// maxPropagatedTagsLength limits the size of DD_TRACE_X_DATADOG_TAGS_MAX_LENGTH to prevent HTTP 413 responses.
const maxPropagatedTagsLength = 512

// partialFlushMinSpansDefault is the default number of spans for partial flushing, if enabled.
const partialFlushMinSpansDefault = 1000

// newConfig renders the tracer configuration based on defaults, environment variables
// and passed user opts.
func newConfig(opts ...StartOption) (*config, error) {
	c := new(config)
	c.internalConfig = internalconfig.Get()

	// If this was built with a recent-enough version of Orchestrion, force the orchestrion config to
	// the baked-in values. We do this early so that opts can be used to override the baked-in values,
	// which is necessary for some tests to work properly.
	c.orchestrionCfg.Enabled = orchestrion.Enabled()
	if orchestrion.Version != "" {
		c.orchestrionCfg.Metadata = &orchestrionMetadata{Version: orchestrion.Version}
	}

	c.sampler = NewAllSampler()
	sampleRate := math.NaN()
	if r := getDDorOtelConfig("sampleRate"); r != "" {
		var err error
		sampleRate, err = strconv.ParseFloat(r, 64)
		if err != nil {
			log.Warn("ignoring DD_TRACE_SAMPLE_RATE, error: %s", err.Error())
			sampleRate = math.NaN()
		} else if sampleRate < 0.0 || sampleRate > 1.0 {
			log.Warn("ignoring DD_TRACE_SAMPLE_RATE: out of range %f", sampleRate)
			sampleRate = math.NaN()
		}
	}
	c.globalSampleRate = sampleRate
	c.httpClientTimeout = time.Second * 10 // 10 seconds

	c.traceRateLimitPerSecond = defaultRateLimit
	origin := telemetry.OriginDefault
	if v, ok := env.Lookup("DD_TRACE_RATE_LIMIT"); ok {
		l, err := strconv.ParseFloat(v, 64)
		if err != nil {
			log.Warn("DD_TRACE_RATE_LIMIT invalid, using default value %f: %v", defaultRateLimit, err.Error())
		} else if l < 0.0 {
			log.Warn("DD_TRACE_RATE_LIMIT negative, using default value %f", defaultRateLimit)
		} else {
			c.traceRateLimitPerSecond = l
			origin = telemetry.OriginEnvVar
		}
	}

	reportTelemetryOnAppStarted(telemetry.Configuration{Name: "trace_rate_limit", Value: c.traceRateLimitPerSecond, Origin: origin})

	if v := env.Get("OTEL_LOGS_EXPORTER"); v != "" {
		log.Warn("OTEL_LOGS_EXPORTER is not supported")
	}
	if internal.BoolEnv("DD_TRACE_ANALYTICS_ENABLED", false) {
		globalconfig.SetAnalyticsRate(1.0)
	}
	if env.Get("DD_TRACE_REPORT_HOSTNAME") == "true" {
		var err error
		c.hostname, err = os.Hostname()
		if err != nil {
			log.Warn("unable to look up hostname: %s", err.Error())
			return c, fmt.Errorf("unable to look up hostnamet: %s", err.Error())
		}
	}
	if v := env.Get("DD_TRACE_SOURCE_HOSTNAME"); v != "" {
		c.hostname = v
	}
	if v := env.Get("DD_ENV"); v != "" {
		c.env = v
	}
	if v := env.Get("DD_TRACE_FEATURES"); v != "" {
		WithFeatureFlags(strings.FieldsFunc(v, func(r rune) bool {
			return r == ',' || r == ' '
		})...)(c)
	}
	if v := getDDorOtelConfig("service"); v != "" {
		c.serviceName = v
		globalconfig.SetServiceName(v)
	}
	if ver := env.Get("DD_VERSION"); ver != "" {
		c.version = ver
	}
	if v := env.Get("DD_SERVICE_MAPPING"); v != "" {
		internal.ForEachStringTag(v, internal.DDTagsDelimiter, func(key, val string) { WithServiceMapping(key, val)(c) })
	}
	c.headerAsTags = newDynamicConfig("trace_header_tags", nil, setHeaderTags, equalSlice[string])
	if v := env.Get("DD_TRACE_HEADER_TAGS"); v != "" {
		c.headerAsTags.update(strings.Split(v, ","), telemetry.OriginEnvVar)
		// Required to ensure that the startup header tags are set on reset.
		c.headerAsTags.startup = c.headerAsTags.current
	}
	if v := getDDorOtelConfig("resourceAttributes"); v != "" {
		tags := internal.ParseTagString(v)
		internal.CleanGitMetadataTags(tags)
		for key, val := range tags {
			WithGlobalTag(key, val)(c)
		}
		// TODO: should we track the origin of these tags individually?
		c.globalTags.cfgOrigin = telemetry.OriginEnvVar
	}
	if v, ok := env.Lookup("AWS_LAMBDA_FUNCTION_NAME"); ok {
		// AWS_LAMBDA_FUNCTION_NAME being set indicates that we're running in an AWS Lambda environment.
		// See: https://docs.aws.amazon.com/lambda/latest/dg/configuration-envvars.html
		c.logToStdout = true
		if v != "" {
			c.isLambdaFunction = true
		}
	}
	c.logStartup = internal.BoolEnv("DD_TRACE_STARTUP_LOGS", true)
	c.runtimeMetrics = internal.BoolVal(getDDorOtelConfig("metrics"), false)
	c.runtimeMetricsV2 = internal.BoolEnv("DD_RUNTIME_METRICS_V2_ENABLED", true)
	c.logDirectory = env.Get("DD_TRACE_LOG_DIRECTORY")
	c.enabled = newDynamicConfig("tracing_enabled", internal.BoolVal(getDDorOtelConfig("enabled"), true), func(_ bool) bool { return true }, equal[bool])
	if _, ok := env.Lookup("DD_TRACE_ENABLED"); ok {
		c.enabled.cfgOrigin = telemetry.OriginEnvVar
	}
	c.profilerEndpoints = internal.BoolEnv(traceprof.EndpointEnvVar, true)
	c.profilerHotspots = internal.BoolEnv(traceprof.CodeHotspotsEnvVar, true)
	if compatMode := env.Get("DD_TRACE_CLIENT_HOSTNAME_COMPAT"); compatMode != "" {
		if semver.IsValid(compatMode) {
			c.enableHostnameDetection = semver.Compare(semver.MajorMinor(compatMode), "v1.66") <= 0
		} else {
			log.Warn("ignoring DD_TRACE_CLIENT_HOSTNAME_COMPAT, invalid version %q", compatMode)
		}
	}
	c.debugAbandonedSpans = internal.BoolEnv("DD_TRACE_DEBUG_ABANDONED_SPANS", false)
	if c.debugAbandonedSpans {
		c.spanTimeout = internal.DurationEnv("DD_TRACE_ABANDONED_SPAN_TIMEOUT", 10*time.Minute)
	}
	c.statsComputationEnabled = internal.BoolEnv("DD_TRACE_STATS_COMPUTATION_ENABLED", true)
	c.dataStreamsMonitoringEnabled, _, _ = stableconfig.Bool("DD_DATA_STREAMS_ENABLED", false)
	c.partialFlushEnabled = internal.BoolEnv("DD_TRACE_PARTIAL_FLUSH_ENABLED", false)
	c.partialFlushMinSpans = internal.IntEnv("DD_TRACE_PARTIAL_FLUSH_MIN_SPANS", partialFlushMinSpansDefault)
	if c.partialFlushMinSpans <= 0 {
		log.Warn("DD_TRACE_PARTIAL_FLUSH_MIN_SPANS=%d is not a valid value, setting to default %d", c.partialFlushMinSpans, partialFlushMinSpansDefault)
		c.partialFlushMinSpans = partialFlushMinSpansDefault
	} else if c.partialFlushMinSpans >= traceMaxSize {
		log.Warn("DD_TRACE_PARTIAL_FLUSH_MIN_SPANS=%d is above the max number of spans that can be kept in memory for a single trace (%d spans), so partial flushing will never trigger, setting to default %d", c.partialFlushMinSpans, traceMaxSize, partialFlushMinSpansDefault)
		c.partialFlushMinSpans = partialFlushMinSpansDefault
	}
	// TODO(partialFlush): consider logging a warning if DD_TRACE_PARTIAL_FLUSH_MIN_SPANS
	// is set, but DD_TRACE_PARTIAL_FLUSH_ENABLED is not true. Or just assume it should be enabled
	// if it's explicitly set, and don't require both variables to be configured.

	c.dynamicInstrumentationEnabled, _, _ = stableconfig.Bool("DD_DYNAMIC_INSTRUMENTATION_ENABLED", false)

	namingschema.LoadFromEnv()
	c.spanAttributeSchemaVersion = int(namingschema.GetVersion())

	// peer.service tag default calculation is enabled by default if using attribute schema >= 1
	c.peerServiceDefaultsEnabled = true
	if c.spanAttributeSchemaVersion == int(namingschema.SchemaV0) {
		c.peerServiceDefaultsEnabled = internal.BoolEnv("DD_TRACE_PEER_SERVICE_DEFAULTS_ENABLED", false)
	}
	c.peerServiceMappings = make(map[string]string)
	if v := env.Get("DD_TRACE_PEER_SERVICE_MAPPING"); v != "" {
		internal.ForEachStringTag(v, internal.DDTagsDelimiter, func(key, val string) { c.peerServiceMappings[key] = val })
	}
	c.retryInterval = time.Millisecond

	// LLM Observability config
	c.llmobs = llmobsconfig.Config{
		Enabled:          internal.BoolEnv(envLLMObsEnabled, false),
		MLApp:            env.Get(envLLMObsMlApp),
		AgentlessEnabled: llmobsAgentlessEnabledFromEnv(),
		ProjectName:      env.Get(envLLMObsProjectName),
	}
	for _, fn := range opts {
		if fn == nil {
			continue
		}
		fn(c)
	}
	if c.agentURL == nil {
		c.agentURL = internal.AgentURLFromEnv()
	}
	c.originalAgentURL = c.agentURL // Preserve the original agent URL for logging
	if c.httpClient == nil || orchestrion.Enabled() {
		if orchestrion.Enabled() && c.httpClient != nil {
			// Make sure we don't create http client traces from inside the tracer by using our http client
			// TODO(eliott.bouhana): remove once dd:no-span is implemented
			log.Debug("Orchestrion is enabled, but a custom HTTP client was provided to tracer.Start. This is not supported and will be ignored.")
		}
		if c.agentURL.Scheme == "unix" {
			// If we're connecting over UDS we can just rely on the agent to provide the hostname
			log.Debug("connecting to agent over unix, do not set hostname on any traces")
			c.httpClient = internal.UDSClient(c.agentURL.Path, cmp.Or(c.httpClientTimeout, defaultHTTPTimeout))
			c.agentURL = internal.UnixDataSocketURL(c.agentURL.Path)
		} else {
			c.httpClient = internal.DefaultHTTPClient(c.httpClientTimeout, false)
		}
	}
	WithGlobalTag(ext.RuntimeID, globalconfig.RuntimeID())(c)
	globalTags := c.globalTags.get()
	if c.env == "" {
		if v, ok := globalTags["env"]; ok {
			if e, ok := v.(string); ok {
				c.env = e
			}
		}
	}
	if c.version == "" {
		if v, ok := globalTags["version"]; ok {
			if ver, ok := v.(string); ok {
				c.version = ver
			}
		}
	}
	if c.serviceName == "" {
		if v, ok := globalTags["service"]; ok {
			if s, ok := v.(string); ok {
				c.serviceName = s
				globalconfig.SetServiceName(s)
			}
		} else {
			// There is not an explicit service set, default to binary name.
			// In this case, don't set a global service name so the contribs continue using their defaults.
			c.serviceName = filepath.Base(os.Args[0])
		}
	}
	if c.transport == nil {
		c.transport = newHTTPTransport(c.agentURL.String(), c.httpClient)
	}
	if c.propagator == nil {
		envKey := "DD_TRACE_X_DATADOG_TAGS_MAX_LENGTH"
		maxLen := internal.IntEnv(envKey, defaultMaxTagsHeaderLen)
		if maxLen < 0 {
			log.Warn("Invalid value %d for %s. Setting to 0.", maxLen, envKey)
			maxLen = 0
		}
		if maxLen > maxPropagatedTagsLength {
			log.Warn("Invalid value %d for %s. Maximum allowed is %d. Setting to %d.", maxLen, envKey, maxPropagatedTagsLength, maxPropagatedTagsLength)
			maxLen = maxPropagatedTagsLength
		}
		c.propagator = NewPropagator(&PropagatorConfig{
			MaxTagsHeaderLen: maxLen,
		})
	}
	if c.logger != nil {
		log.UseLogger(c.logger)
	}
	if c.internalConfig.Debug() {
		log.SetLevel(log.LevelDebug)
	}
	// Check if CI Visibility mode is enabled
	if internal.BoolEnv(constants.CIVisibilityEnabledEnvironmentVariable, false) {
		c.ciVisibilityEnabled = true               // Enable CI Visibility mode
		c.httpClientTimeout = time.Second * 45     // Increase timeout up to 45 seconds (same as other tracers in CIVis mode)
		c.logStartup = false                       // If we are in CI Visibility mode we don't want to log the startup to stdout to avoid polluting the output
		ciTransport := newCiVisibilityTransport(c) // Create a default CI Visibility Transport
		c.transport = ciTransport                  // Replace the default transport with the CI Visibility transport
		c.ciVisibilityAgentless = ciTransport.agentless
		c.ciVisibilityNoopTracer = internal.BoolEnv(constants.CIVisibilityUseNoopTracer, false)
	}

	// if using stdout or traces are disabled or we are in ci visibility agentless mode, agent is disabled
	agentDisabled := c.logToStdout || !c.enabled.current || c.ciVisibilityAgentless
	c.agent = loadAgentFeatures(agentDisabled, c.agentURL, c.httpClient)
	if c.agent.v1ProtocolAvailable {
		c.traceProtocol = traceProtocolV1
		if t, ok := c.transport.(*httpTransport); ok {
			t.traceURL = fmt.Sprintf("%s%s", c.agentURL.String(), tracesAPIPathV1)
		}
	} else {
		c.traceProtocol = traceProtocolV04
	}

	info, ok := debug.ReadBuildInfo()
	if !ok {
		c.loadContribIntegrations([]*debug.Module{})
	} else {
		c.loadContribIntegrations(info.Deps)
	}
	if c.statsdClient == nil {
		// configure statsd client
		addr := resolveDogstatsdAddr(c)
		globalconfig.SetDogstatsdAddr(addr)
		c.dogstatsdAddr = addr
	}
	// Re-initialize the globalTags config with the value constructed from the environment and start options
	// This allows persisting the initial value of globalTags for future resets and updates.
	globalTagsOrigin := c.globalTags.cfgOrigin
	c.initGlobalTags(c.globalTags.get(), globalTagsOrigin)
	if tracingEnabled, _, _ := stableconfig.Bool("DD_APM_TRACING_ENABLED", true); !tracingEnabled {
		apmTracingDisabled(c)
	}
	// Update the llmobs config with stuff needed from the tracer.
	c.llmobs.TracerConfig = llmobsconfig.TracerConfig{
		DDTags:     c.globalTags.get(),
		Env:        c.env,
		Service:    c.serviceName,
		Version:    c.version,
		AgentURL:   c.agentURL,
		APIKey:     env.Get("DD_API_KEY"),
		APPKey:     env.Get("DD_APP_KEY"),
		HTTPClient: c.httpClient,
		Site:       env.Get("DD_SITE"),
	}
	c.llmobs.AgentFeatures = llmobsconfig.AgentFeatures{
		EVPProxyV2: c.agent.evpProxyV2,
	}

	return c, nil
}

func llmobsAgentlessEnabledFromEnv() *bool {
	v, ok := internal.BoolEnvNoDefault(envLLMObsAgentlessEnabled)
	if !ok {
		return nil
	}
	return &v
}

func apmTracingDisabled(c *config) {
	// Enable tracing as transport layer mode
	// This means to stop sending trace metrics, send one trace per minute and those force-kept by other products
	// using the tracer as transport layer for their data. And finally adding the _dd.apm.enabled=0 tag to all traces
	// to let the backend know that it needs to keep APM UI disabled.
	c.globalSampleRate = 1.0
	c.traceRateLimitPerSecond = 1.0 / 60
	c.tracingAsTransport = true
	WithGlobalTag("_dd.apm.enabled", 0)(c)
	// Disable runtime metrics. In `tracingAsTransport` mode, we'll still
	// tell the agent we computed them, so it doesn't do it either.
	c.runtimeMetrics = false
	c.runtimeMetricsV2 = false
}

// resolveDogstatsdAddr resolves the Dogstatsd address to use, based on the user-defined
// address and the agent-reported port. If the agent reports a port, it will be used
// instead of the user-defined address' port. UDS paths are honored regardless of the
// agent-reported port.
func resolveDogstatsdAddr(c *config) string {
	addr := c.dogstatsdAddr
	if addr == "" {
		// no config defined address; use host and port from env vars
		// or default to localhost:8125 if not set
		addr = defaultDogstatsdAddr()
	}
	agentport := c.agent.StatsdPort
	if agentport == 0 {
		// the agent didn't report a port; use the already resolved address as
		// features are loaded from the trace-agent, which might be not running
		return addr
	}
	// the agent reported a port
	host, _, err := net.SplitHostPort(addr)
	if err != nil {
		// parsing the address failed; use the already resolved address as is
		return addr
	}
	if host == "unix" {
		// no need to change the address because it's a UDS connection
		// and these don't have ports
		return addr
	}
	if host == "" {
		// no host was provided; use the default hostname
		host = defaultHostname
	}
	// use agent-reported address if it differs from the user-defined TCP-based protocol URI
	// we have a valid host:port address; replace the port because the agent knows better
	addr = net.JoinHostPort(host, strconv.Itoa(agentport))
	return addr
}

func newStatsdClient(c *config) (internal.StatsdClient, error) {
	if c.statsdClient != nil {
		return c.statsdClient, nil
	}
	return internal.NewStatsdClient(c.dogstatsdAddr, statsTags(c))
}

// defaultDogstatsdAddr returns the default connection address for Dogstatsd.
func defaultDogstatsdAddr() string {
	envHost, envPort := env.Get("DD_DOGSTATSD_HOST"), env.Get("DD_DOGSTATSD_PORT")
	if envHost == "" {
		envHost = env.Get("DD_AGENT_HOST")
	}
	if _, err := os.Stat(defaultSocketDSD); err == nil && envHost == "" && envPort == "" {
		// socket exists and user didn't specify otherwise via env vars
		return "unix://" + defaultSocketDSD
	}
	host, port := defaultHostname, defaultStatsdPort
	if envHost != "" {
		host = envHost
	}
	if envPort != "" {
		port = envPort
	}
	return net.JoinHostPort(host, port)
}

type integrationConfig struct {
	Instrumented bool   `json:"instrumented"`      // indicates if the user has imported and used the integration
	Available    bool   `json:"available"`         // indicates if the user is using a library that can be used with DataDog integrations
	Version      string `json:"available_version"` // if available, indicates the version of the library the user has
}

// agentFeatures holds information about the trace-agent's capabilities.
// When running WithLambdaMode, a zero-value of this struct will be used
// as features.
type agentFeatures struct {
	// DropP0s reports whether it's ok for the tracer to not send any
	// P0 traces to the agent.
	DropP0s bool

	// Stats reports whether the agent can receive client-computed stats on
	// the /v0.6/stats endpoint.
	Stats bool

	// StatsdPort specifies the Dogstatsd port as provided by the agent.
	// If it's the default, it will be 0, which means 8125.
	StatsdPort int

	// featureFlags specifies all the feature flags reported by the trace-agent.
	featureFlags map[string]struct{}

	// peerTags specifies precursor tags to aggregate stats on when client stats is enabled
	peerTags []string

	// defaultEnv is the trace-agent's default env, used for stats calculation if no env override is present
	defaultEnv string

	// metaStructAvailable reports whether the trace-agent can receive spans with the `meta_struct` field.
	metaStructAvailable bool

	// obfuscationVersion reports the trace-agent's version of obfuscation logic. A value of 0 means this field wasn't present.
	obfuscationVersion int

	// spanEvents reports whether the trace-agent can receive spans with the `span_events` field.
	spanEventsAvailable bool

	// evpProxyV2 reports if the trace-agent can receive payloads on the /evp_proxy/v2 endpoint.
	evpProxyV2 bool

	// v1ProtocolAvailable reports whether the trace-agent and tracer are configured to use the v1 protocol.
	v1ProtocolAvailable bool
}

// HasFlag reports whether the agent has set the feat feature flag.
func (a *agentFeatures) HasFlag(feat string) bool {
	_, ok := a.featureFlags[feat]
	return ok
}

// loadAgentFeatures queries the trace-agent for its capabilities and updates
// the tracer's behaviour.
func loadAgentFeatures(agentDisabled bool, agentURL *url.URL, httpClient *http.Client) (features agentFeatures) {
	if agentDisabled {
		// there is no agent; all features off
		return
	}
	resp, err := httpClient.Get(fmt.Sprintf("%s/info", agentURL))
	if err != nil {
		log.Error("Loading features: %s", err.Error())
		return
	}
	if resp.StatusCode == http.StatusNotFound {
		// agent is older than 7.28.0, features not discoverable
		return
	}
	defer resp.Body.Close()
	type infoResponse struct {
		Endpoints          []string `json:"endpoints"`
		ClientDropP0s      bool     `json:"client_drop_p0s"`
		FeatureFlags       []string `json:"feature_flags"`
		PeerTags           []string `json:"peer_tags"`
		SpanMetaStruct     bool     `json:"span_meta_structs"`
		ObfuscationVersion int      `json:"obfuscation_version"`
		SpanEvents         bool     `json:"span_events"`
		Config             struct {
			StatsdPort int    `json:"statsd_port"`
			DefaultEnv string `json:"default_env"`
		} `json:"config"`
	}

	var info infoResponse
	if err := json.NewDecoder(resp.Body).Decode(&info); err != nil {
		log.Error("Decoding features: %s", err.Error())
		return
	}

	features.DropP0s = info.ClientDropP0s
	features.StatsdPort = info.Config.StatsdPort
	features.defaultEnv = info.Config.DefaultEnv
	features.metaStructAvailable = info.SpanMetaStruct
	features.peerTags = info.PeerTags
	features.obfuscationVersion = info.ObfuscationVersion
	features.spanEventsAvailable = info.SpanEvents
	for _, endpoint := range info.Endpoints {
		switch endpoint {
		case "/v0.6/stats":
			features.Stats = true
		case "/evp_proxy/v2/":
			features.evpProxyV2 = true
		case "/v1.0/traces":
			// Set the trace protocol to use.
			if internal.BoolEnv("DD_TRACE_V1_PAYLOAD_FORMAT_ENABLED", false) {
				features.v1ProtocolAvailable = true
			}
		}
	}
	features.featureFlags = make(map[string]struct{}, len(info.FeatureFlags))
	for _, flag := range info.FeatureFlags {
		features.featureFlags[flag] = struct{}{}
	}
	return features
}

// MarkIntegrationImported labels the given integration as imported
func MarkIntegrationImported(integration string) bool {
	s, ok := contribIntegrations[integration]
	if !ok {
		return false
	}
	s.imported = true
	contribIntegrations[integration] = s
	return true
}

func (c *config) loadContribIntegrations(deps []*debug.Module) {
	integrations := map[string]integrationConfig{}
	for _, s := range contribIntegrations {
		integrations[s.name] = integrationConfig{
			Instrumented: s.imported,
		}
	}
	for _, d := range deps {
		p := d.Path
		s, ok := contribIntegrations[p]
		if !ok {
			continue
		}
		conf := integrations[s.name]
		conf.Available = true
		conf.Version = d.Version
		integrations[s.name] = conf
	}
	c.integrations = integrations
}

func (c *config) canComputeStats() bool {
	return c.agent.Stats && (c.HasFeature("discovery") || c.statsComputationEnabled)
}

func (c *config) canDropP0s() bool {
	return c.canComputeStats() && c.agent.DropP0s
}

func statsTags(c *config) []string {
	tags := []string{
		"lang:go",
		"lang_version:" + runtime.Version(),
	}
	if c.env != "" {
		tags = append(tags, "env:"+c.env)
	}
	if c.hostname != "" {
		tags = append(tags, "host:"+c.hostname)
	}
	for k, v := range c.globalTags.get() {
		if vstr, ok := v.(string); ok {
			tags = append(tags, k+":"+vstr)
		}
	}
	globalconfig.SetStatsTags(tags)
	tags = append(tags, "tracer_version:"+version.Tag)
	if c.serviceName != "" {
		tags = append(tags, "service:"+c.serviceName)
	}
	return tags
}

// withNoopStats is used for testing to disable statsd client
func withNoopStats() StartOption {
	return func(c *config) {
		c.statsdClient = &statsd.NoOpClientDirect{}
	}
}

// WithAppSecEnabled specifies whether AppSec features should be activated
// or not.
//
// By default, AppSec features are enabled if `DD_APPSEC_ENABLED` is set to a
// truthy value; and may be enabled by remote configuration if
// `DD_APPSEC_ENABLED` is not set at all.
//
// Using this option to explicitly disable appsec also prevents it from being
// remote activated.
func WithAppSecEnabled(enabled bool) StartOption {
	mode := appsecconfig.ForcedOff
	if enabled {
		mode = appsecconfig.ForcedOn
	}
	return func(c *config) {
		c.appsecStartOptions = append(c.appsecStartOptions, appsecconfig.WithEnablementMode(mode))
	}
}

// WithFeatureFlags specifies a set of feature flags to enable. Please take into account
// that most, if not all features flags are considered to be experimental and result in
// unexpected bugs.
func WithFeatureFlags(feats ...string) StartOption {
	return func(c *config) {
		if c.featureFlags == nil {
			c.featureFlags = make(map[string]struct{}, len(feats))
		}
		for _, f := range feats {
			c.featureFlags[strings.TrimSpace(f)] = struct{}{}
		}
		log.Info("FEATURES enabled: %s", feats)
	}
}

// WithLogger sets logger as the tracer's error printer.
// Diagnostic and startup tracer logs are prefixed to simplify the search within logs.
// If JSON logging format is required, it's possible to wrap tracer logs using an existing JSON logger with this
// function. To learn more about this possibility, please visit: https://github.com/DataDog/dd-trace-go/issues/2152#issuecomment-1790586933
func WithLogger(logger Logger) StartOption {
	return func(c *config) {
		c.logger = logger
	}
}

// WithDebugStack can be used to globally enable or disable the collection of stack traces when
// spans finish with errors. It is enabled by default. This is a global version of the NoDebugStack
// FinishOption.
func WithDebugStack(enabled bool) StartOption {
	return func(c *config) {
		c.noDebugStack = !enabled
	}
}

// WithDebugMode enables debug mode on the tracer, resulting in more verbose logging.
func WithDebugMode(enabled bool) StartOption {
	return func(c *config) {
		c.internalConfig.SetDebug(enabled, telemetry.OriginCode)
	}
}

// WithLambdaMode enables lambda mode on the tracer, for use with AWS Lambda.
// This option is only required if the the Datadog Lambda Extension is not
// running.
func WithLambdaMode(enabled bool) StartOption {
	return func(c *config) {
		c.logToStdout = enabled
	}
}

// WithSendRetries enables re-sending payloads that are not successfully
// submitted to the agent.  This will cause the tracer to retry the send at
// most `retries` times.
func WithSendRetries(retries int) StartOption {
	return func(c *config) {
		c.sendRetries = retries
	}
}

// WithRetryInterval sets the interval, in seconds, for retrying submitting payloads to the agent.
func WithRetryInterval(interval int) StartOption {
	return func(c *config) {
		c.retryInterval = time.Duration(interval) * time.Second
	}
}

// WithPropagator sets an alternative propagator to be used by the tracer.
func WithPropagator(p Propagator) StartOption {
	return func(c *config) {
		c.propagator = p
	}
}

// WithService sets the default service name for the program.
func WithService(name string) StartOption {
	return func(c *config) {
		c.serviceName = name
		globalconfig.SetServiceName(c.serviceName)
	}
}

// WithGlobalServiceName causes contrib libraries to use the global service name and not any locally defined service name.
// This is synonymous with `DD_TRACE_REMOVE_INTEGRATION_SERVICE_NAMES_ENABLED`.
func WithGlobalServiceName(enabled bool) StartOption {
	return func(_ *config) {
		namingschema.SetRemoveIntegrationServiceNames(enabled)
	}
}

// WithAgentAddr sets the address where the agent is located. The default is
// localhost:8126. It should contain both host and port.
func WithAgentAddr(addr string) StartOption {
	return func(c *config) {
		c.agentURL = &url.URL{
			Scheme: "http",
			Host:   addr,
		}
	}
}

// WithAgentURL sets the full trace agent URL
func WithAgentURL(agentURL string) StartOption {
	return func(c *config) {
		u, err := url.Parse(agentURL)
		if err != nil {
			var urlErr *url.Error
			if errors.As(err, &urlErr) {
				u, _ = url.Parse(urlErr.URL)
				if u != nil {
					urlErr.URL = u.Redacted()
					log.Warn("Fail to parse Agent URL: %s", urlErr.Err)
					return
				}
				log.Warn("Fail to parse Agent URL: %s", err.Error())
				return
			}
			log.Warn("Fail to parse Agent URL")
			return
		}
		switch u.Scheme {
		case "http", "https":
			c.agentURL = &url.URL{
				Scheme: u.Scheme,
				Host:   u.Host,
			}
		case "unix":
			c.agentURL = internal.UnixDataSocketURL(u.Path)
		default:
			log.Warn("Unsupported protocol %q in Agent URL %q. Must be one of: http, https, unix.", u.Scheme, agentURL)
		}
	}
}

// WithAgentTimeout sets the timeout for the agent connection. Timeout is in seconds.
func WithAgentTimeout(timeout int) StartOption {
	return func(c *config) {
		c.httpClientTimeout = time.Duration(timeout) * time.Second
	}
}

// WithEnv sets the environment to which all traces started by the tracer will be submitted.
// The default value is the environment variable DD_ENV, if it is set.
func WithEnv(env string) StartOption {
	return func(c *config) {
		c.env = env
	}
}

// WithServiceMapping determines service "from" to be renamed to service "to".
// This option is is case sensitive and can be used multiple times.
func WithServiceMapping(from, to string) StartOption {
	return func(c *config) {
		if c.serviceMappings == nil {
			c.serviceMappings = make(map[string]string)
		}
		c.serviceMappings[from] = to
	}
}

// WithPeerServiceDefaults sets default calculation for peer.service.
// Related documentation: https://docs.datadoghq.com/tracing/guide/inferred-service-opt-in/?tab=go#apm-tracer-configuration
func WithPeerServiceDefaults(enabled bool) StartOption {
	return func(c *config) {
		c.peerServiceDefaultsEnabled = enabled
	}
}

// WithPeerServiceMapping determines the value of the peer.service tag "from" to be renamed to service "to".
func WithPeerServiceMapping(from, to string) StartOption {
	return func(c *config) {
		if c.peerServiceMappings == nil {
			c.peerServiceMappings = make(map[string]string)
		}
		c.peerServiceMappings[from] = to
	}
}

// WithGlobalTag sets a key/value pair which will be set as a tag on all spans
// created by tracer. This option may be used multiple times.
func WithGlobalTag(k string, v interface{}) StartOption {
	return func(c *config) {
		if c.globalTags.get() == nil {
			c.initGlobalTags(map[string]interface{}{}, telemetry.OriginDefault)
		}
		c.globalTags.Lock()
		defer c.globalTags.Unlock()
		c.globalTags.current[k] = v
	}
}

// initGlobalTags initializes the globalTags config with the provided init value
func (c *config) initGlobalTags(init map[string]interface{}, origin telemetry.Origin) {
	apply := func(map[string]interface{}) bool {
		// always set the runtime ID on updates
		c.globalTags.current[ext.RuntimeID] = globalconfig.RuntimeID()
		return true
	}
	c.globalTags = newDynamicConfig("trace_tags", init, apply, equalMap[string])
	c.globalTags.cfgOrigin = origin
}

// WithSampler sets the given sampler to be used with the tracer. By default
// an all-permissive sampler is used.
// Deprecated: Use WithSamplerRate instead. Custom sampling will be phased out in a future release.
func WithSampler(s Sampler) StartOption {
	return func(c *config) {
		c.sampler = &customSampler{s: s}
	}
}

// WithSamplerRate sets the given sampler rate to be used with the tracer.
// The rate must be between 0 and 1. By default an all-permissive sampler rate (1) is used.
func WithSamplerRate(rate float64) StartOption {
	return func(c *config) {
		c.sampler = NewRateSampler(rate)
	}
}

// WithHTTPClient specifies the HTTP client to use when emitting spans to the agent.
func WithHTTPClient(client *http.Client) StartOption {
	return func(c *config) {
		c.httpClient = client
	}
}

// WithUDS configures the HTTP client to dial the Datadog Agent via the specified Unix Domain Socket path.
func WithUDS(socketPath string) StartOption {
	return func(c *config) {
		c.agentURL = &url.URL{
			Scheme: "unix",
			Path:   socketPath,
		}
	}
}

// WithAnalytics allows specifying whether Trace Search & Analytics should be enabled
// for integrations.
func WithAnalytics(on bool) StartOption {
	return func(_ *config) {
		if on {
			globalconfig.SetAnalyticsRate(1.0)
		} else {
			globalconfig.SetAnalyticsRate(math.NaN())
		}
	}
}

// WithAnalyticsRate sets the global sampling rate for sampling APM events.
func WithAnalyticsRate(rate float64) StartOption {
	return func(_ *config) {
		if rate >= 0.0 && rate <= 1.0 {
			globalconfig.SetAnalyticsRate(rate)
		} else {
			globalconfig.SetAnalyticsRate(math.NaN())
		}
	}
}

// WithRuntimeMetrics enables automatic collection of runtime metrics every 10 seconds.
func WithRuntimeMetrics() StartOption {
	return func(cfg *config) {
		telemetry.RegisterAppConfig("runtime_metrics_enabled", true, telemetry.OriginCode)
		cfg.runtimeMetrics = true
	}
}

// WithDogstatsdAddr specifies the address to connect to for sending metrics to the Datadog
// Agent. It should be a "host:port" string, or the path to a unix domain socket.If not set, it
// attempts to determine the address of the statsd service according to the following rules:
//  1. Look for /var/run/datadog/dsd.socket and use it if present. IF NOT, continue to #2.
//  2. The host is determined by DD_AGENT_HOST, and defaults to "localhost"
//  3. The port is retrieved from the agent. If not present, it is determined by DD_DOGSTATSD_PORT, and defaults to 8125
//
// This option is in effect when WithRuntimeMetrics is enabled.
func WithDogstatsdAddr(addr string) StartOption {
	return func(cfg *config) {
		cfg.dogstatsdAddr = addr
		globalconfig.SetDogstatsdAddr(addr)
	}
}

// WithSamplingRules specifies the sampling rates to apply to spans based on the
// provided rules.
func WithSamplingRules(rules []SamplingRule) StartOption {
	return func(cfg *config) {
		for _, rule := range rules {
			if rule.ruleType == SamplingRuleSpan {
				cfg.spanRules = append(cfg.spanRules, rule)
			} else {
				cfg.traceRules = append(cfg.traceRules, rule)
			}
		}
	}
}

// WithServiceVersion specifies the version of the service that is running. This will
// be included in spans from this service in the "version" tag, provided that
// span service name and config service name match. Do NOT use with WithUniversalVersion.
func WithServiceVersion(version string) StartOption {
	return func(cfg *config) {
		cfg.version = version
		cfg.universalVersion = false
	}
}

// WithUniversalVersion specifies the version of the service that is running, and will be applied to all spans,
// regardless of whether span service name and config service name match.
// See: WithService, WithServiceVersion. Do NOT use with WithServiceVersion.
func WithUniversalVersion(version string) StartOption {
	return func(c *config) {
		c.version = version
		c.universalVersion = true
	}
}

// WithHostname allows specifying the hostname with which to mark outgoing traces.
func WithHostname(name string) StartOption {
	return func(c *config) {
		c.hostname = name
	}
}

// WithTraceEnabled allows specifying whether tracing will be enabled
func WithTraceEnabled(enabled bool) StartOption {
	return func(c *config) {
		telemetry.RegisterAppConfig("trace_enabled", enabled, telemetry.OriginCode)
		c.enabled = newDynamicConfig("tracing_enabled", enabled, func(_ bool) bool { return true }, equal[bool])
	}
}

// WithLogStartup allows enabling or disabling the startup log.
func WithLogStartup(enabled bool) StartOption {
	return func(c *config) {
		c.logStartup = enabled
	}
}

// WithProfilerCodeHotspots enables the code hotspots integration between the
// tracer and profiler. This is done by automatically attaching pprof labels
// called "span id" and "local root span id" when new spans are created. You
// should not use these label names in your own code when this is enabled. The
// enabled value defaults to the value of the
// DD_PROFILING_CODE_HOTSPOTS_COLLECTION_ENABLED env variable or true.
func WithProfilerCodeHotspots(enabled bool) StartOption {
	return func(c *config) {
		c.profilerHotspots = enabled
	}
}

// WithProfilerEndpoints enables the endpoints integration between the tracer
// and profiler. This is done by automatically attaching a pprof label called
// "trace endpoint" holding the resource name of the top-level service span if
// its type is "http", "rpc" or "" (default). You should not use this label
// name in your own code when this is enabled. The enabled value defaults to
// the value of the DD_PROFILING_ENDPOINT_COLLECTION_ENABLED env variable or
// true.
func WithProfilerEndpoints(enabled bool) StartOption {
	return func(c *config) {
		c.profilerEndpoints = enabled
	}
}

// WithDebugSpansMode enables debugging old spans that may have been
// abandoned, which may prevent traces from being set to the Datadog
// Agent, especially if partial flushing is off.
// This setting can also be configured by setting DD_TRACE_DEBUG_ABANDONED_SPANS
// to true. The timeout will default to 10 minutes, unless overwritten
// by DD_TRACE_ABANDONED_SPAN_TIMEOUT.
// This feature is disabled by default. Turning on this debug mode may
// be expensive, so it should only be enabled for debugging purposes.
func WithDebugSpansMode(timeout time.Duration) StartOption {
	return func(c *config) {
		c.debugAbandonedSpans = true
		c.spanTimeout = timeout
	}
}

// WithPartialFlushing enables flushing of partially finished traces.
// This is done after "numSpans" have finished in a single local trace at
// which point all finished spans in that trace will be flushed, freeing up
// any memory they were consuming. This can also be configured by setting
// DD_TRACE_PARTIAL_FLUSH_ENABLED to true, which will default to 1000 spans
// unless overriden with DD_TRACE_PARTIAL_FLUSH_MIN_SPANS. Partial flushing
// is disabled by default.
func WithPartialFlushing(numSpans int) StartOption {
	return func(c *config) {
		c.partialFlushEnabled = true
		c.partialFlushMinSpans = numSpans
	}
}

// WithStatsComputation enables client-side stats computation, allowing
// the tracer to compute stats from traces. This can reduce network traffic
// to the Datadog Agent, and produce more accurate stats data.
// This can also be configured by setting DD_TRACE_STATS_COMPUTATION_ENABLED to true.
// Client-side stats is off by default.
func WithStatsComputation(enabled bool) StartOption {
	return func(c *config) {
		c.statsComputationEnabled = enabled
	}
}

// Tag sets the given key/value pair as a tag on the started Span.
func Tag(k string, v interface{}) StartSpanOption {
	return func(cfg *StartSpanConfig) {
		if cfg.Tags == nil {
			cfg.Tags = map[string]interface{}{}
		}
		cfg.Tags[k] = v
	}
}

// ServiceName sets the given service name on the started span. For example "http.server".
func ServiceName(name string) StartSpanOption {
	return Tag(ext.ServiceName, name)
}

// ResourceName sets the given resource name on the started span. A resource could
// be an SQL query, a URL, an RPC method or something else.
func ResourceName(name string) StartSpanOption {
	return Tag(ext.ResourceName, name)
}

// SpanType sets the given span type on the started span. Some examples in the case of
// the Datadog APM product could be "web", "db" or "cache".
func SpanType(name string) StartSpanOption {
	return Tag(ext.SpanType, name)
}

// WithSpanLinks sets span links on the started span.
func WithSpanLinks(links []SpanLink) StartSpanOption {
	return func(cfg *StartSpanConfig) {
		cfg.SpanLinks = append(cfg.SpanLinks, links...)
	}
}

var measuredTag = Tag(keyMeasured, 1)

// Measured marks this span to be measured for metrics and stats calculations.
func Measured() StartSpanOption {
	// cache a global instance of this tag: saves one alloc/call
	return measuredTag
}

// WithSpanID sets the SpanID on the started span, instead of using a random number.
// If there is no parent Span (eg from ChildOf), then the TraceID will also be set to the
// value given here.
func WithSpanID(id uint64) StartSpanOption {
	return func(cfg *StartSpanConfig) {
		cfg.SpanID = id
	}
}

// ChildOf tells StartSpan to use the given span context as a parent for the created span.
//
// Deprecated: Use [Span.StartChild] instead.
func ChildOf(ctx *SpanContext) StartSpanOption {
	return func(cfg *StartSpanConfig) {
		cfg.Parent = ctx
	}
}

// withContext associates the ctx with the span.
func withContext(ctx context.Context) StartSpanOption {
	return func(cfg *StartSpanConfig) {
		cfg.Context = ctx
	}
}

// StartTime sets a custom time as the start time for the created span. By
// default a span is started using the creation time.
func StartTime(t time.Time) StartSpanOption {
	return func(cfg *StartSpanConfig) {
		cfg.StartTime = t
	}
}

// AnalyticsRate sets a custom analytics rate for a span. It decides the percentage
// of events that will be picked up by the App Analytics product. It's represents a
// float64 between 0 and 1 where 0.5 would represent 50% of events.
func AnalyticsRate(rate float64) StartSpanOption {
	if math.IsNaN(rate) {
		return func(_ *StartSpanConfig) {}
	}
	return Tag(ext.EventSampleRate, rate)
}

// WithStartSpanConfig merges the given StartSpanConfig into the one used to start the span.
// It is useful when you want to set a common base config, reducing the number of function calls in hot loops.
func WithStartSpanConfig(cfg *StartSpanConfig) StartSpanOption {
	return func(c *StartSpanConfig) {
		// copy cfg into c only if cfg fields are not zero values
		// c fields have precedence, as they may have been set up before running this option
		if c.SpanID == 0 {
			c.SpanID = cfg.SpanID
		}
		if c.Parent == nil {
			c.Parent = cfg.Parent
		}
		if c.Context == nil {
			c.Context = cfg.Context
		}
		if c.SpanLinks == nil {
			c.SpanLinks = cfg.SpanLinks
		}
		if c.StartTime.IsZero() {
			c.StartTime = cfg.StartTime
		}
		// tags are a special case, as we need to merge them
		if c.Tags == nil {
			// if cfg.Tags is nil, this is a no-op
			c.Tags = cfg.Tags
		} else if cfg.Tags != nil {
			for k, v := range cfg.Tags {
				c.Tags[k] = v
			}
		}
	}
}

// WithHeaderTags enables the integration to attach HTTP request headers as span tags.
// Warning:
// Using this feature can risk exposing sensitive data such as authorization tokens to Datadog.
// Special headers can not be sub-selected. E.g., an entire Cookie header would be transmitted, without the ability to choose specific Cookies.
func WithHeaderTags(headerAsTags []string) StartOption {
	return func(c *config) {
		c.headerAsTags = newDynamicConfig("trace_header_tags", headerAsTags, setHeaderTags, equalSlice[string])
		setHeaderTags(headerAsTags)
	}
}

// WithTestDefaults configures the tracer to not send spans to the agent, and to not collect metrics.
// Warning:
// This option should only be used in tests, as it will prevent the tracer from sending spans to the agent.
func WithTestDefaults(statsdClient any) StartOption {
	return func(c *config) {
		if statsdClient == nil {
			statsdClient = &statsd.NoOpClientDirect{}
		}
		c.statsdClient = statsdClient.(internal.StatsdClient)
		c.transport = newDummyTransport()
	}
}

// WithLLMObsEnabled allows to enable LLM Observability (it is disabled by default).
// This is equivalent to the DD_LLMOBS_ENABLED environment variable.
func WithLLMObsEnabled(enabled bool) StartOption {
	return func(c *config) {
		c.llmobs.Enabled = enabled
	}
}

// WithLLMObsMLApp allows to configure the default ML App for LLM Observability.
// It is required to have this configured to use any LLM Observability features.
// This is equivalent to the DD_LLMOBS_ML_APP environment variable.
func WithLLMObsMLApp(mlApp string) StartOption {
	return func(c *config) {
		c.llmobs.MLApp = mlApp
	}
}

// WithLLMObsProjectName allows to configure the default LLM Observability project to use.
// It is required when using the Experiments and Datasets feature.
// This is equivalent to the DD_LLMOBS_PROJECT_NAME environment variable.
func WithLLMObsProjectName(projectName string) StartOption {
	return func(c *config) {
		c.llmobs.ProjectName = projectName
	}
}

// WithLLMObsAgentlessEnabled allows to configure LLM Observability to work in agent/agentless mode.
// The default is using the agent if it is available and supports it, otherwise it will default to agentless mode.
// Please note when using agentless mode, a valid DD_API_KEY must also be set.
// This is equivalent to the DD_LLMOBS_AGENTLESS_ENABLED environment variable.
func WithLLMObsAgentlessEnabled(agentlessEnabled bool) StartOption {
	return func(c *config) {
		c.llmobs.AgentlessEnabled = &agentlessEnabled
	}
}

// Mock Transport with a real Encoder
type dummyTransport struct {
	sync.RWMutex
	traces     spanLists
	stats      []*pb.ClientStatsPayload
	obfVersion int
}

func newDummyTransport() *dummyTransport {
	return &dummyTransport{traces: spanLists{}, obfVersion: -1}
}

func (t *dummyTransport) Len() int {
	t.RLock()
	defer t.RUnlock()
	return len(t.traces)
}

func (t *dummyTransport) sendStats(p *pb.ClientStatsPayload, obfVersion int) error {
	t.Lock()
	t.stats = append(t.stats, p)
	t.obfVersion = obfVersion
	t.Unlock()
	return nil
}

func (t *dummyTransport) Stats() []*pb.ClientStatsPayload {
	t.RLock()
	defer t.RUnlock()
	return t.stats
}

func (t *dummyTransport) ObfuscationVersion() int {
	t.RLock()
	defer t.RUnlock()
	return t.obfVersion
}

func (t *dummyTransport) send(p payload) (io.ReadCloser, error) {
	traces, err := decode(p)
	if err != nil {
		return nil, err
	}
	t.Lock()
	t.traces = append(t.traces, traces...)
	t.Unlock()
	ok := io.NopCloser(strings.NewReader("OK"))
	return ok, nil
}

func (t *dummyTransport) endpoint() string {
	return "http://localhost:9/v0.4/traces"
}

func decode(p payloadReader) (spanLists, error) {
	var traces spanLists
	err := msgp.Decode(p, &traces)
	return traces, err
}

func (t *dummyTransport) Reset() {
	t.Lock()
	t.traces = t.traces[:0]
	t.Unlock()
}

func (t *dummyTransport) Traces() spanLists {
	t.Lock()
	defer t.Unlock()

	traces := t.traces
	t.traces = spanLists{}
	return traces
}

// setHeaderTags sets the global header tags.
// Always resets the global value and returns true.
func setHeaderTags(headerAsTags []string) bool {
	globalconfig.ClearHeaderTags()
	for _, h := range headerAsTags {
		header, tag := normalizer.HeaderTag(h)
		if len(header) == 0 || len(tag) == 0 {
			log.Debug("Header-tag input is in unsupported format; dropping input value %q", h)
			continue
		}
		globalconfig.SetHeaderTag(header, tag)
	}
	return true
}

// UserMonitoringConfig is used to configure what is used to identify a user.
// This configuration can be set by combining one or several UserMonitoringOption with a call to SetUser().
type UserMonitoringConfig struct {
	PropagateID bool
	Login       string
	Org         string
	Email       string
	Name        string
	Role        string
	SessionID   string
	Scope       string
	Metadata    map[string]string
}

// UserMonitoringOption represents a function that can be provided as a parameter to SetUser.
type UserMonitoringOption func(*UserMonitoringConfig)

// WithUserMetadata returns the option setting additional metadata of the authenticated user.
// This can be used multiple times and the given data will be tracked as `usr.{key}=value`.
func WithUserMetadata(key, value string) UserMonitoringOption {
	return func(cfg *UserMonitoringConfig) {
		cfg.Metadata[key] = value
	}
}

// WithUserLogin returns the option setting the login of the authenticated user.
func WithUserLogin(login string) UserMonitoringOption {
	return func(cfg *UserMonitoringConfig) {
		cfg.Login = login
	}
}

// WithUserOrg returns the option setting the organization of the authenticated user.
func WithUserOrg(org string) UserMonitoringOption {
	return func(cfg *UserMonitoringConfig) {
		cfg.Org = org
	}
}

// WithUserEmail returns the option setting the email of the authenticated user.
func WithUserEmail(email string) UserMonitoringOption {
	return func(cfg *UserMonitoringConfig) {
		cfg.Email = email
	}
}

// WithUserName returns the option setting the name of the authenticated user.
func WithUserName(name string) UserMonitoringOption {
	return func(cfg *UserMonitoringConfig) {
		cfg.Name = name
	}
}

// WithUserSessionID returns the option setting the session ID of the authenticated user.
func WithUserSessionID(sessionID string) UserMonitoringOption {
	return func(cfg *UserMonitoringConfig) {
		cfg.SessionID = sessionID
	}
}

// WithUserRole returns the option setting the role of the authenticated user.
func WithUserRole(role string) UserMonitoringOption {
	return func(cfg *UserMonitoringConfig) {
		cfg.Role = role
	}
}

// WithUserScope returns the option setting the scope (authorizations) of the authenticated user.
func WithUserScope(scope string) UserMonitoringOption {
	return func(cfg *UserMonitoringConfig) {
		cfg.Scope = scope
	}
}

// WithPropagation returns the option allowing the user id to be propagated through distributed traces.
// The user id is base64 encoded and added to the datadog propagated tags header.
// This option should only be used if you are certain that the user id passed to `SetUser()` does not contain any
// personal identifiable information or any kind of sensitive data, as it will be leaked to other services.
func WithPropagation() UserMonitoringOption {
	return func(cfg *UserMonitoringConfig) {
		cfg.PropagateID = true
	}
}<|MERGE_RESOLUTION|>--- conflicted
+++ resolved
@@ -115,14 +115,8 @@
 	"github.com/uptrace/bun":                        {"Bun", false},
 	"github.com/urfave/negroni":                     {"Negroni", false},
 	"github.com/valyala/fasthttp":                   {"FastHTTP", false},
-<<<<<<< HEAD
-	"github.com/zenazn/goji":                        {"Goji", false},
-	"log/slog":                                      {"log/slog", false},
-	"github.com/uptrace/bun":                        {"Bun", false},
 	"go.uber.org/zap":                               {"go.uber.org/zap", false},
-=======
 	"github.com/valkey-io/valkey-go":                {"Valkey", false},
->>>>>>> 1a6f881c
 }
 
 var (
