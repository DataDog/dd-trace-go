--- conflicted
+++ resolved
@@ -490,15 +490,11 @@
 		}
 		c.dogstatsdAddr = addr
 	}
-<<<<<<< HEAD
-	return c, nil
-=======
 	// Re-initialize the globalTags config with the value constructed from the environment and start options
 	// This allows persisting the initial value of globalTags for future resets and updates.
 	c.initGlobalTags(c.globalTags.get())
 
-	return c
->>>>>>> 6a7dc15f
+	return c, nil
 }
 
 func newStatsdClient(c *config) (internal.StatsdClient, error) {
