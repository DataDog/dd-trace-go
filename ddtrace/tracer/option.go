--- conflicted
+++ resolved
@@ -1526,19 +1526,6 @@
 	return traces, err
 }
 
-<<<<<<< HEAD
-func encode(traces [][]*Span) (*payloadV04, error) {
-	p := newPayload()
-	for _, t := range traces {
-		if err := p.push(t); err != nil {
-			return p, err
-		}
-	}
-	return p, nil
-}
-
-=======
->>>>>>> 547cf8f1
 func (t *dummyTransport) Reset() {
 	t.Lock()
 	t.traces = t.traces[:0]
