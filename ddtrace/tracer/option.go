--- conflicted
+++ resolved
@@ -138,10 +138,6 @@
 	logToStdout bool
 
 	// sendRetries is the number of times a trace or CI Visibility payload send is retried upon
-<<<<<<< HEAD
-	// sendRetries is the number of times a trace or CI Visibility payload send is retried upon
-=======
->>>>>>> 822d81bb
 	// failure.
 	sendRetries int
 
@@ -488,10 +484,6 @@
 		internal.ForEachStringTag(v, internal.DDTagsDelimiter, func(key, val string) { c.peerServiceMappings[key] = val })
 	}
 	c.retryInterval = time.Millisecond
-<<<<<<< HEAD
-	c.retryInterval = time.Millisecond
-=======
->>>>>>> 822d81bb
 	for _, fn := range opts {
 		if fn == nil {
 			continue
@@ -578,11 +570,7 @@
 		c.ciVisibilityAgentless = ciTransport.agentless
 	}
 
-<<<<<<< HEAD
-	// if using stdout or traces are disabled, or we are in ci visibility agentless mode, agent is disabled
-=======
 	// if using stdout or traces are disabled or we are in ci visibility agentless mode, agent is disabled
->>>>>>> 822d81bb
 	agentDisabled := c.logToStdout || !c.enabled.current || c.ciVisibilityAgentless
 	c.agent = loadAgentFeatures(agentDisabled, c.agentURL, c.httpClient)
 	info, ok := debug.ReadBuildInfo()
@@ -601,9 +589,6 @@
 	// This allows persisting the initial value of globalTags for future resets and updates.
 	globalTagsOrigin := c.globalTags.cfgOrigin
 	c.initGlobalTags(c.globalTags.get(), globalTagsOrigin)
-<<<<<<< HEAD
-	return c, nil
-=======
 
 	// TODO: change the name once APM Platform RFC is approved
 	if internal.BoolEnv("DD_EXPERIMENTAL_APPSEC_STANDALONE_ENABLED", false) {
@@ -621,8 +606,7 @@
 		c.runtimeMetricsV2 = false
 	}
 
-	return c
->>>>>>> 822d81bb
+	return c, nil
 }
 
 // resolveDogstatsdAddr resolves the Dogstatsd address to use, based on the user-defined
@@ -863,10 +847,6 @@
 func withNoopStats() StartOption {
 	return func(c *config) {
 		c.statsdClient = &statsd.NoOpClientDirect{}
-<<<<<<< HEAD
-		c.statsdClient = &statsd.NoOpClientDirect{}
-=======
->>>>>>> 822d81bb
 	}
 }
 
@@ -950,16 +930,6 @@
 
 // WithRetryInterval sets the interval, in seconds, for retrying submitting payloads to the agent.
 func WithRetryInterval(interval int) StartOption {
-<<<<<<< HEAD
-=======
-	return func(c *config) {
-		c.retryInterval = time.Duration(interval) * time.Second
-	}
-}
-
-// WithPropagator sets an alternative propagator to be used by the tracer.
-func WithPropagator(p Propagator) StartOption {
->>>>>>> 822d81bb
 	return func(c *config) {
 		c.retryInterval = time.Duration(interval) * time.Second
 	}
