// Unless explicitly stated otherwise all files in this repository are licensed
// under the Apache License Version 2.0.
// This product includes software developed at Datadog (https://www.datadoghq.com/).
// Copyright 2016 Datadog, Inc.

package tracer

import (
	"math"
	"net/http"
	"time"

	v2 "github.com/DataDog/dd-trace-go/v2/ddtrace/tracer"
	"gopkg.in/DataDog/dd-trace-go.v1/ddtrace"
	"gopkg.in/DataDog/dd-trace-go.v1/ddtrace/ext"
	"gopkg.in/DataDog/dd-trace-go.v1/ddtrace/internal"
)

var (
	// defaultMaxTagsHeaderLen specifies the default maximum length of the X-Datadog-Tags header value.
	defaultMaxTagsHeaderLen = 128
)

<<<<<<< HEAD
// StartOption represents a function that can be provided as a parameter to Start.
type StartOption = v2.StartOption

// MarkIntegrationImported labels the given integration as imported
func MarkIntegrationImported(integration string) bool {
	return v2.MarkIntegrationImported(integration)
=======
// config holds the tracer configuration.
type config struct {
	// debug, when true, writes details to logs.
	debug bool

	// agent holds the capabilities of the agent and determines some
	// of the behaviour of the tracer.
	agent agentFeatures

	// integrations reports if the user has instrumented a Datadog integration and
	// if they have a version of the library available to integrate.
	integrations map[string]integrationConfig

	// featureFlags specifies any enabled feature flags.
	featureFlags map[string]struct{}

	// logToStdout reports whether we should log all traces to the standard
	// output instead of using the agent. This is used in Lambda environments.
	logToStdout bool

	// sendRetries is the number of times a trace payload send is retried upon
	// failure.
	sendRetries int

	// logStartup, when true, causes various startup info to be written
	// when the tracer starts.
	logStartup bool

	// serviceName specifies the name of this application.
	serviceName string

	// universalVersion, reports whether span service name and config service name
	// should match to set application version tag. False by default
	universalVersion bool

	// version specifies the version of this application
	version string

	// env contains the environment that this application will run under.
	env string

	// sampler specifies the sampler that will be used for sampling traces.
	sampler Sampler

	// agentURL is the agent URL that receives traces from the tracer.
	agentURL *url.URL

	// serviceMappings holds a set of service mappings to dynamically rename services
	serviceMappings map[string]string

	// globalTags holds a set of tags that will be automatically applied to
	// all spans.
	globalTags dynamicConfig[map[string]interface{}]

	// transport specifies the Transport interface which will be used to send data to the agent.
	transport transport

	// httpClientTimeout specifies the timeout for the HTTP client.
	httpClientTimeout time.Duration

	// propagator propagates span context cross-process
	propagator Propagator

	// httpClient specifies the HTTP client to be used by the agent's transport.
	httpClient *http.Client

	// hostname is automatically assigned when the DD_TRACE_REPORT_HOSTNAME is set to true,
	// and is added as a special tag to the root span of traces.
	hostname string

	// logger specifies the logger to use when printing errors. If not specified, the "log" package
	// will be used.
	logger ddtrace.Logger

	// runtimeMetrics specifies whether collection of runtime metrics is enabled.
	runtimeMetrics bool

	// dogstatsdAddr specifies the address to connect for sending metrics to the
	// Datadog Agent. If not set, it defaults to "localhost:8125" or to the
	// combination of the environment variables DD_AGENT_HOST and DD_DOGSTATSD_PORT.
	dogstatsdAddr string

	// statsdClient is set when a user provides a custom statsd client for tracking metrics
	// associated with the runtime and the tracer.
	statsdClient internal.StatsdClient

	// spanRules contains user-defined rules to determine the sampling rate to apply
	// to a single span without affecting the entire trace
	spanRules []SamplingRule

	// traceRules contains user-defined rules to determine the sampling rate to apply
	// to the entire trace if any spans satisfy the criteria
	traceRules []SamplingRule

	// tickChan specifies a channel which will receive the time every time the tracer must flush.
	// It defaults to time.Ticker; replaced in tests.
	tickChan <-chan time.Time

	// noDebugStack disables the collection of debug stack traces globally. No traces reporting
	// errors will record a stack trace when this option is set.
	noDebugStack bool

	// profilerHotspots specifies whether profiler Code Hotspots is enabled.
	profilerHotspots bool

	// profilerEndpoints specifies whether profiler endpoint filtering is enabled.
	profilerEndpoints bool

	// enabled reports whether tracing is enabled.
	enabled dynamicConfig[bool]

	// enableHostnameDetection specifies whether the tracer should enable hostname detection.
	enableHostnameDetection bool

	// spanAttributeSchemaVersion holds the selected DD_TRACE_SPAN_ATTRIBUTE_SCHEMA version.
	spanAttributeSchemaVersion int

	// peerServiceDefaultsEnabled indicates whether the peer.service tag calculation is enabled or not.
	peerServiceDefaultsEnabled bool

	// peerServiceMappings holds a set of service mappings to dynamically rename peer.service values.
	peerServiceMappings map[string]string

	// debugAbandonedSpans controls if the tracer should log when old, open spans are found
	debugAbandonedSpans bool

	// spanTimeout represents how old a span can be before it should be logged as a possible
	// misconfiguration
	spanTimeout time.Duration

	// partialFlushMinSpans is the number of finished spans in a single trace to trigger a
	// partial flush, or 0 if partial flushing is disabled.
	// Value from DD_TRACE_PARTIAL_FLUSH_MIN_SPANS, default 1000.
	partialFlushMinSpans int

	// partialFlushEnabled specifices whether the tracer should enable partial flushing. Value
	// from DD_TRACE_PARTIAL_FLUSH_ENABLED, default false.
	partialFlushEnabled bool

	// statsComputationEnabled enables client-side stats computation (aka trace metrics).
	statsComputationEnabled bool

	// dataStreamsMonitoringEnabled specifies whether the tracer should enable monitoring of data streams
	dataStreamsMonitoringEnabled bool

	// orchestrionCfg holds Orchestrion (aka auto-instrumentation) configuration.
	// Only used for telemetry currently.
	orchestrionCfg orchestrionConfig

	// traceSampleRate holds the trace sample rate.
	traceSampleRate dynamicConfig[float64]

	// traceSampleRules holds the trace sampling rules
	traceSampleRules dynamicConfig[[]SamplingRule]

	// headerAsTags holds the header as tags configuration.
	headerAsTags dynamicConfig[[]string]

	// dynamicInstrumentationEnabled controls if the target application can be modified by Dynamic Instrumentation or not.
	// Value from DD_DYNAMIC_INSTRUMENTATION_ENABLED, default false.
	dynamicInstrumentationEnabled bool
}

// orchestrionConfig contains Orchestrion configuration.
type orchestrionConfig struct {
	// Enabled indicates whether this tracer was instanciated via Orchestrion.
	Enabled bool `json:"enabled"`

	// Metadata holds Orchestrion specific metadata (e.g orchestrion version, mode (toolexec or manual) etc..)
	Metadata map[string]string `json:"metadata,omitempty"`
}

// HasFeature reports whether feature f is enabled.
func (c *config) HasFeature(f string) bool {
	_, ok := c.featureFlags[strings.TrimSpace(f)]
	return ok
}

// StartOption represents a function that can be provided as a parameter to Start.
type StartOption func(*config)

// maxPropagatedTagsLength limits the size of DD_TRACE_X_DATADOG_TAGS_MAX_LENGTH to prevent HTTP 413 responses.
const maxPropagatedTagsLength = 512

// partialFlushMinSpansDefault is the default number of spans for partial flushing, if enabled.
const partialFlushMinSpansDefault = 1000

// newConfig renders the tracer configuration based on defaults, environment variables
// and passed user opts.
func newConfig(opts ...StartOption) *config {
	c := new(config)
	c.sampler = NewAllSampler()
	c.httpClientTimeout = time.Second * 10 // 10 seconds

	if internal.BoolEnv("DD_TRACE_ANALYTICS_ENABLED", false) {
		globalconfig.SetAnalyticsRate(1.0)
	}
	if os.Getenv("DD_TRACE_REPORT_HOSTNAME") == "true" {
		var err error
		c.hostname, err = os.Hostname()
		if err != nil {
			log.Warn("unable to look up hostname: %v", err)
		}
	}
	if v := os.Getenv("DD_TRACE_SOURCE_HOSTNAME"); v != "" {
		c.hostname = v
	}
	if v := os.Getenv("DD_ENV"); v != "" {
		c.env = v
	}
	if v := os.Getenv("DD_TRACE_FEATURES"); v != "" {
		WithFeatureFlags(strings.FieldsFunc(v, func(r rune) bool {
			return r == ',' || r == ' '
		})...)(c)
	}
	if v := os.Getenv("DD_SERVICE"); v != "" {
		c.serviceName = v
		globalconfig.SetServiceName(v)
	}
	if ver := os.Getenv("DD_VERSION"); ver != "" {
		c.version = ver
	}
	if v := os.Getenv("DD_SERVICE_MAPPING"); v != "" {
		internal.ForEachStringTag(v, func(key, val string) { WithServiceMapping(key, val)(c) })
	}
	c.headerAsTags = newDynamicConfig("trace_header_tags", nil, setHeaderTags, equalSlice[string])
	if v := os.Getenv("DD_TRACE_HEADER_TAGS"); v != "" {
		WithHeaderTags(strings.Split(v, ","))(c)
	}
	if v := os.Getenv("DD_TAGS"); v != "" {
		tags := internal.ParseTagString(v)
		internal.CleanGitMetadataTags(tags)
		for key, val := range tags {
			WithGlobalTag(key, val)(c)
		}
	}
	if _, ok := os.LookupEnv("AWS_LAMBDA_FUNCTION_NAME"); ok {
		// AWS_LAMBDA_FUNCTION_NAME being set indicates that we're running in an AWS Lambda environment.
		// See: https://docs.aws.amazon.com/lambda/latest/dg/configuration-envvars.html
		c.logToStdout = true
	}
	c.logStartup = internal.BoolEnv("DD_TRACE_STARTUP_LOGS", true)
	c.runtimeMetrics = internal.BoolEnv("DD_RUNTIME_METRICS_ENABLED", false)
	c.debug = internal.BoolEnv("DD_TRACE_DEBUG", false)
	c.enabled = newDynamicConfig("tracing_enabled", internal.BoolEnv("DD_TRACE_ENABLED", true), func(b bool) bool { return true }, equal[bool])
	c.profilerEndpoints = internal.BoolEnv(traceprof.EndpointEnvVar, true)
	c.profilerHotspots = internal.BoolEnv(traceprof.CodeHotspotsEnvVar, true)
	c.enableHostnameDetection = internal.BoolEnv("DD_CLIENT_HOSTNAME_ENABLED", true)
	c.debugAbandonedSpans = internal.BoolEnv("DD_TRACE_DEBUG_ABANDONED_SPANS", false)
	if c.debugAbandonedSpans {
		c.spanTimeout = internal.DurationEnv("DD_TRACE_ABANDONED_SPAN_TIMEOUT", 10*time.Minute)
	}
	c.statsComputationEnabled = internal.BoolEnv("DD_TRACE_STATS_COMPUTATION_ENABLED", false)
	c.dataStreamsMonitoringEnabled = internal.BoolEnv("DD_DATA_STREAMS_ENABLED", false)
	c.partialFlushEnabled = internal.BoolEnv("DD_TRACE_PARTIAL_FLUSH_ENABLED", false)
	c.partialFlushMinSpans = internal.IntEnv("DD_TRACE_PARTIAL_FLUSH_MIN_SPANS", partialFlushMinSpansDefault)
	if c.partialFlushMinSpans <= 0 {
		log.Warn("DD_TRACE_PARTIAL_FLUSH_MIN_SPANS=%d is not a valid value, setting to default %d", c.partialFlushMinSpans, partialFlushMinSpansDefault)
		c.partialFlushMinSpans = partialFlushMinSpansDefault
	} else if c.partialFlushMinSpans >= traceMaxSize {
		log.Warn("DD_TRACE_PARTIAL_FLUSH_MIN_SPANS=%d is above the max number of spans that can be kept in memory for a single trace (%d spans), so partial flushing will never trigger, setting to default %d", c.partialFlushMinSpans, traceMaxSize, partialFlushMinSpansDefault)
		c.partialFlushMinSpans = partialFlushMinSpansDefault
	}
	// TODO(partialFlush): consider logging a warning if DD_TRACE_PARTIAL_FLUSH_MIN_SPANS
	// is set, but DD_TRACE_PARTIAL_FLUSH_ENABLED is not true. Or just assume it should be enabled
	// if it's explicitly set, and don't require both variables to be configured.

	c.dynamicInstrumentationEnabled = internal.BoolEnv("DD_DYNAMIC_INSTRUMENTATION_ENABLED", false)

	schemaVersionStr := os.Getenv("DD_TRACE_SPAN_ATTRIBUTE_SCHEMA")
	if v, ok := namingschema.ParseVersion(schemaVersionStr); ok {
		namingschema.SetVersion(v)
		c.spanAttributeSchemaVersion = int(v)
	} else {
		v := namingschema.SetDefaultVersion()
		c.spanAttributeSchemaVersion = int(v)
		log.Warn("DD_TRACE_SPAN_ATTRIBUTE_SCHEMA=%s is not a valid value, setting to default of v%d", schemaVersionStr, v)
	}
	// Allow DD_TRACE_SPAN_ATTRIBUTE_SCHEMA=v0 users to disable default integration (contrib AKA v0) service names.
	// These default service names are always disabled for v1 onwards.
	namingschema.SetUseGlobalServiceName(internal.BoolEnv("DD_TRACE_REMOVE_INTEGRATION_SERVICE_NAMES_ENABLED", false))

	// peer.service tag default calculation is enabled by default if using attribute schema >= 1
	c.peerServiceDefaultsEnabled = true
	if c.spanAttributeSchemaVersion == int(namingschema.SchemaV0) {
		c.peerServiceDefaultsEnabled = internal.BoolEnv("DD_TRACE_PEER_SERVICE_DEFAULTS_ENABLED", false)
	}
	c.peerServiceMappings = make(map[string]string)
	if v := os.Getenv("DD_TRACE_PEER_SERVICE_MAPPING"); v != "" {
		internal.ForEachStringTag(v, func(key, val string) { c.peerServiceMappings[key] = val })
	}

	for _, fn := range opts {
		fn(c)
	}
	if c.agentURL == nil {
		c.agentURL = resolveAgentAddr()
		if url := internal.AgentURLFromEnv(); url != nil {
			c.agentURL = url
		}
	}
	if c.agentURL.Scheme == "unix" {
		// If we're connecting over UDS we can just rely on the agent to provide the hostname
		log.Debug("connecting to agent over unix, do not set hostname on any traces")
		c.enableHostnameDetection = false
		c.httpClient = udsClient(c.agentURL.Path, c.httpClientTimeout)
		c.agentURL = &url.URL{
			Scheme: "http",
			Host:   fmt.Sprintf("UDS_%s", strings.NewReplacer(":", "_", "/", "_", `\`, "_").Replace(c.agentURL.Path)),
		}
	} else if c.httpClient == nil {
		c.httpClient = defaultHTTPClient(c.httpClientTimeout)
	}
	WithGlobalTag(ext.RuntimeID, globalconfig.RuntimeID())(c)
	globalTags := c.globalTags.get()
	if c.env == "" {
		if v, ok := globalTags["env"]; ok {
			if e, ok := v.(string); ok {
				c.env = e
			}
		}
	}
	if c.version == "" {
		if v, ok := globalTags["version"]; ok {
			if ver, ok := v.(string); ok {
				c.version = ver
			}
		}
	}
	if c.serviceName == "" {
		if v, ok := globalTags["service"]; ok {
			if s, ok := v.(string); ok {
				c.serviceName = s
				globalconfig.SetServiceName(s)
			}
		} else {
			// There is not an explicit service set, default to binary name.
			// In this case, don't set a global service name so the contribs continue using their defaults.
			c.serviceName = filepath.Base(os.Args[0])
		}
	}
	if c.transport == nil {
		c.transport = newHTTPTransport(c.agentURL.String(), c.httpClient)
	}
	if c.propagator == nil {
		envKey := "DD_TRACE_X_DATADOG_TAGS_MAX_LENGTH"
		max := internal.IntEnv(envKey, defaultMaxTagsHeaderLen)
		if max < 0 {
			log.Warn("Invalid value %d for %s. Setting to 0.", max, envKey)
			max = 0
		}
		if max > maxPropagatedTagsLength {
			log.Warn("Invalid value %d for %s. Maximum allowed is %d. Setting to %d.", max, envKey, maxPropagatedTagsLength, maxPropagatedTagsLength)
			max = maxPropagatedTagsLength
		}
		c.propagator = NewPropagator(&PropagatorConfig{
			MaxTagsHeaderLen: max,
		})
	}
	if c.logger != nil {
		log.UseLogger(c.logger)
	}
	if c.debug {
		log.SetLevel(log.LevelDebug)
	}

	// if using stdout or traces are disabled, agent is disabled
	agentDisabled := c.logToStdout || !c.enabled.current
	c.agent = loadAgentFeatures(agentDisabled, c.agentURL, c.httpClient)
	info, ok := debug.ReadBuildInfo()
	if !ok {
		c.loadContribIntegrations([]*debug.Module{})
	} else {
		c.loadContribIntegrations(info.Deps)
	}
	if c.statsdClient == nil {
		// configure statsd client
		addr := c.dogstatsdAddr
		if addr == "" {
			// no config defined address; use defaults
			addr = defaultDogstatsdAddr()
		}
		if agentport := c.agent.StatsdPort; agentport > 0 {
			// the agent reported a non-standard port
			host, _, err := net.SplitHostPort(addr)
			if err == nil {
				// we have a valid host:port address; replace the port because
				// the agent knows better
				if host == "" {
					host = defaultHostname
				}
				addr = net.JoinHostPort(host, strconv.Itoa(agentport))
			}
			// not a valid TCP address, leave it as it is (could be a socket connection)
		}
		globalconfig.SetDogstatsdAddr(addr)
		c.dogstatsdAddr = addr
	}
	// Re-initialize the globalTags config with the value constructed from the environment and start options
	// This allows persisting the initial value of globalTags for future resets and updates.
	c.initGlobalTags(c.globalTags.get())

	return c
}

func newStatsdClient(c *config) (internal.StatsdClient, error) {
	if c.statsdClient != nil {
		return c.statsdClient, nil
	}
	return internal.NewStatsdClient(c.dogstatsdAddr, statsTags(c))
}

// udsClient returns a new http.Client which connects using the given UDS socket path.
func udsClient(socketPath string, timeout time.Duration) *http.Client {
	if timeout == 0 {
		timeout = defaultHTTPTimeout
	}
	return &http.Client{
		Transport: &http.Transport{
			Proxy: http.ProxyFromEnvironment,
			DialContext: func(ctx context.Context, network, address string) (net.Conn, error) {
				return defaultDialer.DialContext(ctx, "unix", (&net.UnixAddr{
					Name: socketPath,
					Net:  "unix",
				}).String())
			},
			MaxIdleConns:          100,
			IdleConnTimeout:       90 * time.Second,
			TLSHandshakeTimeout:   10 * time.Second,
			ExpectContinueTimeout: 1 * time.Second,
		},
		Timeout: timeout,
	}
}

// defaultDogstatsdAddr returns the default connection address for Dogstatsd.
func defaultDogstatsdAddr() string {
	envHost, envPort := os.Getenv("DD_AGENT_HOST"), os.Getenv("DD_DOGSTATSD_PORT")
	if _, err := os.Stat(defaultSocketDSD); err == nil && envHost == "" && envPort == "" {
		// socket exists and user didn't specify otherwise via env vars
		return "unix://" + defaultSocketDSD
	}
	host, port := defaultHostname, "8125"
	if envHost != "" {
		host = envHost
	}
	if envPort != "" {
		port = envPort
	}
	return net.JoinHostPort(host, port)
}

type integrationConfig struct {
	Instrumented bool   `json:"instrumented"`      // indicates if the user has imported and used the integration
	Available    bool   `json:"available"`         // indicates if the user is using a library that can be used with DataDog integrations
	Version      string `json:"available_version"` // if available, indicates the version of the library the user has
}

// agentFeatures holds information about the trace-agent's capabilities.
// When running WithLambdaMode, a zero-value of this struct will be used
// as features.
type agentFeatures struct {
	// DropP0s reports whether it's ok for the tracer to not send any
	// P0 traces to the agent.
	DropP0s bool

	// Stats reports whether the agent can receive client-computed stats on
	// the /v0.6/stats endpoint.
	Stats bool

	// DataStreams reports whether the agent can receive data streams stats on
	// the /v0.1/pipeline_stats endpoint.
	DataStreams bool

	// StatsdPort specifies the Dogstatsd port as provided by the agent.
	// If it's the default, it will be 0, which means 8125.
	StatsdPort int

	// featureFlags specifies all the feature flags reported by the trace-agent.
	featureFlags map[string]struct{}
}

// HasFlag reports whether the agent has set the feat feature flag.
func (a *agentFeatures) HasFlag(feat string) bool {
	_, ok := a.featureFlags[feat]
	return ok
}

// loadAgentFeatures queries the trace-agent for its capabilities and updates
// the tracer's behaviour.
func loadAgentFeatures(agentDisabled bool, agentURL *url.URL, httpClient *http.Client) (features agentFeatures) {
	if agentDisabled {
		// there is no agent; all features off
		return
	}
	resp, err := httpClient.Get(fmt.Sprintf("%s/info", agentURL))
	if err != nil {
		log.Error("Loading features: %v", err)
		return
	}
	if resp.StatusCode == http.StatusNotFound {
		// agent is older than 7.28.0, features not discoverable
		return
	}
	defer resp.Body.Close()
	type infoResponse struct {
		Endpoints     []string `json:"endpoints"`
		ClientDropP0s bool     `json:"client_drop_p0s"`
		StatsdPort    int      `json:"statsd_port"`
		FeatureFlags  []string `json:"feature_flags"`
	}
	var info infoResponse
	if err := json.NewDecoder(resp.Body).Decode(&info); err != nil {
		log.Error("Decoding features: %v", err)
		return
	}
	features.DropP0s = info.ClientDropP0s
	features.StatsdPort = info.StatsdPort
	for _, endpoint := range info.Endpoints {
		switch endpoint {
		case "/v0.6/stats":
			features.Stats = true
		case "/v0.1/pipeline_stats":
			features.DataStreams = true
		}
	}
	features.featureFlags = make(map[string]struct{}, len(info.FeatureFlags))
	for _, flag := range info.FeatureFlags {
		features.featureFlags[flag] = struct{}{}
	}
	return features
}

// MarkIntegrationImported labels the given integration as imported
func MarkIntegrationImported(integration string) bool {
	s, ok := contribIntegrations[integration]
	if !ok {
		return false
	}
	s.imported = true
	contribIntegrations[integration] = s
	return true
}

func (c *config) loadContribIntegrations(deps []*debug.Module) {
	integrations := map[string]integrationConfig{}
	for _, s := range contribIntegrations {
		integrations[s.name] = integrationConfig{
			Instrumented: s.imported,
		}
	}
	for _, d := range deps {
		p := d.Path
		// special use case, since gRPC does not update version number
		if p == "google.golang.org/grpc" {
			re := regexp.MustCompile(`v(\d.\d)\d*`)
			match := re.FindStringSubmatch(d.Version)
			if match == nil {
				log.Warn("Unable to parse version of GRPC %v", d.Version)
				continue
			}
			ver, err := strconv.ParseFloat(match[1], 32)
			if err != nil {
				log.Warn("Unable to parse version of GRPC %v as a float", d.Version)
				continue
			}
			if ver <= 1.2 {
				p = p + "/v12"
			}
		}
		s, ok := contribIntegrations[p]
		if !ok {
			continue
		}
		conf := integrations[s.name]
		conf.Available = true
		conf.Version = d.Version
		integrations[s.name] = conf
	}
	c.integrations = integrations
}

func (c *config) canComputeStats() bool {
	return c.agent.Stats && (c.HasFeature("discovery") || c.statsComputationEnabled)
}

func (c *config) canDropP0s() bool {
	return c.canComputeStats() && c.agent.DropP0s
}

func statsTags(c *config) []string {
	tags := []string{
		"lang:go",
		"lang_version:" + runtime.Version(),
	}
	if c.env != "" {
		tags = append(tags, "env:"+c.env)
	}
	if c.hostname != "" {
		tags = append(tags, "host:"+c.hostname)
	}
	for k, v := range c.globalTags.get() {
		if vstr, ok := v.(string); ok {
			tags = append(tags, k+":"+vstr)
		}
	}
	globalconfig.SetStatsTags(tags)
	tags = append(tags, version.Tag)
	if c.serviceName != "" {
		tags = append(tags, "service:"+c.serviceName)
	}
	return tags
}

// withNoopStats is used for testing to disable statsd client
func withNoopStats() StartOption {
	return func(c *config) {
		c.statsdClient = &statsd.NoOpClient{}
	}
>>>>>>> dfa02a30
}

// WithFeatureFlags specifies a set of feature flags to enable. Please take into account
// that most, if not all features flags are considered to be experimental and result in
// unexpected bugs.
func WithFeatureFlags(feats ...string) StartOption {
	return v2.WithFeatureFlags(feats...)
}

// WithLogger sets logger as the tracer's error printer.
// Diagnostic and startup tracer logs are prefixed to simplify the search within logs.
// If JSON logging format is required, it's possible to wrap tracer logs using an existing JSON logger with this
// function. To learn more about this possibility, please visit: https://github.com/DataDog/dd-trace-go/issues/2152#issuecomment-1790586933
func WithLogger(logger ddtrace.Logger) StartOption {
	return v2.WithLogger(logger)
}

// WithPrioritySampling is deprecated, and priority sampling is enabled by default.
// When using distributed tracing, the priority sampling value is propagated in order to
// get all the parts of a distributed trace sampled.
// To learn more about priority sampling, please visit:
// https://docs.datadoghq.com/tracing/getting_further/trace_sampling_and_storage/#priority-sampling-for-distributed-tracing
func WithPrioritySampling() StartOption {
	return nil
}

// WithDebugStack can be used to globally enable or disable the collection of stack traces when
// spans finish with errors. It is enabled by default. This is a global version of the NoDebugStack
// FinishOption.
func WithDebugStack(enabled bool) StartOption {
	return v2.WithDebugStack(enabled)
}

// WithDebugMode enables debug mode on the tracer, resulting in more verbose logging.
func WithDebugMode(enabled bool) StartOption {
	return v2.WithDebugMode(enabled)
}

// WithLambdaMode enables lambda mode on the tracer, for use with AWS Lambda.
// This option is only required if the the Datadog Lambda Extension is not
// running.
func WithLambdaMode(enabled bool) StartOption {
	return v2.WithLambdaMode(enabled)
}

// WithSendRetries enables re-sending payloads that are not successfully
// submitted to the agent.  This will cause the tracer to retry the send at
// most `retries` times.
func WithSendRetries(retries int) StartOption {
	return v2.WithSendRetries(retries)
}

// WithPropagator sets an alternative propagator to be used by the tracer.
func WithPropagator(p Propagator) StartOption {
	return v2.WithPropagator(&propagatorV1Adapter{propagator: p})
}

// WithServiceName is deprecated. Please use WithService.
// If you are using an older version and you are upgrading from WithServiceName
// to WithService, please note that WithService will determine the service name of
// server and framework integrations.
func WithServiceName(name string) StartOption {
	return v2.WithService(name)
}

// WithService sets the default service name for the program.
func WithService(name string) StartOption {
	return v2.WithService(name)
}

// WithGlobalServiceName causes contrib libraries to use the global service name and not any locally defined service name.
// This is synonymous with `DD_TRACE_REMOVE_INTEGRATION_SERVICE_NAMES_ENABLED`.
func WithGlobalServiceName(enabled bool) StartOption {
	return v2.WithGlobalServiceName(enabled)
}

// WithAgentAddr sets the address where the agent is located. The default is
// localhost:8126. It should contain both host and port.
func WithAgentAddr(addr string) StartOption {
	return v2.WithAgentAddr(addr)
}

// WithAgentTimeout sets the timeout for the agent connection. Timeout is in seconds.
func WithAgentTimeout(timeout int) StartOption {
	return func(c *config) {
		c.httpClientTimeout = time.Duration(timeout) * time.Second
	}
}

// WithEnv sets the environment to which all traces started by the tracer will be submitted.
// The default value is the environment variable DD_ENV, if it is set.
func WithEnv(env string) StartOption {
	return v2.WithEnv(env)
}

// WithServiceMapping determines service "from" to be renamed to service "to".
// This option is is case sensitive and can be used multiple times.
func WithServiceMapping(from, to string) StartOption {
	return v2.WithServiceMapping(from, to)
}

// WithPeerServiceDefaults sets default calculation for peer.service.
// Related documentation: https://docs.datadoghq.com/tracing/guide/inferred-service-opt-in/?tab=go#apm-tracer-configuration
func WithPeerServiceDefaults(enabled bool) StartOption {
<<<<<<< HEAD
	return v2.WithPeerServiceDefaults(enabled)
=======
	return func(c *config) {
		c.peerServiceDefaultsEnabled = enabled
	}
>>>>>>> dfa02a30
}

// WithPeerServiceMapping determines the value of the peer.service tag "from" to be renamed to service "to".
func WithPeerServiceMapping(from, to string) StartOption {
	return v2.WithPeerServiceMapping(from, to)
}

// WithGlobalTag sets a key/value pair which will be set as a tag on all spans
// created by tracer. This option may be used multiple times.
func WithGlobalTag(k string, v interface{}) StartOption {
	return v2.WithGlobalTag(k, v)
}

type samplerV1Adapter struct {
	sampler Sampler
}

// Sample implements tracer.Sampler.
func (sa *samplerV1Adapter) Sample(span *v2.Span) bool {
	s := internal.WrapSpan(span)
	return sa.sampler.Sample(s)
}

// WithSampler sets the given sampler to be used with the tracer. By default
// an all-permissive sampler is used.
func WithSampler(s Sampler) StartOption {
	return v2.WithSampler(&samplerV1Adapter{sampler: s})
}

const (
	defaultHTTPTimeout = 2 * time.Second // defines the current timeout before giving up with the send process
)

// WithHTTPRoundTripper is deprecated. Please consider using WithHTTPClient instead.
// The function allows customizing the underlying HTTP transport for emitting spans.
func WithHTTPRoundTripper(r http.RoundTripper) StartOption {
	return WithHTTPClient(&http.Client{
		Transport: r,
		Timeout:   defaultHTTPTimeout,
	})
}

// WithHTTPClient specifies the HTTP client to use when emitting spans to the agent.
func WithHTTPClient(client *http.Client) StartOption {
	return v2.WithHTTPClient(client)
}

// WithUDS configures the HTTP client to dial the Datadog Agent via the specified Unix Domain Socket path.
func WithUDS(socketPath string) StartOption {
	return v2.WithUDS(socketPath)
}

// WithAnalytics allows specifying whether Trace Search & Analytics should be enabled
// for integrations.
func WithAnalytics(on bool) StartOption {
	return v2.WithAnalytics(on)
}

// WithAnalyticsRate sets the global sampling rate for sampling APM events.
func WithAnalyticsRate(rate float64) StartOption {
	return v2.WithAnalyticsRate(rate)
}

// WithRuntimeMetrics enables automatic collection of runtime metrics every 10 seconds.
func WithRuntimeMetrics() StartOption {
	return v2.WithRuntimeMetrics()
}

// WithDogstatsdAddress specifies the address to connect to for sending metrics to the Datadog
// Agent. It should be a "host:port" string, or the path to a unix domain socket.If not set, it
// attempts to determine the address of the statsd service according to the following rules:
//  1. Look for /var/run/datadog/dsd.socket and use it if present. IF NOT, continue to #2.
//  2. The host is determined by DD_AGENT_HOST, and defaults to "localhost"
//  3. The port is retrieved from the agent. If not present, it is determined by DD_DOGSTATSD_PORT, and defaults to 8125
//
// This option is in effect when WithRuntimeMetrics is enabled.
func WithDogstatsdAddress(addr string) StartOption {
<<<<<<< HEAD
	return v2.WithDogstatsdAddress(addr)
=======
	return func(cfg *config) {
		cfg.dogstatsdAddr = addr
		globalconfig.SetDogstatsdAddr(addr)
	}
>>>>>>> dfa02a30
}

// WithSamplingRules specifies the sampling rates to apply to spans based on the
// provided rules.
func WithSamplingRules(rules []SamplingRule) StartOption {
	rr := make([]v2.SamplingRule, len(rules))
	for i, r := range rules {
		var ssr []v2.SamplingRule
		if r.ruleType == SamplingRuleSpan {
			ssr = v2.SpanSamplingRules(v2.Rule{
				Rate: r.Rate,
			})
		} else {
			ssr = v2.TraceSamplingRules(v2.Rule{
				Rate: r.Rate,
			})
		}
		rr[i] = ssr[0]
		rr[i].MaxPerSecond = r.MaxPerSecond
		rr[i].Name = r.Name
		rr[i].Resource = r.Resource
		rr[i].Service = r.Service
		rr[i].Tags = r.Tags
	}
	return v2.WithSamplingRules(rr)
}

// WithServiceVersion specifies the version of the service that is running. This will
// be included in spans from this service in the "version" tag, provided that
// span service name and config service name match. Do NOT use with WithUniversalVersion.
func WithServiceVersion(version string) StartOption {
	return v2.WithServiceVersion(version)
}

// WithUniversalVersion specifies the version of the service that is running, and will be applied to all spans,
// regardless of whether span service name and config service name match.
// See: WithService, WithServiceVersion. Do NOT use with WithServiceVersion.
func WithUniversalVersion(version string) StartOption {
	return v2.WithUniversalVersion(version)
}

// WithHostname allows specifying the hostname with which to mark outgoing traces.
func WithHostname(name string) StartOption {
	return v2.WithHostname(name)
}

// WithTraceEnabled allows specifying whether tracing will be enabled
func WithTraceEnabled(enabled bool) StartOption {
	return v2.WithTraceEnabled(enabled)
}

// WithLogStartup allows enabling or disabling the startup log.
func WithLogStartup(enabled bool) StartOption {
	return v2.WithLogStartup(enabled)
}

// WithProfilerCodeHotspots enables the code hotspots integration between the
// tracer and profiler. This is done by automatically attaching pprof labels
// called "span id" and "local root span id" when new spans are created. You
// should not use these label names in your own code when this is enabled. The
// enabled value defaults to the value of the
// DD_PROFILING_CODE_HOTSPOTS_COLLECTION_ENABLED env variable or true.
func WithProfilerCodeHotspots(enabled bool) StartOption {
	return v2.WithProfilerCodeHotspots(enabled)
}

// WithProfilerEndpoints enables the endpoints integration between the tracer
// and profiler. This is done by automatically attaching a pprof label called
// "trace endpoint" holding the resource name of the top-level service span if
// its type is "http", "rpc" or "" (default). You should not use this label
// name in your own code when this is enabled. The enabled value defaults to
// the value of the DD_PROFILING_ENDPOINT_COLLECTION_ENABLED env variable or
// true.
func WithProfilerEndpoints(enabled bool) StartOption {
	return v2.WithProfilerEndpoints(enabled)
}

// WithDebugSpansMode enables debugging old spans that may have been
// abandoned, which may prevent traces from being set to the Datadog
// Agent, especially if partial flushing is off.
// This setting can also be configured by setting DD_TRACE_DEBUG_ABANDONED_SPANS
// to true. The timeout will default to 10 minutes, unless overwritten
// by DD_TRACE_ABANDONED_SPAN_TIMEOUT.
// This feature is disabled by default. Turning on this debug mode may
// be expensive, so it should only be enabled for debugging purposes.
func WithDebugSpansMode(timeout time.Duration) StartOption {
	return v2.WithDebugSpansMode(timeout)
}

// WithPartialFlushing enables flushing of partially finished traces.
// This is done after "numSpans" have finished in a single local trace at
// which point all finished spans in that trace will be flushed, freeing up
// any memory they were consuming. This can also be configured by setting
// DD_TRACE_PARTIAL_FLUSH_ENABLED to true, which will default to 1000 spans
// unless overriden with DD_TRACE_PARTIAL_FLUSH_MIN_SPANS. Partial flushing
// is disabled by default.
func WithPartialFlushing(numSpans int) StartOption {
	return v2.WithPartialFlushing(numSpans)
}

// WithStatsComputation enables client-side stats computation, allowing
// the tracer to compute stats from traces. This can reduce network traffic
// to the Datadog Agent, and produce more accurate stats data.
// This can also be configured by setting DD_TRACE_STATS_COMPUTATION_ENABLED to true.
// Client-side stats is off by default.
func WithStatsComputation(enabled bool) StartOption {
	return v2.WithStatsComputation(enabled)
}

// WithOrchestrion configures Orchestrion's auto-instrumentation metadata.
// This option is only intended to be used by Orchestrion https://github.com/DataDog/orchestrion
func WithOrchestrion(metadata map[string]string) StartOption {
	return v2.WithOrchestrion(metadata)
}

// StartSpanOption is a configuration option for StartSpan. It is aliased in order
// to help godoc group all the functions returning it together. It is considered
// more correct to refer to it as the type as the origin, ddtrace.StartSpanOption.
type StartSpanOption = ddtrace.StartSpanOption

// Tag sets the given key/value pair as a tag on the started Span.
func Tag(k string, v interface{}) StartSpanOption {
	return func(cfg *ddtrace.StartSpanConfig) {
		if cfg.Tags == nil {
			cfg.Tags = map[string]interface{}{}
		}
		cfg.Tags[k] = v
	}
}

// ServiceName sets the given service name on the started span. For example "http.server".
func ServiceName(name string) StartSpanOption {
	return Tag(ext.ServiceName, name)
}

// ResourceName sets the given resource name on the started span. A resource could
// be an SQL query, a URL, an RPC method or something else.
func ResourceName(name string) StartSpanOption {
	return Tag(ext.ResourceName, name)
}

// SpanType sets the given span type on the started span. Some examples in the case of
// the Datadog APM product could be "web", "db" or "cache".
func SpanType(name string) StartSpanOption {
	return Tag(ext.SpanType, name)
}

// WithSpanLinks sets span links on the started span.
func WithSpanLinks(links []ddtrace.SpanLink) StartSpanOption {
	return func(cfg *ddtrace.StartSpanConfig) {
		cfg.SpanLinks = append(cfg.SpanLinks, links...)
	}
}

var measuredTag = Tag(keyMeasured, 1)

// Measured marks this span to be measured for metrics and stats calculations.
func Measured() StartSpanOption {
	// cache a global instance of this tag: saves one alloc/call
	return measuredTag
}

// WithSpanID sets the SpanID on the started span, instead of using a random number.
// If there is no parent Span (eg from ChildOf), then the TraceID will also be set to the
// value given here.
func WithSpanID(id uint64) StartSpanOption {
	return func(cfg *ddtrace.StartSpanConfig) {
		cfg.SpanID = id
	}
}

// ChildOf tells StartSpan to use the given span context as a parent for the
// created span.
func ChildOf(ctx ddtrace.SpanContext) StartSpanOption {
	return func(cfg *ddtrace.StartSpanConfig) {
		cfg.Parent = ctx
	}
}

// StartTime sets a custom time as the start time for the created span. By
// default a span is started using the creation time.
func StartTime(t time.Time) StartSpanOption {
	return func(cfg *ddtrace.StartSpanConfig) {
		cfg.StartTime = t
	}
}

// AnalyticsRate sets a custom analytics rate for a span. It decides the percentage
// of events that will be picked up by the App Analytics product. It's represents a
// float64 between 0 and 1 where 0.5 would represent 50% of events.
func AnalyticsRate(rate float64) StartSpanOption {
	if math.IsNaN(rate) {
		return func(cfg *ddtrace.StartSpanConfig) {}
	}
	return Tag(ext.EventSampleRate, rate)
}

// FinishOption is a configuration option for FinishSpan. It is aliased in order
// to help godoc group all the functions returning it together. It is considered
// more correct to refer to it as the type as the origin, ddtrace.FinishOption.
type FinishOption = ddtrace.FinishOption

// FinishTime sets the given time as the finishing time for the span. By default,
// the current time is used.
func FinishTime(t time.Time) FinishOption {
	return func(cfg *ddtrace.FinishConfig) {
		cfg.FinishTime = t
	}
}

// WithError marks the span as having had an error. It uses the information from
// err to set tags such as the error message, error type and stack trace. It has
// no effect if the error is nil.
func WithError(err error) FinishOption {
	return func(cfg *ddtrace.FinishConfig) {
		cfg.Error = err
	}
}

// NoDebugStack prevents any error presented using the WithError finishing option
// from generating a stack trace. This is useful in situations where errors are frequent
// and performance is critical.
func NoDebugStack() FinishOption {
	return func(cfg *ddtrace.FinishConfig) {
		cfg.NoDebugStack = true
	}
}

// StackFrames limits the number of stack frames included into erroneous spans to n, starting from skip.
func StackFrames(n, skip uint) FinishOption {
	if n == 0 {
		return NoDebugStack()
	}
	return func(cfg *ddtrace.FinishConfig) {
		cfg.StackFrames = n
		cfg.SkipStackFrames = skip
	}
}

// WithHeaderTags enables the integration to attach HTTP request headers as span tags.
// Warning:
// Using this feature can risk exposing sensitive data such as authorization tokens to Datadog.
// Special headers can not be sub-selected. E.g., an entire Cookie header would be transmitted, without the ability to choose specific Cookies.
func WithHeaderTags(headerAsTags []string) StartOption {
	return v2.WithHeaderTags(headerAsTags)
}

<<<<<<< HEAD
// WithContribStats opens up a channel of communication between tracer and contrib libraries
// for submitting stats from contribs to Datadog via the tracer's statsd client
// It is enabled by default but can be disabled with `WithContribStats(false)`
func WithContribStats(enabled bool) StartOption {
	return v2.WithContribStats(enabled)
}

=======
>>>>>>> dfa02a30
// UserMonitoringConfig is used to configure what is used to identify a user.
// This configuration can be set by combining one or several UserMonitoringOption with a call to SetUser().
type UserMonitoringConfig = v2.UserMonitoringConfig

// UserMonitoringOption represents a function that can be provided as a parameter to SetUser.
type UserMonitoringOption = v2.UserMonitoringOption

// WithUserMetadata returns the option setting additional metadata of the authenticated user.
// This can be used multiple times and the given data will be tracked as `usr.{key}=value`.
func WithUserMetadata(key, value string) UserMonitoringOption {
	return v2.WithUserMetadata(key, value)
}

// WithUserEmail returns the option setting the email of the authenticated user.
func WithUserEmail(email string) UserMonitoringOption {
	return v2.WithUserEmail(email)
}

// WithUserName returns the option setting the name of the authenticated user.
func WithUserName(name string) UserMonitoringOption {
	return v2.WithUserName(name)
}

// WithUserSessionID returns the option setting the session ID of the authenticated user.
func WithUserSessionID(sessionID string) UserMonitoringOption {
	return v2.WithUserSessionID(sessionID)
}

// WithUserRole returns the option setting the role of the authenticated user.
func WithUserRole(role string) UserMonitoringOption {
	return v2.WithUserRole(role)
}

// WithUserScope returns the option setting the scope (authorizations) of the authenticated user.
func WithUserScope(scope string) UserMonitoringOption {
	return v2.WithUserScope(scope)
}

// WithPropagation returns the option allowing the user id to be propagated through distributed traces.
// The user id is base64 encoded and added to the datadog propagated tags header.
// This option should only be used if you are certain that the user id passed to `SetUser()` does not contain any
// personal identifiable information or any kind of sensitive data, as it will be leaked to other services.
func WithPropagation() UserMonitoringOption {
	return v2.WithPropagation()
}

// ApplyV1Options consumes a list of v1 StartSpanOptions and returns a function
// that can be used to set the corresponding v2 StartSpanConfig fields.
// This is used to adapt the v1 StartSpanOptions to the v2 StartSpanConfig.
func ApplyV1Options(opts ...ddtrace.StartSpanOption) v2.StartSpanOption {
	return internal.ApplyV1Options(opts...)
}

// ApplyV1Options consumes a list of v1 FinishOption and returns a function
// that can be used to set the corresponding v2 FinishConfig fields.
// This is used to adapt the v1 FinishConfig to the v2 FinishConfig.
func ApplyV1FinishOptions(opts ...ddtrace.FinishOption) v2.FinishOption {
	return internal.ApplyV1FinishOptions(opts...)
}

// WrapSpanV2 wraps a v2.Span into a ddtrace.Span.
// This is not intended for external use. It'll be removed when v1 is deprecated.
func WrapSpanV2(span *v2.Span) ddtrace.Span {
	return &internal.SpanV2Adapter{Span: span}
}<|MERGE_RESOLUTION|>--- conflicted
+++ resolved
@@ -21,634 +21,12 @@
 	defaultMaxTagsHeaderLen = 128
 )
 
-<<<<<<< HEAD
 // StartOption represents a function that can be provided as a parameter to Start.
 type StartOption = v2.StartOption
 
 // MarkIntegrationImported labels the given integration as imported
 func MarkIntegrationImported(integration string) bool {
 	return v2.MarkIntegrationImported(integration)
-=======
-// config holds the tracer configuration.
-type config struct {
-	// debug, when true, writes details to logs.
-	debug bool
-
-	// agent holds the capabilities of the agent and determines some
-	// of the behaviour of the tracer.
-	agent agentFeatures
-
-	// integrations reports if the user has instrumented a Datadog integration and
-	// if they have a version of the library available to integrate.
-	integrations map[string]integrationConfig
-
-	// featureFlags specifies any enabled feature flags.
-	featureFlags map[string]struct{}
-
-	// logToStdout reports whether we should log all traces to the standard
-	// output instead of using the agent. This is used in Lambda environments.
-	logToStdout bool
-
-	// sendRetries is the number of times a trace payload send is retried upon
-	// failure.
-	sendRetries int
-
-	// logStartup, when true, causes various startup info to be written
-	// when the tracer starts.
-	logStartup bool
-
-	// serviceName specifies the name of this application.
-	serviceName string
-
-	// universalVersion, reports whether span service name and config service name
-	// should match to set application version tag. False by default
-	universalVersion bool
-
-	// version specifies the version of this application
-	version string
-
-	// env contains the environment that this application will run under.
-	env string
-
-	// sampler specifies the sampler that will be used for sampling traces.
-	sampler Sampler
-
-	// agentURL is the agent URL that receives traces from the tracer.
-	agentURL *url.URL
-
-	// serviceMappings holds a set of service mappings to dynamically rename services
-	serviceMappings map[string]string
-
-	// globalTags holds a set of tags that will be automatically applied to
-	// all spans.
-	globalTags dynamicConfig[map[string]interface{}]
-
-	// transport specifies the Transport interface which will be used to send data to the agent.
-	transport transport
-
-	// httpClientTimeout specifies the timeout for the HTTP client.
-	httpClientTimeout time.Duration
-
-	// propagator propagates span context cross-process
-	propagator Propagator
-
-	// httpClient specifies the HTTP client to be used by the agent's transport.
-	httpClient *http.Client
-
-	// hostname is automatically assigned when the DD_TRACE_REPORT_HOSTNAME is set to true,
-	// and is added as a special tag to the root span of traces.
-	hostname string
-
-	// logger specifies the logger to use when printing errors. If not specified, the "log" package
-	// will be used.
-	logger ddtrace.Logger
-
-	// runtimeMetrics specifies whether collection of runtime metrics is enabled.
-	runtimeMetrics bool
-
-	// dogstatsdAddr specifies the address to connect for sending metrics to the
-	// Datadog Agent. If not set, it defaults to "localhost:8125" or to the
-	// combination of the environment variables DD_AGENT_HOST and DD_DOGSTATSD_PORT.
-	dogstatsdAddr string
-
-	// statsdClient is set when a user provides a custom statsd client for tracking metrics
-	// associated with the runtime and the tracer.
-	statsdClient internal.StatsdClient
-
-	// spanRules contains user-defined rules to determine the sampling rate to apply
-	// to a single span without affecting the entire trace
-	spanRules []SamplingRule
-
-	// traceRules contains user-defined rules to determine the sampling rate to apply
-	// to the entire trace if any spans satisfy the criteria
-	traceRules []SamplingRule
-
-	// tickChan specifies a channel which will receive the time every time the tracer must flush.
-	// It defaults to time.Ticker; replaced in tests.
-	tickChan <-chan time.Time
-
-	// noDebugStack disables the collection of debug stack traces globally. No traces reporting
-	// errors will record a stack trace when this option is set.
-	noDebugStack bool
-
-	// profilerHotspots specifies whether profiler Code Hotspots is enabled.
-	profilerHotspots bool
-
-	// profilerEndpoints specifies whether profiler endpoint filtering is enabled.
-	profilerEndpoints bool
-
-	// enabled reports whether tracing is enabled.
-	enabled dynamicConfig[bool]
-
-	// enableHostnameDetection specifies whether the tracer should enable hostname detection.
-	enableHostnameDetection bool
-
-	// spanAttributeSchemaVersion holds the selected DD_TRACE_SPAN_ATTRIBUTE_SCHEMA version.
-	spanAttributeSchemaVersion int
-
-	// peerServiceDefaultsEnabled indicates whether the peer.service tag calculation is enabled or not.
-	peerServiceDefaultsEnabled bool
-
-	// peerServiceMappings holds a set of service mappings to dynamically rename peer.service values.
-	peerServiceMappings map[string]string
-
-	// debugAbandonedSpans controls if the tracer should log when old, open spans are found
-	debugAbandonedSpans bool
-
-	// spanTimeout represents how old a span can be before it should be logged as a possible
-	// misconfiguration
-	spanTimeout time.Duration
-
-	// partialFlushMinSpans is the number of finished spans in a single trace to trigger a
-	// partial flush, or 0 if partial flushing is disabled.
-	// Value from DD_TRACE_PARTIAL_FLUSH_MIN_SPANS, default 1000.
-	partialFlushMinSpans int
-
-	// partialFlushEnabled specifices whether the tracer should enable partial flushing. Value
-	// from DD_TRACE_PARTIAL_FLUSH_ENABLED, default false.
-	partialFlushEnabled bool
-
-	// statsComputationEnabled enables client-side stats computation (aka trace metrics).
-	statsComputationEnabled bool
-
-	// dataStreamsMonitoringEnabled specifies whether the tracer should enable monitoring of data streams
-	dataStreamsMonitoringEnabled bool
-
-	// orchestrionCfg holds Orchestrion (aka auto-instrumentation) configuration.
-	// Only used for telemetry currently.
-	orchestrionCfg orchestrionConfig
-
-	// traceSampleRate holds the trace sample rate.
-	traceSampleRate dynamicConfig[float64]
-
-	// traceSampleRules holds the trace sampling rules
-	traceSampleRules dynamicConfig[[]SamplingRule]
-
-	// headerAsTags holds the header as tags configuration.
-	headerAsTags dynamicConfig[[]string]
-
-	// dynamicInstrumentationEnabled controls if the target application can be modified by Dynamic Instrumentation or not.
-	// Value from DD_DYNAMIC_INSTRUMENTATION_ENABLED, default false.
-	dynamicInstrumentationEnabled bool
-}
-
-// orchestrionConfig contains Orchestrion configuration.
-type orchestrionConfig struct {
-	// Enabled indicates whether this tracer was instanciated via Orchestrion.
-	Enabled bool `json:"enabled"`
-
-	// Metadata holds Orchestrion specific metadata (e.g orchestrion version, mode (toolexec or manual) etc..)
-	Metadata map[string]string `json:"metadata,omitempty"`
-}
-
-// HasFeature reports whether feature f is enabled.
-func (c *config) HasFeature(f string) bool {
-	_, ok := c.featureFlags[strings.TrimSpace(f)]
-	return ok
-}
-
-// StartOption represents a function that can be provided as a parameter to Start.
-type StartOption func(*config)
-
-// maxPropagatedTagsLength limits the size of DD_TRACE_X_DATADOG_TAGS_MAX_LENGTH to prevent HTTP 413 responses.
-const maxPropagatedTagsLength = 512
-
-// partialFlushMinSpansDefault is the default number of spans for partial flushing, if enabled.
-const partialFlushMinSpansDefault = 1000
-
-// newConfig renders the tracer configuration based on defaults, environment variables
-// and passed user opts.
-func newConfig(opts ...StartOption) *config {
-	c := new(config)
-	c.sampler = NewAllSampler()
-	c.httpClientTimeout = time.Second * 10 // 10 seconds
-
-	if internal.BoolEnv("DD_TRACE_ANALYTICS_ENABLED", false) {
-		globalconfig.SetAnalyticsRate(1.0)
-	}
-	if os.Getenv("DD_TRACE_REPORT_HOSTNAME") == "true" {
-		var err error
-		c.hostname, err = os.Hostname()
-		if err != nil {
-			log.Warn("unable to look up hostname: %v", err)
-		}
-	}
-	if v := os.Getenv("DD_TRACE_SOURCE_HOSTNAME"); v != "" {
-		c.hostname = v
-	}
-	if v := os.Getenv("DD_ENV"); v != "" {
-		c.env = v
-	}
-	if v := os.Getenv("DD_TRACE_FEATURES"); v != "" {
-		WithFeatureFlags(strings.FieldsFunc(v, func(r rune) bool {
-			return r == ',' || r == ' '
-		})...)(c)
-	}
-	if v := os.Getenv("DD_SERVICE"); v != "" {
-		c.serviceName = v
-		globalconfig.SetServiceName(v)
-	}
-	if ver := os.Getenv("DD_VERSION"); ver != "" {
-		c.version = ver
-	}
-	if v := os.Getenv("DD_SERVICE_MAPPING"); v != "" {
-		internal.ForEachStringTag(v, func(key, val string) { WithServiceMapping(key, val)(c) })
-	}
-	c.headerAsTags = newDynamicConfig("trace_header_tags", nil, setHeaderTags, equalSlice[string])
-	if v := os.Getenv("DD_TRACE_HEADER_TAGS"); v != "" {
-		WithHeaderTags(strings.Split(v, ","))(c)
-	}
-	if v := os.Getenv("DD_TAGS"); v != "" {
-		tags := internal.ParseTagString(v)
-		internal.CleanGitMetadataTags(tags)
-		for key, val := range tags {
-			WithGlobalTag(key, val)(c)
-		}
-	}
-	if _, ok := os.LookupEnv("AWS_LAMBDA_FUNCTION_NAME"); ok {
-		// AWS_LAMBDA_FUNCTION_NAME being set indicates that we're running in an AWS Lambda environment.
-		// See: https://docs.aws.amazon.com/lambda/latest/dg/configuration-envvars.html
-		c.logToStdout = true
-	}
-	c.logStartup = internal.BoolEnv("DD_TRACE_STARTUP_LOGS", true)
-	c.runtimeMetrics = internal.BoolEnv("DD_RUNTIME_METRICS_ENABLED", false)
-	c.debug = internal.BoolEnv("DD_TRACE_DEBUG", false)
-	c.enabled = newDynamicConfig("tracing_enabled", internal.BoolEnv("DD_TRACE_ENABLED", true), func(b bool) bool { return true }, equal[bool])
-	c.profilerEndpoints = internal.BoolEnv(traceprof.EndpointEnvVar, true)
-	c.profilerHotspots = internal.BoolEnv(traceprof.CodeHotspotsEnvVar, true)
-	c.enableHostnameDetection = internal.BoolEnv("DD_CLIENT_HOSTNAME_ENABLED", true)
-	c.debugAbandonedSpans = internal.BoolEnv("DD_TRACE_DEBUG_ABANDONED_SPANS", false)
-	if c.debugAbandonedSpans {
-		c.spanTimeout = internal.DurationEnv("DD_TRACE_ABANDONED_SPAN_TIMEOUT", 10*time.Minute)
-	}
-	c.statsComputationEnabled = internal.BoolEnv("DD_TRACE_STATS_COMPUTATION_ENABLED", false)
-	c.dataStreamsMonitoringEnabled = internal.BoolEnv("DD_DATA_STREAMS_ENABLED", false)
-	c.partialFlushEnabled = internal.BoolEnv("DD_TRACE_PARTIAL_FLUSH_ENABLED", false)
-	c.partialFlushMinSpans = internal.IntEnv("DD_TRACE_PARTIAL_FLUSH_MIN_SPANS", partialFlushMinSpansDefault)
-	if c.partialFlushMinSpans <= 0 {
-		log.Warn("DD_TRACE_PARTIAL_FLUSH_MIN_SPANS=%d is not a valid value, setting to default %d", c.partialFlushMinSpans, partialFlushMinSpansDefault)
-		c.partialFlushMinSpans = partialFlushMinSpansDefault
-	} else if c.partialFlushMinSpans >= traceMaxSize {
-		log.Warn("DD_TRACE_PARTIAL_FLUSH_MIN_SPANS=%d is above the max number of spans that can be kept in memory for a single trace (%d spans), so partial flushing will never trigger, setting to default %d", c.partialFlushMinSpans, traceMaxSize, partialFlushMinSpansDefault)
-		c.partialFlushMinSpans = partialFlushMinSpansDefault
-	}
-	// TODO(partialFlush): consider logging a warning if DD_TRACE_PARTIAL_FLUSH_MIN_SPANS
-	// is set, but DD_TRACE_PARTIAL_FLUSH_ENABLED is not true. Or just assume it should be enabled
-	// if it's explicitly set, and don't require both variables to be configured.
-
-	c.dynamicInstrumentationEnabled = internal.BoolEnv("DD_DYNAMIC_INSTRUMENTATION_ENABLED", false)
-
-	schemaVersionStr := os.Getenv("DD_TRACE_SPAN_ATTRIBUTE_SCHEMA")
-	if v, ok := namingschema.ParseVersion(schemaVersionStr); ok {
-		namingschema.SetVersion(v)
-		c.spanAttributeSchemaVersion = int(v)
-	} else {
-		v := namingschema.SetDefaultVersion()
-		c.spanAttributeSchemaVersion = int(v)
-		log.Warn("DD_TRACE_SPAN_ATTRIBUTE_SCHEMA=%s is not a valid value, setting to default of v%d", schemaVersionStr, v)
-	}
-	// Allow DD_TRACE_SPAN_ATTRIBUTE_SCHEMA=v0 users to disable default integration (contrib AKA v0) service names.
-	// These default service names are always disabled for v1 onwards.
-	namingschema.SetUseGlobalServiceName(internal.BoolEnv("DD_TRACE_REMOVE_INTEGRATION_SERVICE_NAMES_ENABLED", false))
-
-	// peer.service tag default calculation is enabled by default if using attribute schema >= 1
-	c.peerServiceDefaultsEnabled = true
-	if c.spanAttributeSchemaVersion == int(namingschema.SchemaV0) {
-		c.peerServiceDefaultsEnabled = internal.BoolEnv("DD_TRACE_PEER_SERVICE_DEFAULTS_ENABLED", false)
-	}
-	c.peerServiceMappings = make(map[string]string)
-	if v := os.Getenv("DD_TRACE_PEER_SERVICE_MAPPING"); v != "" {
-		internal.ForEachStringTag(v, func(key, val string) { c.peerServiceMappings[key] = val })
-	}
-
-	for _, fn := range opts {
-		fn(c)
-	}
-	if c.agentURL == nil {
-		c.agentURL = resolveAgentAddr()
-		if url := internal.AgentURLFromEnv(); url != nil {
-			c.agentURL = url
-		}
-	}
-	if c.agentURL.Scheme == "unix" {
-		// If we're connecting over UDS we can just rely on the agent to provide the hostname
-		log.Debug("connecting to agent over unix, do not set hostname on any traces")
-		c.enableHostnameDetection = false
-		c.httpClient = udsClient(c.agentURL.Path, c.httpClientTimeout)
-		c.agentURL = &url.URL{
-			Scheme: "http",
-			Host:   fmt.Sprintf("UDS_%s", strings.NewReplacer(":", "_", "/", "_", `\`, "_").Replace(c.agentURL.Path)),
-		}
-	} else if c.httpClient == nil {
-		c.httpClient = defaultHTTPClient(c.httpClientTimeout)
-	}
-	WithGlobalTag(ext.RuntimeID, globalconfig.RuntimeID())(c)
-	globalTags := c.globalTags.get()
-	if c.env == "" {
-		if v, ok := globalTags["env"]; ok {
-			if e, ok := v.(string); ok {
-				c.env = e
-			}
-		}
-	}
-	if c.version == "" {
-		if v, ok := globalTags["version"]; ok {
-			if ver, ok := v.(string); ok {
-				c.version = ver
-			}
-		}
-	}
-	if c.serviceName == "" {
-		if v, ok := globalTags["service"]; ok {
-			if s, ok := v.(string); ok {
-				c.serviceName = s
-				globalconfig.SetServiceName(s)
-			}
-		} else {
-			// There is not an explicit service set, default to binary name.
-			// In this case, don't set a global service name so the contribs continue using their defaults.
-			c.serviceName = filepath.Base(os.Args[0])
-		}
-	}
-	if c.transport == nil {
-		c.transport = newHTTPTransport(c.agentURL.String(), c.httpClient)
-	}
-	if c.propagator == nil {
-		envKey := "DD_TRACE_X_DATADOG_TAGS_MAX_LENGTH"
-		max := internal.IntEnv(envKey, defaultMaxTagsHeaderLen)
-		if max < 0 {
-			log.Warn("Invalid value %d for %s. Setting to 0.", max, envKey)
-			max = 0
-		}
-		if max > maxPropagatedTagsLength {
-			log.Warn("Invalid value %d for %s. Maximum allowed is %d. Setting to %d.", max, envKey, maxPropagatedTagsLength, maxPropagatedTagsLength)
-			max = maxPropagatedTagsLength
-		}
-		c.propagator = NewPropagator(&PropagatorConfig{
-			MaxTagsHeaderLen: max,
-		})
-	}
-	if c.logger != nil {
-		log.UseLogger(c.logger)
-	}
-	if c.debug {
-		log.SetLevel(log.LevelDebug)
-	}
-
-	// if using stdout or traces are disabled, agent is disabled
-	agentDisabled := c.logToStdout || !c.enabled.current
-	c.agent = loadAgentFeatures(agentDisabled, c.agentURL, c.httpClient)
-	info, ok := debug.ReadBuildInfo()
-	if !ok {
-		c.loadContribIntegrations([]*debug.Module{})
-	} else {
-		c.loadContribIntegrations(info.Deps)
-	}
-	if c.statsdClient == nil {
-		// configure statsd client
-		addr := c.dogstatsdAddr
-		if addr == "" {
-			// no config defined address; use defaults
-			addr = defaultDogstatsdAddr()
-		}
-		if agentport := c.agent.StatsdPort; agentport > 0 {
-			// the agent reported a non-standard port
-			host, _, err := net.SplitHostPort(addr)
-			if err == nil {
-				// we have a valid host:port address; replace the port because
-				// the agent knows better
-				if host == "" {
-					host = defaultHostname
-				}
-				addr = net.JoinHostPort(host, strconv.Itoa(agentport))
-			}
-			// not a valid TCP address, leave it as it is (could be a socket connection)
-		}
-		globalconfig.SetDogstatsdAddr(addr)
-		c.dogstatsdAddr = addr
-	}
-	// Re-initialize the globalTags config with the value constructed from the environment and start options
-	// This allows persisting the initial value of globalTags for future resets and updates.
-	c.initGlobalTags(c.globalTags.get())
-
-	return c
-}
-
-func newStatsdClient(c *config) (internal.StatsdClient, error) {
-	if c.statsdClient != nil {
-		return c.statsdClient, nil
-	}
-	return internal.NewStatsdClient(c.dogstatsdAddr, statsTags(c))
-}
-
-// udsClient returns a new http.Client which connects using the given UDS socket path.
-func udsClient(socketPath string, timeout time.Duration) *http.Client {
-	if timeout == 0 {
-		timeout = defaultHTTPTimeout
-	}
-	return &http.Client{
-		Transport: &http.Transport{
-			Proxy: http.ProxyFromEnvironment,
-			DialContext: func(ctx context.Context, network, address string) (net.Conn, error) {
-				return defaultDialer.DialContext(ctx, "unix", (&net.UnixAddr{
-					Name: socketPath,
-					Net:  "unix",
-				}).String())
-			},
-			MaxIdleConns:          100,
-			IdleConnTimeout:       90 * time.Second,
-			TLSHandshakeTimeout:   10 * time.Second,
-			ExpectContinueTimeout: 1 * time.Second,
-		},
-		Timeout: timeout,
-	}
-}
-
-// defaultDogstatsdAddr returns the default connection address for Dogstatsd.
-func defaultDogstatsdAddr() string {
-	envHost, envPort := os.Getenv("DD_AGENT_HOST"), os.Getenv("DD_DOGSTATSD_PORT")
-	if _, err := os.Stat(defaultSocketDSD); err == nil && envHost == "" && envPort == "" {
-		// socket exists and user didn't specify otherwise via env vars
-		return "unix://" + defaultSocketDSD
-	}
-	host, port := defaultHostname, "8125"
-	if envHost != "" {
-		host = envHost
-	}
-	if envPort != "" {
-		port = envPort
-	}
-	return net.JoinHostPort(host, port)
-}
-
-type integrationConfig struct {
-	Instrumented bool   `json:"instrumented"`      // indicates if the user has imported and used the integration
-	Available    bool   `json:"available"`         // indicates if the user is using a library that can be used with DataDog integrations
-	Version      string `json:"available_version"` // if available, indicates the version of the library the user has
-}
-
-// agentFeatures holds information about the trace-agent's capabilities.
-// When running WithLambdaMode, a zero-value of this struct will be used
-// as features.
-type agentFeatures struct {
-	// DropP0s reports whether it's ok for the tracer to not send any
-	// P0 traces to the agent.
-	DropP0s bool
-
-	// Stats reports whether the agent can receive client-computed stats on
-	// the /v0.6/stats endpoint.
-	Stats bool
-
-	// DataStreams reports whether the agent can receive data streams stats on
-	// the /v0.1/pipeline_stats endpoint.
-	DataStreams bool
-
-	// StatsdPort specifies the Dogstatsd port as provided by the agent.
-	// If it's the default, it will be 0, which means 8125.
-	StatsdPort int
-
-	// featureFlags specifies all the feature flags reported by the trace-agent.
-	featureFlags map[string]struct{}
-}
-
-// HasFlag reports whether the agent has set the feat feature flag.
-func (a *agentFeatures) HasFlag(feat string) bool {
-	_, ok := a.featureFlags[feat]
-	return ok
-}
-
-// loadAgentFeatures queries the trace-agent for its capabilities and updates
-// the tracer's behaviour.
-func loadAgentFeatures(agentDisabled bool, agentURL *url.URL, httpClient *http.Client) (features agentFeatures) {
-	if agentDisabled {
-		// there is no agent; all features off
-		return
-	}
-	resp, err := httpClient.Get(fmt.Sprintf("%s/info", agentURL))
-	if err != nil {
-		log.Error("Loading features: %v", err)
-		return
-	}
-	if resp.StatusCode == http.StatusNotFound {
-		// agent is older than 7.28.0, features not discoverable
-		return
-	}
-	defer resp.Body.Close()
-	type infoResponse struct {
-		Endpoints     []string `json:"endpoints"`
-		ClientDropP0s bool     `json:"client_drop_p0s"`
-		StatsdPort    int      `json:"statsd_port"`
-		FeatureFlags  []string `json:"feature_flags"`
-	}
-	var info infoResponse
-	if err := json.NewDecoder(resp.Body).Decode(&info); err != nil {
-		log.Error("Decoding features: %v", err)
-		return
-	}
-	features.DropP0s = info.ClientDropP0s
-	features.StatsdPort = info.StatsdPort
-	for _, endpoint := range info.Endpoints {
-		switch endpoint {
-		case "/v0.6/stats":
-			features.Stats = true
-		case "/v0.1/pipeline_stats":
-			features.DataStreams = true
-		}
-	}
-	features.featureFlags = make(map[string]struct{}, len(info.FeatureFlags))
-	for _, flag := range info.FeatureFlags {
-		features.featureFlags[flag] = struct{}{}
-	}
-	return features
-}
-
-// MarkIntegrationImported labels the given integration as imported
-func MarkIntegrationImported(integration string) bool {
-	s, ok := contribIntegrations[integration]
-	if !ok {
-		return false
-	}
-	s.imported = true
-	contribIntegrations[integration] = s
-	return true
-}
-
-func (c *config) loadContribIntegrations(deps []*debug.Module) {
-	integrations := map[string]integrationConfig{}
-	for _, s := range contribIntegrations {
-		integrations[s.name] = integrationConfig{
-			Instrumented: s.imported,
-		}
-	}
-	for _, d := range deps {
-		p := d.Path
-		// special use case, since gRPC does not update version number
-		if p == "google.golang.org/grpc" {
-			re := regexp.MustCompile(`v(\d.\d)\d*`)
-			match := re.FindStringSubmatch(d.Version)
-			if match == nil {
-				log.Warn("Unable to parse version of GRPC %v", d.Version)
-				continue
-			}
-			ver, err := strconv.ParseFloat(match[1], 32)
-			if err != nil {
-				log.Warn("Unable to parse version of GRPC %v as a float", d.Version)
-				continue
-			}
-			if ver <= 1.2 {
-				p = p + "/v12"
-			}
-		}
-		s, ok := contribIntegrations[p]
-		if !ok {
-			continue
-		}
-		conf := integrations[s.name]
-		conf.Available = true
-		conf.Version = d.Version
-		integrations[s.name] = conf
-	}
-	c.integrations = integrations
-}
-
-func (c *config) canComputeStats() bool {
-	return c.agent.Stats && (c.HasFeature("discovery") || c.statsComputationEnabled)
-}
-
-func (c *config) canDropP0s() bool {
-	return c.canComputeStats() && c.agent.DropP0s
-}
-
-func statsTags(c *config) []string {
-	tags := []string{
-		"lang:go",
-		"lang_version:" + runtime.Version(),
-	}
-	if c.env != "" {
-		tags = append(tags, "env:"+c.env)
-	}
-	if c.hostname != "" {
-		tags = append(tags, "host:"+c.hostname)
-	}
-	for k, v := range c.globalTags.get() {
-		if vstr, ok := v.(string); ok {
-			tags = append(tags, k+":"+vstr)
-		}
-	}
-	globalconfig.SetStatsTags(tags)
-	tags = append(tags, version.Tag)
-	if c.serviceName != "" {
-		tags = append(tags, "service:"+c.serviceName)
-	}
-	return tags
-}
-
-// withNoopStats is used for testing to disable statsd client
-func withNoopStats() StartOption {
-	return func(c *config) {
-		c.statsdClient = &statsd.NoOpClient{}
-	}
->>>>>>> dfa02a30
 }
 
 // WithFeatureFlags specifies a set of feature flags to enable. Please take into account
@@ -753,13 +131,7 @@
 // WithPeerServiceDefaults sets default calculation for peer.service.
 // Related documentation: https://docs.datadoghq.com/tracing/guide/inferred-service-opt-in/?tab=go#apm-tracer-configuration
 func WithPeerServiceDefaults(enabled bool) StartOption {
-<<<<<<< HEAD
 	return v2.WithPeerServiceDefaults(enabled)
-=======
-	return func(c *config) {
-		c.peerServiceDefaultsEnabled = enabled
-	}
->>>>>>> dfa02a30
 }
 
 // WithPeerServiceMapping determines the value of the peer.service tag "from" to be renamed to service "to".
@@ -837,14 +209,7 @@
 //
 // This option is in effect when WithRuntimeMetrics is enabled.
 func WithDogstatsdAddress(addr string) StartOption {
-<<<<<<< HEAD
 	return v2.WithDogstatsdAddress(addr)
-=======
-	return func(cfg *config) {
-		cfg.dogstatsdAddr = addr
-		globalconfig.SetDogstatsdAddr(addr)
-	}
->>>>>>> dfa02a30
 }
 
 // WithSamplingRules specifies the sampling rates to apply to spans based on the
@@ -1092,7 +457,6 @@
 	return v2.WithHeaderTags(headerAsTags)
 }
 
-<<<<<<< HEAD
 // WithContribStats opens up a channel of communication between tracer and contrib libraries
 // for submitting stats from contribs to Datadog via the tracer's statsd client
 // It is enabled by default but can be disabled with `WithContribStats(false)`
@@ -1100,8 +464,6 @@
 	return v2.WithContribStats(enabled)
 }
 
-=======
->>>>>>> dfa02a30
 // UserMonitoringConfig is used to configure what is used to identify a user.
 // This configuration can be set by combining one or several UserMonitoringOption with a call to SetUser().
 type UserMonitoringConfig = v2.UserMonitoringConfig
