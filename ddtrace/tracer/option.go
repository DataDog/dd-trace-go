// Unless explicitly stated otherwise all files in this repository are licensed
// under the Apache License Version 2.0.
// This product includes software developed at Datadog (https://www.datadoghq.com/).
// Copyright 2016 Datadog, Inc.

package tracer

import (
	"context"
	"encoding/json"
	"fmt"
	"math"
	"net"
	"net/http"
	"net/url"
	"os"
	"path/filepath"
	"regexp"
	"runtime"
	"runtime/debug"
	"strconv"
	"strings"
	"time"

	"gopkg.in/DataDog/dd-trace-go.v1/ddtrace"
	"gopkg.in/DataDog/dd-trace-go.v1/ddtrace/ext"
	"gopkg.in/DataDog/dd-trace-go.v1/internal"
	"gopkg.in/DataDog/dd-trace-go.v1/internal/globalconfig"
	"gopkg.in/DataDog/dd-trace-go.v1/internal/log"
	"gopkg.in/DataDog/dd-trace-go.v1/internal/namingschema"
	"gopkg.in/DataDog/dd-trace-go.v1/internal/normalizer"
	"gopkg.in/DataDog/dd-trace-go.v1/internal/telemetry"
	"gopkg.in/DataDog/dd-trace-go.v1/internal/traceprof"
	"gopkg.in/DataDog/dd-trace-go.v1/internal/version"

	"github.com/DataDog/datadog-go/v5/statsd"
)

var contribIntegrations = map[string]struct {
	name     string // user readable name for startup logs
	imported bool   // true if the user has imported the integration
}{
	"github.com/99designs/gqlgen":                   {"gqlgen", false},
	"github.com/aws/aws-sdk-go":                     {"AWS SDK", false},
	"github.com/aws/aws-sdk-go-v2":                  {"AWS SDK v2", false},
	"github.com/bradfitz/gomemcache":                {"Memcache", false},
	"cloud.google.com/go/pubsub.v1":                 {"Pub/Sub", false},
	"github.com/confluentinc/confluent-kafka-go":    {"Kafka (confluent)", false},
	"github.com/confluentinc/confluent-kafka-go/v2": {"Kafka (confluent) v2", false},
	"database/sql":                                  {"SQL", false},
	"github.com/dimfeld/httptreemux/v5":             {"HTTP Treemux", false},
	"github.com/elastic/go-elasticsearch/v6":        {"Elasticsearch v6", false},
	"github.com/emicklei/go-restful":                {"go-restful", false},
	"github.com/emicklei/go-restful/v3":             {"go-restful v3", false},
	"github.com/garyburd/redigo":                    {"Redigo (dep)", false},
	"github.com/gin-gonic/gin":                      {"Gin", false},
	"github.com/globalsign/mgo":                     {"MongoDB (mgo)", false},
	"github.com/go-chi/chi":                         {"chi", false},
	"github.com/go-chi/chi/v5":                      {"chi v5", false},
	"github.com/go-pg/pg/v10":                       {"go-pg v10", false},
	"github.com/go-redis/redis":                     {"Redis", false},
	"github.com/go-redis/redis/v7":                  {"Redis v7", false},
	"github.com/go-redis/redis/v8":                  {"Redis v8", false},
	"go.mongodb.org/mongo-driver":                   {"MongoDB", false},
	"github.com/gocql/gocql":                        {"Cassandra", false},
	"github.com/gofiber/fiber/v2":                   {"Fiber", false},
	"github.com/gomodule/redigo":                    {"Redigo", false},
	"google.golang.org/api":                         {"Google API", false},
	"google.golang.org/grpc":                        {"gRPC", false},
	"google.golang.org/grpc/v12":                    {"gRPC v12", false},
	"gopkg.in/jinzhu/gorm.v1":                       {"Gorm (gopkg)", false},
	"github.com/gorilla/mux":                        {"Gorilla Mux", false},
	"gorm.io/gorm.v1":                               {"Gorm v1", false},
	"github.com/graph-gophers/graphql-go":           {"GraphQL", false},
	"github.com/hashicorp/consul/api":               {"Consul", false},
	"github.com/hashicorp/vault/api":                {"Vault", false},
	"github.com/jinzhu/gorm":                        {"Gorm", false},
	"github.com/jmoiron/sqlx":                       {"SQLx", false},
	"github.com/julienschmidt/httprouter":           {"HTTP Router", false},
	"k8s.io/client-go/kubernetes":                   {"Kubernetes", false},
	"github.com/labstack/echo":                      {"echo", false},
	"github.com/labstack/echo/v4":                   {"echo v4", false},
	"github.com/miekg/dns":                          {"miekg/dns", false},
	"net/http":                                      {"HTTP", false},
	"gopkg.in/olivere/elastic.v5":                   {"Elasticsearch v5", false},
	"gopkg.in/olivere/elastic.v3":                   {"Elasticsearch v3", false},
	"github.com/redis/go-redis/v9":                  {"Redis v9", false},
	"github.com/segmentio/kafka-go":                 {"Kafka v0", false},
	"github.com/IBM/sarama":                         {"IBM sarama", false},
	"github.com/Shopify/sarama":                     {"Shopify sarama", false},
	"github.com/sirupsen/logrus":                    {"Logrus", false},
	"github.com/syndtr/goleveldb":                   {"LevelDB", false},
	"github.com/tidwall/buntdb":                     {"BuntDB", false},
	"github.com/twitchtv/twirp":                     {"Twirp", false},
	"github.com/urfave/negroni":                     {"Negroni", false},
	"github.com/valyala/fasthttp":                   {"FastHTTP", false},
	"github.com/zenazn/goji":                        {"Goji", false},
}

var (
	// defaultSocketAPM specifies the socket path to use for connecting to the trace-agent.
	// Replaced in tests
	defaultSocketAPM = "/var/run/datadog/apm.socket"

	// defaultSocketDSD specifies the socket path to use for connecting to the statsd server.
	// Replaced in tests
	defaultSocketDSD = "/var/run/datadog/dsd.socket"

	// defaultMaxTagsHeaderLen specifies the default maximum length of the X-Datadog-Tags header value.
	defaultMaxTagsHeaderLen = 128
)

// config holds the tracer configuration.
type config struct {
	// debug, when true, writes details to logs.
	debug bool

	// agent holds the capabilities of the agent and determines some
	// of the behaviour of the tracer.
	agent agentFeatures

	// integrations reports if the user has instrumented a Datadog integration and
	// if they have a version of the library available to integrate.
	integrations map[string]integrationConfig

	// featureFlags specifies any enabled feature flags.
	featureFlags map[string]struct{}

	// logToStdout reports whether we should log all traces to the standard
	// output instead of using the agent. This is used in Lambda environments.
	logToStdout bool

	// sendRetries is the number of times a trace payload send is retried upon
	// failure.
	sendRetries int

	// logStartup, when true, causes various startup info to be written
	// when the tracer starts.
	logStartup bool

	// serviceName specifies the name of this application.
	serviceName string

	// universalVersion, reports whether span service name and config service name
	// should match to set application version tag. False by default
	universalVersion bool

	// version specifies the version of this application
	version string

	// env contains the environment that this application will run under.
	env string

	// sampler specifies the sampler that will be used for sampling traces.
	sampler Sampler

	// agentURL is the agent URL that receives traces from the tracer.
	agentURL *url.URL

	// serviceMappings holds a set of service mappings to dynamically rename services
	serviceMappings map[string]string

	// globalTags holds a set of tags that will be automatically applied to
	// all spans.
	globalTags dynamicConfig[map[string]interface{}]

	// transport specifies the Transport interface which will be used to send data to the agent.
	transport transport

	// httpClientTimeout specifies the timeout for the HTTP client.
	httpClientTimeout time.Duration

	// propagator propagates span context cross-process
	propagator Propagator

	// httpClient specifies the HTTP client to be used by the agent's transport.
	httpClient *http.Client

	// hostname is automatically assigned when the DD_TRACE_REPORT_HOSTNAME is set to true,
	// and is added as a special tag to the root span of traces.
	hostname string

	// logger specifies the logger to use when printing errors. If not specified, the "log" package
	// will be used.
	logger ddtrace.Logger

	// runtimeMetrics specifies whether collection of runtime metrics is enabled.
	runtimeMetrics bool

	// dogstatsdAddr specifies the address to connect for sending metrics to the
	// Datadog Agent. If not set, it defaults to "localhost:8125" or to the
	// combination of the environment variables DD_AGENT_HOST and DD_DOGSTATSD_PORT.
	dogstatsdAddr string

	// statsdClient is set when a user provides a custom statsd client for tracking metrics
	// associated with the runtime and the tracer.
	statsdClient internal.StatsdClient

	// spanRules contains user-defined rules to determine the sampling rate to apply
	// to a single span without affecting the entire trace
	spanRules []SamplingRule

	// traceRules contains user-defined rules to determine the sampling rate to apply
	// to the entire trace if any spans satisfy the criteria
	traceRules []SamplingRule

	// tickChan specifies a channel which will receive the time every time the tracer must flush.
	// It defaults to time.Ticker; replaced in tests.
	tickChan <-chan time.Time

	// noDebugStack disables the collection of debug stack traces globally. No traces reporting
	// errors will record a stack trace when this option is set.
	noDebugStack bool

	// profilerHotspots specifies whether profiler Code Hotspots is enabled.
	profilerHotspots bool

	// profilerEndpoints specifies whether profiler endpoint filtering is enabled.
	profilerEndpoints bool

	// enabled reports whether tracing is enabled.
	enabled dynamicConfig[bool]

	// enableHostnameDetection specifies whether the tracer should enable hostname detection.
	enableHostnameDetection bool

	// spanAttributeSchemaVersion holds the selected DD_TRACE_SPAN_ATTRIBUTE_SCHEMA version.
	spanAttributeSchemaVersion int

	// peerServiceDefaultsEnabled indicates whether the peer.service tag calculation is enabled or not.
	peerServiceDefaultsEnabled bool

	// peerServiceMappings holds a set of service mappings to dynamically rename peer.service values.
	peerServiceMappings map[string]string

	// debugAbandonedSpans controls if the tracer should log when old, open spans are found
	debugAbandonedSpans bool

	// spanTimeout represents how old a span can be before it should be logged as a possible
	// misconfiguration
	spanTimeout time.Duration

	// partialFlushMinSpans is the number of finished spans in a single trace to trigger a
	// partial flush, or 0 if partial flushing is disabled.
	// Value from DD_TRACE_PARTIAL_FLUSH_MIN_SPANS, default 1000.
	partialFlushMinSpans int

	// partialFlushEnabled specifices whether the tracer should enable partial flushing. Value
	// from DD_TRACE_PARTIAL_FLUSH_ENABLED, default false.
	partialFlushEnabled bool

	// statsComputationEnabled enables client-side stats computation (aka trace metrics).
	statsComputationEnabled bool

	// dataStreamsMonitoringEnabled specifies whether the tracer should enable monitoring of data streams
	dataStreamsMonitoringEnabled bool

	// orchestrionCfg holds Orchestrion (aka auto-instrumentation) configuration.
	// Only used for telemetry currently.
	orchestrionCfg orchestrionConfig

	// traceSampleRate holds the trace sample rate.
	traceSampleRate dynamicConfig[float64]

	// traceSampleRules holds the trace sampling rules
	traceSampleRules dynamicConfig[[]SamplingRule]

	// headerAsTags holds the header as tags configuration.
	headerAsTags dynamicConfig[[]string]

	// dynamicInstrumentationEnabled controls if the target application can be modified by Dynamic Instrumentation or not.
	// Value from DD_DYNAMIC_INSTRUMENTATION_ENABLED, default false.
	dynamicInstrumentationEnabled bool
}

// orchestrionConfig contains Orchestrion configuration.
type orchestrionConfig struct {
	// Enabled indicates whether this tracer was instanciated via Orchestrion.
	Enabled bool `json:"enabled"`

	// Metadata holds Orchestrion specific metadata (e.g orchestrion version, mode (toolexec or manual) etc..)
	Metadata map[string]string `json:"metadata,omitempty"`
}

// HasFeature reports whether feature f is enabled.
func (c *config) HasFeature(f string) bool {
	_, ok := c.featureFlags[strings.TrimSpace(f)]
	return ok
}

// StartOption represents a function that can be provided as a parameter to Start.
type StartOption func(*config)

// maxPropagatedTagsLength limits the size of DD_TRACE_X_DATADOG_TAGS_MAX_LENGTH to prevent HTTP 413 responses.
const maxPropagatedTagsLength = 512

// partialFlushMinSpansDefault is the default number of spans for partial flushing, if enabled.
const partialFlushMinSpansDefault = 1000

// newConfig renders the tracer configuration based on defaults, environment variables
// and passed user opts.
func newConfig(opts ...StartOption) *config {
	c := new(config)
	c.sampler = NewAllSampler()
	c.httpClientTimeout = time.Second * 10 // 10 seconds

	// configs that can be applied via DD or OT env vars, and should be assessed within newConfig
	// note: other otelDDOpts must be assessed outside of newConfig (e.g, sampleRate)
	for _, name := range []otelDDOpt{service, metrics, debugMode, enabled, resourceAttributes} {
		val := assessSource(name)
		switch name {
		case service:
			if val != "" {
				c.serviceName = val
				globalconfig.SetServiceName(val)
			}
		case debugMode:
			c.debug = internal.BoolVal(val, false)
		case metrics:
			c.runtimeMetrics = internal.BoolVal(val, false)
		case enabled:
			c.enabled = newDynamicConfig("tracing_enabled", internal.BoolVal(val, true), func(b bool) bool { return true }, equal[bool])
		case resourceAttributes:
			if val != "" {
				tags := internal.ParseTagString(val)
				internal.CleanGitMetadataTags(tags)
				for key, val := range tags {
					WithGlobalTag(key, val)(c)
				}
			}
		}
	}
	if v := os.Getenv("OTEL_LOGS_EXPORTER"); v != "" {
		log.Warn("OTEL_LOGS_EXPORTER is not supported")
	}
	if internal.BoolEnv("DD_TRACE_ANALYTICS_ENABLED", false) {
		globalconfig.SetAnalyticsRate(1.0)
	}
	if os.Getenv("DD_TRACE_REPORT_HOSTNAME") == "true" {
		var err error
		c.hostname, err = os.Hostname()
		if err != nil {
			log.Warn("unable to look up hostname: %v", err)
		}
	}
	if v := os.Getenv("DD_TRACE_SOURCE_HOSTNAME"); v != "" {
		c.hostname = v
	}
	if v := os.Getenv("DD_ENV"); v != "" {
		c.env = v
	}
	if v := os.Getenv("DD_TRACE_FEATURES"); v != "" {
		WithFeatureFlags(strings.FieldsFunc(v, func(r rune) bool {
			return r == ',' || r == ' '
		})...)(c)
	}
	if ver := os.Getenv("DD_VERSION"); ver != "" {
		c.version = ver
	}
	if v := os.Getenv("DD_SERVICE_MAPPING"); v != "" {
		internal.ForEachStringTag(v, internal.DDTagsDelimiter, func(key, val string) { WithServiceMapping(key, val)(c) })
	}
	c.headerAsTags = newDynamicConfig("trace_header_tags", nil, setHeaderTags, equalSlice[string])
	if v := os.Getenv("DD_TRACE_HEADER_TAGS"); v != "" {
		c.headerAsTags.update(strings.Split(v, ","), telemetry.OriginEnvVar)
		// Required to ensure that the startup header tags are set on reset.
		c.headerAsTags.startup = c.headerAsTags.current
	}
<<<<<<< HEAD
=======
	if v := os.Getenv("DD_TAGS"); v != "" {
		tags := internal.ParseTagString(v)
		internal.CleanGitMetadataTags(tags)
		for key, val := range tags {
			WithGlobalTag(key, val)(c)
		}
		// TODO: should we track the origin of these tags individually?
		c.globalTags.cfgOrigin = telemetry.OriginEnvVar
	}
>>>>>>> e0b2c6dd
	if _, ok := os.LookupEnv("AWS_LAMBDA_FUNCTION_NAME"); ok {
		// AWS_LAMBDA_FUNCTION_NAME being set indicates that we're running in an AWS Lambda environment.
		// See: https://docs.aws.amazon.com/lambda/latest/dg/configuration-envvars.html
		c.logToStdout = true
	}
	c.logStartup = internal.BoolEnv("DD_TRACE_STARTUP_LOGS", true)
<<<<<<< HEAD
=======
	c.runtimeMetrics = internal.BoolEnv("DD_RUNTIME_METRICS_ENABLED", false)
	c.debug = internal.BoolEnv("DD_TRACE_DEBUG", false)
	c.enabled = newDynamicConfig("tracing_enabled", internal.BoolEnv("DD_TRACE_ENABLED", true), func(b bool) bool { return true }, equal[bool])
	if _, ok := os.LookupEnv("DD_TRACE_ENABLED"); ok {
		c.enabled.cfgOrigin = telemetry.OriginEnvVar
	}
>>>>>>> e0b2c6dd
	c.profilerEndpoints = internal.BoolEnv(traceprof.EndpointEnvVar, true)
	c.profilerHotspots = internal.BoolEnv(traceprof.CodeHotspotsEnvVar, true)
	c.enableHostnameDetection = internal.BoolEnv("DD_CLIENT_HOSTNAME_ENABLED", true)
	c.debugAbandonedSpans = internal.BoolEnv("DD_TRACE_DEBUG_ABANDONED_SPANS", false)
	if c.debugAbandonedSpans {
		c.spanTimeout = internal.DurationEnv("DD_TRACE_ABANDONED_SPAN_TIMEOUT", 10*time.Minute)
	}
	c.statsComputationEnabled = internal.BoolEnv("DD_TRACE_STATS_COMPUTATION_ENABLED", false)
	c.dataStreamsMonitoringEnabled = internal.BoolEnv("DD_DATA_STREAMS_ENABLED", false)
	c.partialFlushEnabled = internal.BoolEnv("DD_TRACE_PARTIAL_FLUSH_ENABLED", false)
	c.partialFlushMinSpans = internal.IntEnv("DD_TRACE_PARTIAL_FLUSH_MIN_SPANS", partialFlushMinSpansDefault)
	if c.partialFlushMinSpans <= 0 {
		log.Warn("DD_TRACE_PARTIAL_FLUSH_MIN_SPANS=%d is not a valid value, setting to default %d", c.partialFlushMinSpans, partialFlushMinSpansDefault)
		c.partialFlushMinSpans = partialFlushMinSpansDefault
	} else if c.partialFlushMinSpans >= traceMaxSize {
		log.Warn("DD_TRACE_PARTIAL_FLUSH_MIN_SPANS=%d is above the max number of spans that can be kept in memory for a single trace (%d spans), so partial flushing will never trigger, setting to default %d", c.partialFlushMinSpans, traceMaxSize, partialFlushMinSpansDefault)
		c.partialFlushMinSpans = partialFlushMinSpansDefault
	}
	// TODO(partialFlush): consider logging a warning if DD_TRACE_PARTIAL_FLUSH_MIN_SPANS
	// is set, but DD_TRACE_PARTIAL_FLUSH_ENABLED is not true. Or just assume it should be enabled
	// if it's explicitly set, and don't require both variables to be configured.

	c.dynamicInstrumentationEnabled = internal.BoolEnv("DD_DYNAMIC_INSTRUMENTATION_ENABLED", false)

	schemaVersionStr := os.Getenv("DD_TRACE_SPAN_ATTRIBUTE_SCHEMA")
	if v, ok := namingschema.ParseVersion(schemaVersionStr); ok {
		namingschema.SetVersion(v)
		c.spanAttributeSchemaVersion = int(v)
	} else {
		v := namingschema.SetDefaultVersion()
		c.spanAttributeSchemaVersion = int(v)
		log.Warn("DD_TRACE_SPAN_ATTRIBUTE_SCHEMA=%s is not a valid value, setting to default of v%d", schemaVersionStr, v)
	}
	// Allow DD_TRACE_SPAN_ATTRIBUTE_SCHEMA=v0 users to disable default integration (contrib AKA v0) service names.
	// These default service names are always disabled for v1 onwards.
	namingschema.SetUseGlobalServiceName(internal.BoolEnv("DD_TRACE_REMOVE_INTEGRATION_SERVICE_NAMES_ENABLED", false))

	// peer.service tag default calculation is enabled by default if using attribute schema >= 1
	c.peerServiceDefaultsEnabled = true
	if c.spanAttributeSchemaVersion == int(namingschema.SchemaV0) {
		c.peerServiceDefaultsEnabled = internal.BoolEnv("DD_TRACE_PEER_SERVICE_DEFAULTS_ENABLED", false)
	}
	c.peerServiceMappings = make(map[string]string)
	if v := os.Getenv("DD_TRACE_PEER_SERVICE_MAPPING"); v != "" {
		internal.ForEachStringTag(v, internal.DDTagsDelimiter, func(key, val string) { c.peerServiceMappings[key] = val })
	}

	for _, fn := range opts {
		fn(c)
	}
	if c.agentURL == nil {
		c.agentURL = resolveAgentAddr()
		if url := internal.AgentURLFromEnv(); url != nil {
			c.agentURL = url
		}
	}
	if c.agentURL.Scheme == "unix" {
		// If we're connecting over UDS we can just rely on the agent to provide the hostname
		log.Debug("connecting to agent over unix, do not set hostname on any traces")
		c.enableHostnameDetection = false
		c.httpClient = udsClient(c.agentURL.Path, c.httpClientTimeout)
		c.agentURL = &url.URL{
			Scheme: "http",
			Host:   fmt.Sprintf("UDS_%s", strings.NewReplacer(":", "_", "/", "_", `\`, "_").Replace(c.agentURL.Path)),
		}
	} else if c.httpClient == nil {
		c.httpClient = defaultHTTPClient(c.httpClientTimeout)
	}
	WithGlobalTag(ext.RuntimeID, globalconfig.RuntimeID())(c)
	globalTags := c.globalTags.get()
	if c.env == "" {
		if v, ok := globalTags["env"]; ok {
			if e, ok := v.(string); ok {
				c.env = e
			}
		}
	}
	if c.version == "" {
		if v, ok := globalTags["version"]; ok {
			if ver, ok := v.(string); ok {
				c.version = ver
			}
		}
	}
	if c.serviceName == "" {
		if v, ok := globalTags["service"]; ok {
			if s, ok := v.(string); ok {
				c.serviceName = s
				globalconfig.SetServiceName(s)
			}
		} else {
			// There is not an explicit service set, default to binary name.
			// In this case, don't set a global service name so the contribs continue using their defaults.
			c.serviceName = filepath.Base(os.Args[0])
		}
	}
	if c.transport == nil {
		c.transport = newHTTPTransport(c.agentURL.String(), c.httpClient)
	}
	if c.propagator == nil {
		envKey := "DD_TRACE_X_DATADOG_TAGS_MAX_LENGTH"
		max := internal.IntEnv(envKey, defaultMaxTagsHeaderLen)
		if max < 0 {
			log.Warn("Invalid value %d for %s. Setting to 0.", max, envKey)
			max = 0
		}
		if max > maxPropagatedTagsLength {
			log.Warn("Invalid value %d for %s. Maximum allowed is %d. Setting to %d.", max, envKey, maxPropagatedTagsLength, maxPropagatedTagsLength)
			max = maxPropagatedTagsLength
		}
		c.propagator = NewPropagator(&PropagatorConfig{
			MaxTagsHeaderLen: max,
		})
	}
	if c.logger != nil {
		log.UseLogger(c.logger)
	}
	if c.debug {
		log.SetLevel(log.LevelDebug)
	}

	// if using stdout or traces are disabled, agent is disabled
	agentDisabled := c.logToStdout || !c.enabled.current
	c.agent = loadAgentFeatures(agentDisabled, c.agentURL, c.httpClient)
	info, ok := debug.ReadBuildInfo()
	if !ok {
		c.loadContribIntegrations([]*debug.Module{})
	} else {
		c.loadContribIntegrations(info.Deps)
	}
	if c.statsdClient == nil {
		// configure statsd client
		addr := c.dogstatsdAddr
		if addr == "" {
			// no config defined address; use defaults
			addr = defaultDogstatsdAddr()
		}
		if agentport := c.agent.StatsdPort; agentport > 0 {
			// the agent reported a non-standard port
			host, _, err := net.SplitHostPort(addr)
			if err == nil {
				// we have a valid host:port address; replace the port because
				// the agent knows better
				if host == "" {
					host = defaultHostname
				}
				addr = net.JoinHostPort(host, strconv.Itoa(agentport))
			}
			// not a valid TCP address, leave it as it is (could be a socket connection)
		}
		globalconfig.SetDogstatsdAddr(addr)
		c.dogstatsdAddr = addr
	}
	// Re-initialize the globalTags config with the value constructed from the environment and start options
	// This allows persisting the initial value of globalTags for future resets and updates.
	globalTagsOrigin := c.globalTags.cfgOrigin
	c.initGlobalTags(c.globalTags.get(), globalTagsOrigin)

	return c
}

func newStatsdClient(c *config) (internal.StatsdClient, error) {
	if c.statsdClient != nil {
		return c.statsdClient, nil
	}
	return internal.NewStatsdClient(c.dogstatsdAddr, statsTags(c))
}

// udsClient returns a new http.Client which connects using the given UDS socket path.
func udsClient(socketPath string, timeout time.Duration) *http.Client {
	if timeout == 0 {
		timeout = defaultHTTPTimeout
	}
	return &http.Client{
		Transport: &http.Transport{
			Proxy: http.ProxyFromEnvironment,
			DialContext: func(ctx context.Context, network, address string) (net.Conn, error) {
				return defaultDialer.DialContext(ctx, "unix", (&net.UnixAddr{
					Name: socketPath,
					Net:  "unix",
				}).String())
			},
			MaxIdleConns:          100,
			IdleConnTimeout:       90 * time.Second,
			TLSHandshakeTimeout:   10 * time.Second,
			ExpectContinueTimeout: 1 * time.Second,
		},
		Timeout: timeout,
	}
}

// defaultDogstatsdAddr returns the default connection address for Dogstatsd.
func defaultDogstatsdAddr() string {
	envHost, envPort := os.Getenv("DD_AGENT_HOST"), os.Getenv("DD_DOGSTATSD_PORT")
	if _, err := os.Stat(defaultSocketDSD); err == nil && envHost == "" && envPort == "" {
		// socket exists and user didn't specify otherwise via env vars
		return "unix://" + defaultSocketDSD
	}
	host, port := defaultHostname, "8125"
	if envHost != "" {
		host = envHost
	}
	if envPort != "" {
		port = envPort
	}
	return net.JoinHostPort(host, port)
}

type integrationConfig struct {
	Instrumented bool   `json:"instrumented"`      // indicates if the user has imported and used the integration
	Available    bool   `json:"available"`         // indicates if the user is using a library that can be used with DataDog integrations
	Version      string `json:"available_version"` // if available, indicates the version of the library the user has
}

// agentFeatures holds information about the trace-agent's capabilities.
// When running WithLambdaMode, a zero-value of this struct will be used
// as features.
type agentFeatures struct {
	// DropP0s reports whether it's ok for the tracer to not send any
	// P0 traces to the agent.
	DropP0s bool

	// Stats reports whether the agent can receive client-computed stats on
	// the /v0.6/stats endpoint.
	Stats bool

	// DataStreams reports whether the agent can receive data streams stats on
	// the /v0.1/pipeline_stats endpoint.
	DataStreams bool

	// StatsdPort specifies the Dogstatsd port as provided by the agent.
	// If it's the default, it will be 0, which means 8125.
	StatsdPort int

	// featureFlags specifies all the feature flags reported by the trace-agent.
	featureFlags map[string]struct{}
}

// HasFlag reports whether the agent has set the feat feature flag.
func (a *agentFeatures) HasFlag(feat string) bool {
	_, ok := a.featureFlags[feat]
	return ok
}

// loadAgentFeatures queries the trace-agent for its capabilities and updates
// the tracer's behaviour.
func loadAgentFeatures(agentDisabled bool, agentURL *url.URL, httpClient *http.Client) (features agentFeatures) {
	if agentDisabled {
		// there is no agent; all features off
		return
	}
	resp, err := httpClient.Get(fmt.Sprintf("%s/info", agentURL))
	if err != nil {
		log.Error("Loading features: %v", err)
		return
	}
	if resp.StatusCode == http.StatusNotFound {
		// agent is older than 7.28.0, features not discoverable
		return
	}
	defer resp.Body.Close()
	type infoResponse struct {
		Endpoints     []string `json:"endpoints"`
		ClientDropP0s bool     `json:"client_drop_p0s"`
		StatsdPort    int      `json:"statsd_port"`
		FeatureFlags  []string `json:"feature_flags"`
	}
	var info infoResponse
	if err := json.NewDecoder(resp.Body).Decode(&info); err != nil {
		log.Error("Decoding features: %v", err)
		return
	}
	features.DropP0s = info.ClientDropP0s
	features.StatsdPort = info.StatsdPort
	for _, endpoint := range info.Endpoints {
		switch endpoint {
		case "/v0.6/stats":
			features.Stats = true
		case "/v0.1/pipeline_stats":
			features.DataStreams = true
		}
	}
	features.featureFlags = make(map[string]struct{}, len(info.FeatureFlags))
	for _, flag := range info.FeatureFlags {
		features.featureFlags[flag] = struct{}{}
	}
	return features
}

// MarkIntegrationImported labels the given integration as imported
func MarkIntegrationImported(integration string) bool {
	s, ok := contribIntegrations[integration]
	if !ok {
		return false
	}
	s.imported = true
	contribIntegrations[integration] = s
	return true
}

func (c *config) loadContribIntegrations(deps []*debug.Module) {
	integrations := map[string]integrationConfig{}
	for _, s := range contribIntegrations {
		integrations[s.name] = integrationConfig{
			Instrumented: s.imported,
		}
	}
	for _, d := range deps {
		p := d.Path
		// special use case, since gRPC does not update version number
		if p == "google.golang.org/grpc" {
			re := regexp.MustCompile(`v(\d.\d)\d*`)
			match := re.FindStringSubmatch(d.Version)
			if match == nil {
				log.Warn("Unable to parse version of GRPC %v", d.Version)
				continue
			}
			ver, err := strconv.ParseFloat(match[1], 32)
			if err != nil {
				log.Warn("Unable to parse version of GRPC %v as a float", d.Version)
				continue
			}
			if ver <= 1.2 {
				p = p + "/v12"
			}
		}
		s, ok := contribIntegrations[p]
		if !ok {
			continue
		}
		conf := integrations[s.name]
		conf.Available = true
		conf.Version = d.Version
		integrations[s.name] = conf
	}
	c.integrations = integrations
}

func (c *config) canComputeStats() bool {
	return c.agent.Stats && (c.HasFeature("discovery") || c.statsComputationEnabled)
}

func (c *config) canDropP0s() bool {
	return c.canComputeStats() && c.agent.DropP0s
}

func statsTags(c *config) []string {
	tags := []string{
		"lang:go",
		"lang_version:" + runtime.Version(),
	}
	if c.env != "" {
		tags = append(tags, "env:"+c.env)
	}
	if c.hostname != "" {
		tags = append(tags, "host:"+c.hostname)
	}
	for k, v := range c.globalTags.get() {
		if vstr, ok := v.(string); ok {
			tags = append(tags, k+":"+vstr)
		}
	}
	globalconfig.SetStatsTags(tags)
	tags = append(tags, version.Tag)
	if c.serviceName != "" {
		tags = append(tags, "service:"+c.serviceName)
	}
	return tags
}

// withNoopStats is used for testing to disable statsd client
func withNoopStats() StartOption {
	return func(c *config) {
		c.statsdClient = &statsd.NoOpClient{}
	}
}

// WithFeatureFlags specifies a set of feature flags to enable. Please take into account
// that most, if not all features flags are considered to be experimental and result in
// unexpected bugs.
func WithFeatureFlags(feats ...string) StartOption {
	return func(c *config) {
		if c.featureFlags == nil {
			c.featureFlags = make(map[string]struct{}, len(feats))
		}
		for _, f := range feats {
			c.featureFlags[strings.TrimSpace(f)] = struct{}{}
		}
		log.Info("FEATURES enabled: %v", feats)
	}
}

// WithLogger sets logger as the tracer's error printer.
// Diagnostic and startup tracer logs are prefixed to simplify the search within logs.
// If JSON logging format is required, it's possible to wrap tracer logs using an existing JSON logger with this
// function. To learn more about this possibility, please visit: https://github.com/DataDog/dd-trace-go/issues/2152#issuecomment-1790586933
func WithLogger(logger ddtrace.Logger) StartOption {
	return func(c *config) {
		c.logger = logger
	}
}

// WithPrioritySampling is deprecated, and priority sampling is enabled by default.
// When using distributed tracing, the priority sampling value is propagated in order to
// get all the parts of a distributed trace sampled.
// To learn more about priority sampling, please visit:
// https://docs.datadoghq.com/tracing/getting_further/trace_sampling_and_storage/#priority-sampling-for-distributed-tracing
func WithPrioritySampling() StartOption {
	return func(c *config) {
		// This is now enabled by default.
	}
}

// WithDebugStack can be used to globally enable or disable the collection of stack traces when
// spans finish with errors. It is enabled by default. This is a global version of the NoDebugStack
// FinishOption.
func WithDebugStack(enabled bool) StartOption {
	return func(c *config) {
		c.noDebugStack = !enabled
	}
}

// WithDebugMode enables debug mode on the tracer, resulting in more verbose logging.
func WithDebugMode(enabled bool) StartOption {
	return func(c *config) {
		c.debug = enabled
	}
}

// WithLambdaMode enables lambda mode on the tracer, for use with AWS Lambda.
// This option is only required if the the Datadog Lambda Extension is not
// running.
func WithLambdaMode(enabled bool) StartOption {
	return func(c *config) {
		c.logToStdout = enabled
	}
}

// WithSendRetries enables re-sending payloads that are not successfully
// submitted to the agent.  This will cause the tracer to retry the send at
// most `retries` times.
func WithSendRetries(retries int) StartOption {
	return func(c *config) {
		c.sendRetries = retries
	}
}

// WithPropagator sets an alternative propagator to be used by the tracer.
func WithPropagator(p Propagator) StartOption {
	return func(c *config) {
		c.propagator = p
	}
}

// WithServiceName is deprecated. Please use WithService.
// If you are using an older version and you are upgrading from WithServiceName
// to WithService, please note that WithService will determine the service name of
// server and framework integrations.
func WithServiceName(name string) StartOption {
	return func(c *config) {
		c.serviceName = name
		if globalconfig.ServiceName() != "" {
			log.Warn("ddtrace/tracer: deprecated config WithServiceName should not be used " +
				"with `WithService` or `DD_SERVICE`; integration service name will not be set.")
		}
		globalconfig.SetServiceName("")
	}
}

// WithService sets the default service name for the program.
func WithService(name string) StartOption {
	return func(c *config) {
		c.serviceName = name
		globalconfig.SetServiceName(c.serviceName)
	}
}

// WithGlobalServiceName causes contrib libraries to use the global service name and not any locally defined service name.
// This is synonymous with `DD_TRACE_REMOVE_INTEGRATION_SERVICE_NAMES_ENABLED`.
func WithGlobalServiceName(enabled bool) StartOption {
	return func(_ *config) {
		namingschema.SetUseGlobalServiceName(enabled)
	}
}

// WithAgentAddr sets the address where the agent is located. The default is
// localhost:8126. It should contain both host and port.
func WithAgentAddr(addr string) StartOption {
	return func(c *config) {
		c.agentURL = &url.URL{
			Scheme: "http",
			Host:   addr,
		}
	}
}

// WithAgentTimeout sets the timeout for the agent connection. Timeout is in seconds.
func WithAgentTimeout(timeout int) StartOption {
	return func(c *config) {
		c.httpClientTimeout = time.Duration(timeout) * time.Second
	}
}

// WithEnv sets the environment to which all traces started by the tracer will be submitted.
// The default value is the environment variable DD_ENV, if it is set.
func WithEnv(env string) StartOption {
	return func(c *config) {
		c.env = env
	}
}

// WithServiceMapping determines service "from" to be renamed to service "to".
// This option is is case sensitive and can be used multiple times.
func WithServiceMapping(from, to string) StartOption {
	return func(c *config) {
		if c.serviceMappings == nil {
			c.serviceMappings = make(map[string]string)
		}
		c.serviceMappings[from] = to
	}
}

// WithPeerServiceDefaults sets default calculation for peer.service.
// Related documentation: https://docs.datadoghq.com/tracing/guide/inferred-service-opt-in/?tab=go#apm-tracer-configuration
func WithPeerServiceDefaults(enabled bool) StartOption {
	return func(c *config) {
		c.peerServiceDefaultsEnabled = enabled
	}
}

// WithPeerServiceMapping determines the value of the peer.service tag "from" to be renamed to service "to".
func WithPeerServiceMapping(from, to string) StartOption {
	return func(c *config) {
		if c.peerServiceMappings == nil {
			c.peerServiceMappings = make(map[string]string)
		}
		c.peerServiceMappings[from] = to
	}
}

// WithGlobalTag sets a key/value pair which will be set as a tag on all spans
// created by tracer. This option may be used multiple times.
func WithGlobalTag(k string, v interface{}) StartOption {
	return func(c *config) {
		if c.globalTags.get() == nil {
			c.initGlobalTags(map[string]interface{}{}, telemetry.OriginDefault)
		}
		c.globalTags.Lock()
		defer c.globalTags.Unlock()
		c.globalTags.current[k] = v
	}
}

// initGlobalTags initializes the globalTags config with the provided init value
func (c *config) initGlobalTags(init map[string]interface{}, origin telemetry.Origin) {
	apply := func(map[string]interface{}) bool {
		// always set the runtime ID on updates
		c.globalTags.current[ext.RuntimeID] = globalconfig.RuntimeID()
		return true
	}
	c.globalTags = newDynamicConfig("trace_tags", init, apply, equalMap[string])
	c.globalTags.cfgOrigin = origin
}

// WithSampler sets the given sampler to be used with the tracer. By default
// an all-permissive sampler is used.
func WithSampler(s Sampler) StartOption {
	return func(c *config) {
		c.sampler = s
	}
}

// WithHTTPRoundTripper is deprecated. Please consider using WithHTTPClient instead.
// The function allows customizing the underlying HTTP transport for emitting spans.
func WithHTTPRoundTripper(r http.RoundTripper) StartOption {
	return WithHTTPClient(&http.Client{
		Transport: r,
		Timeout:   defaultHTTPTimeout,
	})
}

// WithHTTPClient specifies the HTTP client to use when emitting spans to the agent.
func WithHTTPClient(client *http.Client) StartOption {
	return func(c *config) {
		c.httpClient = client
	}
}

// WithUDS configures the HTTP client to dial the Datadog Agent via the specified Unix Domain Socket path.
func WithUDS(socketPath string) StartOption {
	return func(c *config) {
		c.agentURL = &url.URL{
			Scheme: "unix",
			Path:   socketPath,
		}
	}
}

// WithAnalytics allows specifying whether Trace Search & Analytics should be enabled
// for integrations.
func WithAnalytics(on bool) StartOption {
	return func(cfg *config) {
		if on {
			globalconfig.SetAnalyticsRate(1.0)
		} else {
			globalconfig.SetAnalyticsRate(math.NaN())
		}
	}
}

// WithAnalyticsRate sets the global sampling rate for sampling APM events.
func WithAnalyticsRate(rate float64) StartOption {
	return func(_ *config) {
		if rate >= 0.0 && rate <= 1.0 {
			globalconfig.SetAnalyticsRate(rate)
		} else {
			globalconfig.SetAnalyticsRate(math.NaN())
		}
	}
}

// WithRuntimeMetrics enables automatic collection of runtime metrics every 10 seconds.
func WithRuntimeMetrics() StartOption {
	return func(cfg *config) {
		cfg.runtimeMetrics = true
	}
}

// WithDogstatsdAddress specifies the address to connect to for sending metrics to the Datadog
// Agent. It should be a "host:port" string, or the path to a unix domain socket.If not set, it
// attempts to determine the address of the statsd service according to the following rules:
//  1. Look for /var/run/datadog/dsd.socket and use it if present. IF NOT, continue to #2.
//  2. The host is determined by DD_AGENT_HOST, and defaults to "localhost"
//  3. The port is retrieved from the agent. If not present, it is determined by DD_DOGSTATSD_PORT, and defaults to 8125
//
// This option is in effect when WithRuntimeMetrics is enabled.
func WithDogstatsdAddress(addr string) StartOption {
	return func(cfg *config) {
		cfg.dogstatsdAddr = addr
		globalconfig.SetDogstatsdAddr(addr)
	}
}

// WithSamplingRules specifies the sampling rates to apply to spans based on the
// provided rules.
func WithSamplingRules(rules []SamplingRule) StartOption {
	return func(cfg *config) {
		for _, rule := range rules {
			if rule.ruleType == SamplingRuleSpan {
				cfg.spanRules = append(cfg.spanRules, rule)
			} else {
				cfg.traceRules = append(cfg.traceRules, rule)
			}
		}
	}
}

// WithServiceVersion specifies the version of the service that is running. This will
// be included in spans from this service in the "version" tag, provided that
// span service name and config service name match. Do NOT use with WithUniversalVersion.
func WithServiceVersion(version string) StartOption {
	return func(cfg *config) {
		cfg.version = version
		cfg.universalVersion = false
	}
}

// WithUniversalVersion specifies the version of the service that is running, and will be applied to all spans,
// regardless of whether span service name and config service name match.
// See: WithService, WithServiceVersion. Do NOT use with WithServiceVersion.
func WithUniversalVersion(version string) StartOption {
	return func(c *config) {
		c.version = version
		c.universalVersion = true
	}
}

// WithHostname allows specifying the hostname with which to mark outgoing traces.
func WithHostname(name string) StartOption {
	return func(c *config) {
		c.hostname = name
	}
}

// WithTraceEnabled allows specifying whether tracing will be enabled
func WithTraceEnabled(enabled bool) StartOption {
	return func(c *config) {
		c.enabled = newDynamicConfig("tracing_enabled", enabled, func(b bool) bool { return true }, equal[bool])
	}
}

// WithLogStartup allows enabling or disabling the startup log.
func WithLogStartup(enabled bool) StartOption {
	return func(c *config) {
		c.logStartup = enabled
	}
}

// WithProfilerCodeHotspots enables the code hotspots integration between the
// tracer and profiler. This is done by automatically attaching pprof labels
// called "span id" and "local root span id" when new spans are created. You
// should not use these label names in your own code when this is enabled. The
// enabled value defaults to the value of the
// DD_PROFILING_CODE_HOTSPOTS_COLLECTION_ENABLED env variable or true.
func WithProfilerCodeHotspots(enabled bool) StartOption {
	return func(c *config) {
		c.profilerHotspots = enabled
	}
}

// WithProfilerEndpoints enables the endpoints integration between the tracer
// and profiler. This is done by automatically attaching a pprof label called
// "trace endpoint" holding the resource name of the top-level service span if
// its type is "http", "rpc" or "" (default). You should not use this label
// name in your own code when this is enabled. The enabled value defaults to
// the value of the DD_PROFILING_ENDPOINT_COLLECTION_ENABLED env variable or
// true.
func WithProfilerEndpoints(enabled bool) StartOption {
	return func(c *config) {
		c.profilerEndpoints = enabled
	}
}

// WithDebugSpansMode enables debugging old spans that may have been
// abandoned, which may prevent traces from being set to the Datadog
// Agent, especially if partial flushing is off.
// This setting can also be configured by setting DD_TRACE_DEBUG_ABANDONED_SPANS
// to true. The timeout will default to 10 minutes, unless overwritten
// by DD_TRACE_ABANDONED_SPAN_TIMEOUT.
// This feature is disabled by default. Turning on this debug mode may
// be expensive, so it should only be enabled for debugging purposes.
func WithDebugSpansMode(timeout time.Duration) StartOption {
	return func(c *config) {
		c.debugAbandonedSpans = true
		c.spanTimeout = timeout
	}
}

// WithPartialFlushing enables flushing of partially finished traces.
// This is done after "numSpans" have finished in a single local trace at
// which point all finished spans in that trace will be flushed, freeing up
// any memory they were consuming. This can also be configured by setting
// DD_TRACE_PARTIAL_FLUSH_ENABLED to true, which will default to 1000 spans
// unless overriden with DD_TRACE_PARTIAL_FLUSH_MIN_SPANS. Partial flushing
// is disabled by default.
func WithPartialFlushing(numSpans int) StartOption {
	return func(c *config) {
		c.partialFlushEnabled = true
		c.partialFlushMinSpans = numSpans
	}
}

// WithStatsComputation enables client-side stats computation, allowing
// the tracer to compute stats from traces. This can reduce network traffic
// to the Datadog Agent, and produce more accurate stats data.
// This can also be configured by setting DD_TRACE_STATS_COMPUTATION_ENABLED to true.
// Client-side stats is off by default.
func WithStatsComputation(enabled bool) StartOption {
	return func(c *config) {
		c.statsComputationEnabled = enabled
	}
}

// WithOrchestrion configures Orchestrion's auto-instrumentation metadata.
// This option is only intended to be used by Orchestrion https://github.com/DataDog/orchestrion
func WithOrchestrion(metadata map[string]string) StartOption {
	return func(c *config) {
		c.orchestrionCfg.Enabled = true
		c.orchestrionCfg.Metadata = metadata
	}
}

// StartSpanOption is a configuration option for StartSpan. It is aliased in order
// to help godoc group all the functions returning it together. It is considered
// more correct to refer to it as the type as the origin, ddtrace.StartSpanOption.
type StartSpanOption = ddtrace.StartSpanOption

// Tag sets the given key/value pair as a tag on the started Span.
func Tag(k string, v interface{}) StartSpanOption {
	return func(cfg *ddtrace.StartSpanConfig) {
		if cfg.Tags == nil {
			cfg.Tags = map[string]interface{}{}
		}
		cfg.Tags[k] = v
	}
}

// ServiceName sets the given service name on the started span. For example "http.server".
func ServiceName(name string) StartSpanOption {
	return Tag(ext.ServiceName, name)
}

// ResourceName sets the given resource name on the started span. A resource could
// be an SQL query, a URL, an RPC method or something else.
func ResourceName(name string) StartSpanOption {
	return Tag(ext.ResourceName, name)
}

// SpanType sets the given span type on the started span. Some examples in the case of
// the Datadog APM product could be "web", "db" or "cache".
func SpanType(name string) StartSpanOption {
	return Tag(ext.SpanType, name)
}

// WithSpanLinks sets span links on the started span.
func WithSpanLinks(links []ddtrace.SpanLink) StartSpanOption {
	return func(cfg *ddtrace.StartSpanConfig) {
		cfg.SpanLinks = append(cfg.SpanLinks, links...)
	}
}

var measuredTag = Tag(keyMeasured, 1)

// Measured marks this span to be measured for metrics and stats calculations.
func Measured() StartSpanOption {
	// cache a global instance of this tag: saves one alloc/call
	return measuredTag
}

// WithSpanID sets the SpanID on the started span, instead of using a random number.
// If there is no parent Span (eg from ChildOf), then the TraceID will also be set to the
// value given here.
func WithSpanID(id uint64) StartSpanOption {
	return func(cfg *ddtrace.StartSpanConfig) {
		cfg.SpanID = id
	}
}

// ChildOf tells StartSpan to use the given span context as a parent for the
// created span.
func ChildOf(ctx ddtrace.SpanContext) StartSpanOption {
	return func(cfg *ddtrace.StartSpanConfig) {
		cfg.Parent = ctx
	}
}

// withContext associates the ctx with the span.
func withContext(ctx context.Context) StartSpanOption {
	return func(cfg *ddtrace.StartSpanConfig) {
		cfg.Context = ctx
	}
}

// StartTime sets a custom time as the start time for the created span. By
// default a span is started using the creation time.
func StartTime(t time.Time) StartSpanOption {
	return func(cfg *ddtrace.StartSpanConfig) {
		cfg.StartTime = t
	}
}

// AnalyticsRate sets a custom analytics rate for a span. It decides the percentage
// of events that will be picked up by the App Analytics product. It's represents a
// float64 between 0 and 1 where 0.5 would represent 50% of events.
func AnalyticsRate(rate float64) StartSpanOption {
	if math.IsNaN(rate) {
		return func(cfg *ddtrace.StartSpanConfig) {}
	}
	return Tag(ext.EventSampleRate, rate)
}

// FinishOption is a configuration option for FinishSpan. It is aliased in order
// to help godoc group all the functions returning it together. It is considered
// more correct to refer to it as the type as the origin, ddtrace.FinishOption.
type FinishOption = ddtrace.FinishOption

// FinishTime sets the given time as the finishing time for the span. By default,
// the current time is used.
func FinishTime(t time.Time) FinishOption {
	return func(cfg *ddtrace.FinishConfig) {
		cfg.FinishTime = t
	}
}

// WithError marks the span as having had an error. It uses the information from
// err to set tags such as the error message, error type and stack trace. It has
// no effect if the error is nil.
func WithError(err error) FinishOption {
	return func(cfg *ddtrace.FinishConfig) {
		cfg.Error = err
	}
}

// NoDebugStack prevents any error presented using the WithError finishing option
// from generating a stack trace. This is useful in situations where errors are frequent
// and performance is critical.
func NoDebugStack() FinishOption {
	return func(cfg *ddtrace.FinishConfig) {
		cfg.NoDebugStack = true
	}
}

// StackFrames limits the number of stack frames included into erroneous spans to n, starting from skip.
func StackFrames(n, skip uint) FinishOption {
	if n == 0 {
		return NoDebugStack()
	}
	return func(cfg *ddtrace.FinishConfig) {
		cfg.StackFrames = n
		cfg.SkipStackFrames = skip
	}
}

// WithHeaderTags enables the integration to attach HTTP request headers as span tags.
// Warning:
// Using this feature can risk exposing sensitive data such as authorization tokens to Datadog.
// Special headers can not be sub-selected. E.g., an entire Cookie header would be transmitted, without the ability to choose specific Cookies.
func WithHeaderTags(headerAsTags []string) StartOption {
	return func(c *config) {
		c.headerAsTags = newDynamicConfig("trace_header_tags", headerAsTags, setHeaderTags, equalSlice[string])
		setHeaderTags(headerAsTags)
	}
}

// setHeaderTags sets the global header tags.
// Always resets the global value and returns true.
func setHeaderTags(headerAsTags []string) bool {
	globalconfig.ClearHeaderTags()
	for _, h := range headerAsTags {
		if strings.HasPrefix(h, "x-datadog-") {
			continue
		}
		header, tag := normalizer.HeaderTag(h)
		globalconfig.SetHeaderTag(header, tag)
	}
	return true
}

// UserMonitoringConfig is used to configure what is used to identify a user.
// This configuration can be set by combining one or several UserMonitoringOption with a call to SetUser().
type UserMonitoringConfig struct {
	PropagateID bool
	Email       string
	Name        string
	Role        string
	SessionID   string
	Scope       string
	Metadata    map[string]string
}

// UserMonitoringOption represents a function that can be provided as a parameter to SetUser.
type UserMonitoringOption func(*UserMonitoringConfig)

// WithUserMetadata returns the option setting additional metadata of the authenticated user.
// This can be used multiple times and the given data will be tracked as `usr.{key}=value`.
func WithUserMetadata(key, value string) UserMonitoringOption {
	return func(cfg *UserMonitoringConfig) {
		cfg.Metadata[key] = value
	}
}

// WithUserEmail returns the option setting the email of the authenticated user.
func WithUserEmail(email string) UserMonitoringOption {
	return func(cfg *UserMonitoringConfig) {
		cfg.Email = email
	}
}

// WithUserName returns the option setting the name of the authenticated user.
func WithUserName(name string) UserMonitoringOption {
	return func(cfg *UserMonitoringConfig) {
		cfg.Name = name
	}
}

// WithUserSessionID returns the option setting the session ID of the authenticated user.
func WithUserSessionID(sessionID string) UserMonitoringOption {
	return func(cfg *UserMonitoringConfig) {
		cfg.SessionID = sessionID
	}
}

// WithUserRole returns the option setting the role of the authenticated user.
func WithUserRole(role string) UserMonitoringOption {
	return func(cfg *UserMonitoringConfig) {
		cfg.Role = role
	}
}

// WithUserScope returns the option setting the scope (authorizations) of the authenticated user.
func WithUserScope(scope string) UserMonitoringOption {
	return func(cfg *UserMonitoringConfig) {
		cfg.Scope = scope
	}
}

// WithPropagation returns the option allowing the user id to be propagated through distributed traces.
// The user id is base64 encoded and added to the datadog propagated tags header.
// This option should only be used if you are certain that the user id passed to `SetUser()` does not contain any
// personal identifiable information or any kind of sensitive data, as it will be leaked to other services.
func WithPropagation() UserMonitoringOption {
	return func(cfg *UserMonitoringConfig) {
		cfg.PropagateID = true
	}
}<|MERGE_RESOLUTION|>--- conflicted
+++ resolved
@@ -327,6 +327,8 @@
 				for key, val := range tags {
 					WithGlobalTag(key, val)(c)
 				}
+				// TODO: should we track the origin of these tags individually?
+				c.globalTags.cfgOrigin = telemetry.OriginEnvVar
 			}
 		}
 	}
@@ -366,33 +368,15 @@
 		// Required to ensure that the startup header tags are set on reset.
 		c.headerAsTags.startup = c.headerAsTags.current
 	}
-<<<<<<< HEAD
-=======
-	if v := os.Getenv("DD_TAGS"); v != "" {
-		tags := internal.ParseTagString(v)
-		internal.CleanGitMetadataTags(tags)
-		for key, val := range tags {
-			WithGlobalTag(key, val)(c)
-		}
-		// TODO: should we track the origin of these tags individually?
-		c.globalTags.cfgOrigin = telemetry.OriginEnvVar
-	}
->>>>>>> e0b2c6dd
 	if _, ok := os.LookupEnv("AWS_LAMBDA_FUNCTION_NAME"); ok {
 		// AWS_LAMBDA_FUNCTION_NAME being set indicates that we're running in an AWS Lambda environment.
 		// See: https://docs.aws.amazon.com/lambda/latest/dg/configuration-envvars.html
 		c.logToStdout = true
 	}
 	c.logStartup = internal.BoolEnv("DD_TRACE_STARTUP_LOGS", true)
-<<<<<<< HEAD
-=======
-	c.runtimeMetrics = internal.BoolEnv("DD_RUNTIME_METRICS_ENABLED", false)
-	c.debug = internal.BoolEnv("DD_TRACE_DEBUG", false)
-	c.enabled = newDynamicConfig("tracing_enabled", internal.BoolEnv("DD_TRACE_ENABLED", true), func(b bool) bool { return true }, equal[bool])
 	if _, ok := os.LookupEnv("DD_TRACE_ENABLED"); ok {
 		c.enabled.cfgOrigin = telemetry.OriginEnvVar
 	}
->>>>>>> e0b2c6dd
 	c.profilerEndpoints = internal.BoolEnv(traceprof.EndpointEnvVar, true)
 	c.profilerHotspots = internal.BoolEnv(traceprof.CodeHotspotsEnvVar, true)
 	c.enableHostnameDetection = internal.BoolEnv("DD_CLIENT_HOSTNAME_ENABLED", true)
