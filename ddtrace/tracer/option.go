// Unless explicitly stated otherwise all files in this repository are licensed
// under the Apache License Version 2.0.
// This product includes software developed at Datadog (https://www.datadoghq.com/).
// Copyright 2016 Datadog, Inc.

package tracer

import (
	"context"
	"encoding/json"
	"fmt"
	"math"
	"net"
	"net/http"
	"net/url"
	"os"
	"path/filepath"
	"runtime"
	"strconv"
	"strings"
	"time"

	"gopkg.in/DataDog/dd-trace-go.v1/ddtrace"
	"gopkg.in/DataDog/dd-trace-go.v1/ddtrace/ext"
	"gopkg.in/DataDog/dd-trace-go.v1/internal"
	"gopkg.in/DataDog/dd-trace-go.v1/internal/globalconfig"
	"gopkg.in/DataDog/dd-trace-go.v1/internal/log"
	"gopkg.in/DataDog/dd-trace-go.v1/internal/namingschema"
	"gopkg.in/DataDog/dd-trace-go.v1/internal/traceprof"
	"gopkg.in/DataDog/dd-trace-go.v1/internal/version"

	"github.com/DataDog/datadog-go/v5/statsd"
)

var (
	// defaultSocketAPM specifies the socket path to use for connecting to the trace-agent.
	// Replaced in tests
	defaultSocketAPM = "/var/run/datadog/apm.socket"

	// defaultSocketDSD specifies the socket path to use for connecting to the statsd server.
	// Replaced in tests
	defaultSocketDSD = "/var/run/datadog/dsd.socket"

	// defaultMaxTagsHeaderLen specifies the default maximum length of the X-Datadog-Tags header value.
	defaultMaxTagsHeaderLen = 128
)

// config holds the tracer configuration.
type config struct {
	// debug, when true, writes details to logs.
	debug bool

	// agent holds the capabilities of the agent and determines some
	// of the behaviour of the tracer.
	agent agentFeatures

	// featureFlags specifies any enabled feature flags.
	featureFlags map[string]struct{}

	// logToStdout reports whether we should log all traces to the standard
	// output instead of using the agent. This is used in Lambda environments.
	logToStdout bool

	// sendRetries is the number of times a trace payload send is retried upon
	// failure.
	sendRetries int

	// logStartup, when true, causes various startup info to be written
	// when the tracer starts.
	logStartup bool

	// serviceName specifies the name of this application.
	serviceName string

	// universalVersion, reports whether span service name and config service name
	// should match to set application version tag. False by default
	universalVersion bool

	// version specifies the version of this application
	version string

	// env contains the environment that this application will run under.
	env string

	// sampler specifies the sampler that will be used for sampling traces.
	sampler Sampler

	// agentURL is the agent URL that receives traces from the tracer.
	agentURL *url.URL

	// serviceMappings holds a set of service mappings to dynamically rename services
	serviceMappings map[string]string

	// globalTags holds a set of tags that will be automatically applied to
	// all spans.
	globalTags map[string]interface{}

	// transport specifies the Transport interface which will be used to send data to the agent.
	transport transport

	// propagator propagates span context cross-process
	propagator Propagator

	// httpClient specifies the HTTP client to be used by the agent's transport.
	httpClient *http.Client

	// hostname is automatically assigned when the DD_TRACE_REPORT_HOSTNAME is set to true,
	// and is added as a special tag to the root span of traces.
	hostname string

	// logger specifies the logger to use when printing errors. If not specified, the "log" package
	// will be used.
	logger ddtrace.Logger

	// runtimeMetrics specifies whether collection of runtime metrics is enabled.
	runtimeMetrics bool

	// dogstatsdAddr specifies the address to connect for sending metrics to the
	// Datadog Agent. If not set, it defaults to "localhost:8125" or to the
	// combination of the environment variables DD_AGENT_HOST and DD_DOGSTATSD_PORT.
	dogstatsdAddr string

	// statsdClient is set when a user provides a custom statsd client for tracking metrics
	// associated with the runtime and the tracer.
	statsdClient statsdClient

	// spanRules contains user-defined rules to determine the sampling rate to apply
	// to a single span without affecting the entire trace
	spanRules []SamplingRule

	// traceRules contains user-defined rules to determine the sampling rate to apply
	// to the entire trace if any spans satisfy the criteria
	traceRules []SamplingRule

	// tickChan specifies a channel which will receive the time every time the tracer must flush.
	// It defaults to time.Ticker; replaced in tests.
	tickChan <-chan time.Time

	// noDebugStack disables the collection of debug stack traces globally. No traces reporting
	// errors will record a stack trace when this option is set.
	noDebugStack bool

	// profilerHotspots specifies whether profiler Code Hotspots is enabled.
	profilerHotspots bool

	// profilerEndpoints specifies whether profiler endpoint filtering is enabled.
	profilerEndpoints bool

	// enabled reports whether tracing is enabled.
	enabled bool

	// enableHostnameDetection specifies whether the tracer should enable hostname detection.
	enableHostnameDetection bool

	// spanAttributeSchemaVersion holds the selected DD_TRACE_SPAN_ATTRIBUTE_SCHEMA version.
	spanAttributeSchemaVersion int

	// peerServiceDefaultsEnabled indicates whether the peer.service tag calculation is enabled or not.
	peerServiceDefaultsEnabled bool

	// peerServiceMappings holds a set of service mappings to dynamically rename peer.service values.
	peerServiceMappings map[string]string
}

// HasFeature reports whether feature f is enabled.
func (c *config) HasFeature(f string) bool {
	_, ok := c.featureFlags[strings.TrimSpace(f)]
	return ok
}

// StartOption represents a function that can be provided as a parameter to Start.
type StartOption func(*config)

// maxPropagatedTagsLength limits the size of DD_TRACE_X_DATADOG_TAGS_MAX_LENGTH to prevent HTTP 413 responses.
const maxPropagatedTagsLength = 512

// newConfig renders the tracer configuration based on defaults, environment variables
// and passed user opts.
func newConfig(opts ...StartOption) *config {
	c := new(config)
	c.sampler = NewAllSampler()

	if internal.BoolEnv("DD_TRACE_ANALYTICS_ENABLED", false) {
		globalconfig.SetAnalyticsRate(1.0)
	}
	if os.Getenv("DD_TRACE_REPORT_HOSTNAME") == "true" {
		var err error
		c.hostname, err = os.Hostname()
		if err != nil {
			log.Warn("unable to look up hostname: %v", err)
		}
	}
	if v := os.Getenv("DD_TRACE_SOURCE_HOSTNAME"); v != "" {
		c.hostname = v
	}
	if v := os.Getenv("DD_ENV"); v != "" {
		c.env = v
	}
	if v := os.Getenv("DD_TRACE_FEATURES"); v != "" {
		WithFeatureFlags(strings.FieldsFunc(v, func(r rune) bool {
			return r == ',' || r == ' '
		})...)(c)
	}
	if v := os.Getenv("DD_SERVICE"); v != "" {
		c.serviceName = v
		globalconfig.SetServiceName(v)
	}
	if ver := os.Getenv("DD_VERSION"); ver != "" {
		c.version = ver
	}
	if v := os.Getenv("DD_SERVICE_MAPPING"); v != "" {
		internal.ForEachStringTag(v, func(key, val string) { WithServiceMapping(key, val)(c) })
	}
	if v := os.Getenv("DD_TAGS"); v != "" {
		tags := internal.ParseTagString(v)
		internal.CleanGitMetadataTags(tags)
		for key, val := range tags {
			WithGlobalTag(key, val)(c)
		}
	}
	if _, ok := os.LookupEnv("AWS_LAMBDA_FUNCTION_NAME"); ok {
		// AWS_LAMBDA_FUNCTION_NAME being set indicates that we're running in an AWS Lambda environment.
		// See: https://docs.aws.amazon.com/lambda/latest/dg/configuration-envvars.html
		c.logToStdout = true
	}
	c.logStartup = internal.BoolEnv("DD_TRACE_STARTUP_LOGS", true)
	c.runtimeMetrics = internal.BoolEnv("DD_RUNTIME_METRICS_ENABLED", false)
	c.debug = internal.BoolEnv("DD_TRACE_DEBUG", false)
	c.enabled = internal.BoolEnv("DD_TRACE_ENABLED", true)
	c.profilerEndpoints = internal.BoolEnv(traceprof.EndpointEnvVar, true)
	c.profilerHotspots = internal.BoolEnv(traceprof.CodeHotspotsEnvVar, true)
	c.enableHostnameDetection = internal.BoolEnv("DD_CLIENT_HOSTNAME_ENABLED", true)

	schemaVersionStr := os.Getenv("DD_TRACE_SPAN_ATTRIBUTE_SCHEMA")
	if v, ok := namingschema.ParseVersion(schemaVersionStr); ok {
		namingschema.SetVersion(v)
		c.spanAttributeSchemaVersion = int(v)
	} else {
		v := namingschema.SetDefaultVersion()
		c.spanAttributeSchemaVersion = int(v)
		log.Warn("DD_TRACE_SPAN_ATTRIBUTE_SCHEMA=%s is not a valid value, setting to default of v%d", schemaVersionStr, v)
	}
<<<<<<< HEAD
	// peer.service tag default calculation is enabled by default if using attribute schema >= 1
	c.peerServiceDefaultsEnabled = true
	if c.spanAttributeSchemaVersion == int(namingschema.SchemaV0) {
		c.peerServiceDefaultsEnabled = internal.BoolEnv("DD_TRACE_PEER_SERVICE_DEFAULTS_ENABLED", false)
	}
	c.peerServiceMappings = make(map[string]string)
	if v := os.Getenv("DD_TRACE_PEER_SERVICE_MAPPING"); v != "" {
		internal.ForEachStringTag(v, func(key, val string) { c.peerServiceMappings[key] = val })
	}
	// Allow DD_TRACE_SPAN_ATTRIBUTE_SCHEMA=v0 users to disable default client service names.
=======
	// Allow DD_TRACE_SPAN_ATTRIBUTE_SCHEMA=v0 users to disable default integration (contrib) service names.
>>>>>>> cf054f42
	// These default service names are always disabled for v1 onwards.
	namingschema.SetRemoveIntegrationServiceNamesEnabled(internal.BoolEnv("DD_TRACE_REMOVE_INTEGRATION_SERVICE_NAMES_ENABLED", false))

	for _, fn := range opts {
		fn(c)
	}
	if c.agentURL == nil {
		c.agentURL = resolveAgentAddr()
		if url := internal.AgentURLFromEnv(); url != nil {
			c.agentURL = url
		}
	}
	if c.agentURL.Scheme == "unix" {
		// If we're connecting over UDS we can just rely on the agent to provide the hostname
		log.Debug("connecting to agent over unix, do not set hostname on any traces")
		c.enableHostnameDetection = false
		c.httpClient = udsClient(c.agentURL.Path)
		c.agentURL = &url.URL{
			Scheme: "http",
			Host:   fmt.Sprintf("UDS_%s", strings.NewReplacer(":", "_", "/", "_", `\`, "_").Replace(c.agentURL.Path)),
		}
	} else if c.httpClient == nil {
		c.httpClient = defaultClient
	}
	WithGlobalTag(ext.RuntimeID, globalconfig.RuntimeID())(c)
	if c.env == "" {
		if v, ok := c.globalTags["env"]; ok {
			if e, ok := v.(string); ok {
				c.env = e
			}
		}
	}
	if c.version == "" {
		if v, ok := c.globalTags["version"]; ok {
			if ver, ok := v.(string); ok {
				c.version = ver
			}
		}
	}
	if c.serviceName == "" {
		if v, ok := c.globalTags["service"]; ok {
			if s, ok := v.(string); ok {
				c.serviceName = s
				globalconfig.SetServiceName(s)
			}
		} else {
			c.serviceName = filepath.Base(os.Args[0])
		}
	}
	if c.transport == nil {
		c.transport = newHTTPTransport(c.agentURL.String(), c.httpClient)
	}
	if c.propagator == nil {
		envKey := "DD_TRACE_X_DATADOG_TAGS_MAX_LENGTH"
		max := internal.IntEnv(envKey, defaultMaxTagsHeaderLen)
		if max < 0 {
			log.Warn("Invalid value %d for %s. Setting to 0.", max, envKey)
			max = 0
		}
		if max > maxPropagatedTagsLength {
			log.Warn("Invalid value %d for %s. Maximum allowed is %d. Setting to %d.", max, envKey, maxPropagatedTagsLength, maxPropagatedTagsLength)
			max = maxPropagatedTagsLength
		}
		c.propagator = NewPropagator(&PropagatorConfig{
			MaxTagsHeaderLen: max,
		})
	}
	if c.logger != nil {
		log.UseLogger(c.logger)
	}
	if c.debug {
		log.SetLevel(log.LevelDebug)
	}
	c.loadAgentFeatures()
	if c.statsdClient == nil {
		// configure statsd client
		addr := c.dogstatsdAddr
		if addr == "" {
			// no config defined address; use defaults
			addr = defaultDogstatsdAddr()
		}
		if agentport := c.agent.StatsdPort; agentport > 0 {
			// the agent reported a non-standard port
			host, _, err := net.SplitHostPort(addr)
			if err == nil {
				// we have a valid host:port address; replace the port because
				// the agent knows better
				if host == "" {
					host = defaultHostname
				}
				addr = net.JoinHostPort(host, strconv.Itoa(agentport))
			}
			// not a valid TCP address, leave it as it is (could be a socket connection)
		}
		c.dogstatsdAddr = addr
	}

	return c
}

func newStatsdClient(c *config) (statsdClient, error) {
	if c.statsdClient != nil {
		return c.statsdClient, nil
	}

	client, err := statsd.New(c.dogstatsdAddr, statsd.WithMaxMessagesPerPayload(40), statsd.WithTags(statsTags(c)))
	if err != nil {
		return &statsd.NoOpClient{}, err
	}
	return client, nil
}

// defaultHTTPClient returns the default http.Client to start the tracer with.
func defaultHTTPClient() *http.Client {
	if _, err := os.Stat(defaultSocketAPM); err == nil {
		// we have the UDS socket file, use it
		return udsClient(defaultSocketAPM)
	}
	return defaultClient
}

// udsClient returns a new http.Client which connects using the given UDS socket path.
func udsClient(socketPath string) *http.Client {
	return &http.Client{
		Transport: &http.Transport{
			Proxy: http.ProxyFromEnvironment,
			DialContext: func(ctx context.Context, network, address string) (net.Conn, error) {
				return defaultDialer.DialContext(ctx, "unix", (&net.UnixAddr{
					Name: socketPath,
					Net:  "unix",
				}).String())
			},
			MaxIdleConns:          100,
			IdleConnTimeout:       90 * time.Second,
			TLSHandshakeTimeout:   10 * time.Second,
			ExpectContinueTimeout: 1 * time.Second,
		},
		Timeout: defaultHTTPTimeout,
	}
}

// defaultDogstatsdAddr returns the default connection address for Dogstatsd.
func defaultDogstatsdAddr() string {
	envHost, envPort := os.Getenv("DD_AGENT_HOST"), os.Getenv("DD_DOGSTATSD_PORT")
	if _, err := os.Stat(defaultSocketDSD); err == nil && envHost == "" && envPort == "" {
		// socket exists and user didn't specify otherwise via env vars
		return "unix://" + defaultSocketDSD
	}
	host, port := defaultHostname, "8125"
	if envHost != "" {
		host = envHost
	}
	if envPort != "" {
		port = envPort
	}
	return net.JoinHostPort(host, port)
}

// agentFeatures holds information about the trace-agent's capabilities.
// When running WithLambdaMode, a zero-value of this struct will be used
// as features.
type agentFeatures struct {
	// DropP0s reports whether it's ok for the tracer to not send any
	// P0 traces to the agent.
	DropP0s bool

	// Stats reports whether the agent can receive client-computed stats on
	// the /v0.6/stats endpoint.
	Stats bool

	// StatsdPort specifies the Dogstatsd port as provided by the agent.
	// If it's the default, it will be 0, which means 8125.
	StatsdPort int

	// featureFlags specifies all the feature flags reported by the trace-agent.
	featureFlags map[string]struct{}
}

// HasFlag reports whether the agent has set the feat feature flag.
func (a *agentFeatures) HasFlag(feat string) bool {
	_, ok := a.featureFlags[feat]
	return ok
}

// loadAgentFeatures queries the trace-agent for its capabilities and updates
// the tracer's behaviour.
func (c *config) loadAgentFeatures() {
	c.agent = agentFeatures{}
	if c.logToStdout {
		// there is no agent; all features off
		return
	}
	resp, err := c.httpClient.Get(fmt.Sprintf("%s/info", c.agentURL))
	if err != nil {
		log.Error("Loading features: %v", err)
		return
	}
	if resp.StatusCode == http.StatusNotFound {
		// agent is older than 7.28.0, features not discoverable
		return
	}
	defer resp.Body.Close()
	type infoResponse struct {
		Endpoints     []string `json:"endpoints"`
		ClientDropP0s bool     `json:"client_drop_p0s"`
		StatsdPort    int      `json:"statsd_port"`
		FeatureFlags  []string `json:"feature_flags"`
	}
	var info infoResponse
	if err := json.NewDecoder(resp.Body).Decode(&info); err != nil {
		log.Error("Decoding features: %v", err)
		return
	}
	c.agent.DropP0s = info.ClientDropP0s
	c.agent.StatsdPort = info.StatsdPort
	for _, endpoint := range info.Endpoints {
		switch endpoint {
		case "/v0.6/stats":
			c.agent.Stats = true
		}
	}
	c.agent.featureFlags = make(map[string]struct{}, len(info.FeatureFlags))
	for _, flag := range info.FeatureFlags {
		c.agent.featureFlags[flag] = struct{}{}
	}
}

func (c *config) canComputeStats() bool {
	return c.agent.Stats && c.HasFeature("discovery")
}

func (c *config) canDropP0s() bool {
	return c.canComputeStats() && c.agent.DropP0s
}

func statsTags(c *config) []string {
	tags := []string{
		"lang:go",
		"version:" + version.Tag,
		"lang_version:" + runtime.Version(),
	}
	if c.serviceName != "" {
		tags = append(tags, "service:"+c.serviceName)
	}
	if c.env != "" {
		tags = append(tags, "env:"+c.env)
	}
	if c.hostname != "" {
		tags = append(tags, "host:"+c.hostname)
	}
	for k, v := range c.globalTags {
		if vstr, ok := v.(string); ok {
			tags = append(tags, k+":"+vstr)
		}
	}
	return tags
}

// withNoopStats is used for testing to disable statsd client
func withNoopStats() StartOption {
	return func(c *config) {
		c.statsdClient = &statsd.NoOpClient{}
	}
}

// WithFeatureFlags specifies a set of feature flags to enable. Please take into account
// that most, if not all features flags are considered to be experimental and result in
// unexpected bugs.
func WithFeatureFlags(feats ...string) StartOption {
	return func(c *config) {
		if c.featureFlags == nil {
			c.featureFlags = make(map[string]struct{}, len(feats))
		}
		for _, f := range feats {
			c.featureFlags[strings.TrimSpace(f)] = struct{}{}
		}
		log.Info("FEATURES enabled: %v", feats)
	}
}

// WithLogger sets logger as the tracer's error printer.
func WithLogger(logger ddtrace.Logger) StartOption {
	return func(c *config) {
		c.logger = logger
	}
}

// WithPrioritySampling is deprecated, and priority sampling is enabled by default.
// When using distributed tracing, the priority sampling value is propagated in order to
// get all the parts of a distributed trace sampled.
// To learn more about priority sampling, please visit:
// https://docs.datadoghq.com/tracing/getting_further/trace_sampling_and_storage/#priority-sampling-for-distributed-tracing
func WithPrioritySampling() StartOption {
	return func(c *config) {
		// This is now enabled by default.
	}
}

// WithDebugStack can be used to globally enable or disable the collection of stack traces when
// spans finish with errors. It is enabled by default. This is a global version of the NoDebugStack
// FinishOption.
func WithDebugStack(enabled bool) StartOption {
	return func(c *config) {
		c.noDebugStack = !enabled
	}
}

// WithDebugMode enables debug mode on the tracer, resulting in more verbose logging.
func WithDebugMode(enabled bool) StartOption {
	return func(c *config) {
		c.debug = enabled
	}
}

// WithLambdaMode enables lambda mode on the tracer, for use with AWS Lambda.
// This option is only required if the the Datadog Lambda Extension is not
// running.
func WithLambdaMode(enabled bool) StartOption {
	return func(c *config) {
		c.logToStdout = enabled
	}
}

// WithSendRetries enables re-sending payloads that are not successfully
// submitted to the agent.  This will cause the tracer to retry the send at
// most `retries` times.
func WithSendRetries(retries int) StartOption {
	return func(c *config) {
		c.sendRetries = retries
	}
}

// WithPropagator sets an alternative propagator to be used by the tracer.
func WithPropagator(p Propagator) StartOption {
	return func(c *config) {
		c.propagator = p
	}
}

// WithServiceName is deprecated. Please use WithService.
// If you are using an older version and you are upgrading from WithServiceName
// to WithService, please note that WithService will determine the service name of
// server and framework integrations.
func WithServiceName(name string) StartOption {
	return func(c *config) {
		c.serviceName = name
		if globalconfig.ServiceName() != "" {
			log.Warn("ddtrace/tracer: deprecated config WithServiceName should not be used " +
				"with `WithService` or `DD_SERVICE`; integration service name will not be set.")
		}
		globalconfig.SetServiceName("")
	}
}

// WithService sets the default service name for the program.
func WithService(name string) StartOption {
	return func(c *config) {
		c.serviceName = name
		globalconfig.SetServiceName(c.serviceName)
	}
}

// WithRemoveIntegrationServiceNamesEnabled allows to remove default service names set by some contribs and allow to fall back
// to the tracer's global default behavior.
func WithRemoveIntegrationServiceNamesEnabled(enabled bool) StartOption {
	return func(_ *config) {
		namingschema.SetRemoveIntegrationServiceNamesEnabled(enabled)
	}
}

// WithAgentAddr sets the address where the agent is located. The default is
// localhost:8126. It should contain both host and port.
func WithAgentAddr(addr string) StartOption {
	return func(c *config) {
		c.agentURL = &url.URL{
			Scheme: "http",
			Host:   addr,
		}
	}
}

// WithEnv sets the environment to which all traces started by the tracer will be submitted.
// The default value is the environment variable DD_ENV, if it is set.
func WithEnv(env string) StartOption {
	return func(c *config) {
		c.env = env
	}
}

// WithServiceMapping determines service "from" to be renamed to service "to".
// This option is is case sensitive and can be used multiple times.
func WithServiceMapping(from, to string) StartOption {
	return func(c *config) {
		if c.serviceMappings == nil {
			c.serviceMappings = make(map[string]string)
		}
		c.serviceMappings[from] = to
	}
}

// WithPeerServiceDefaultsEnabled allows to enable or disable defaults calculation for peer.service.
func WithPeerServiceDefaultsEnabled(enabled bool) StartOption {
	return func(c *config) {
		c.peerServiceDefaultsEnabled = enabled
	}
}

// WithPeerServiceMapping determines the value of the peer.service tag "from" to be renamed to service "to".
func WithPeerServiceMapping(from, to string) StartOption {
	return func(c *config) {
		if c.peerServiceMappings == nil {
			c.peerServiceMappings = make(map[string]string)
		}
		c.peerServiceMappings[from] = to
	}
}

// WithGlobalTag sets a key/value pair which will be set as a tag on all spans
// created by tracer. This option may be used multiple times.
func WithGlobalTag(k string, v interface{}) StartOption {
	return func(c *config) {
		if c.globalTags == nil {
			c.globalTags = make(map[string]interface{})
		}
		c.globalTags[k] = v
	}
}

// WithSampler sets the given sampler to be used with the tracer. By default
// an all-permissive sampler is used.
func WithSampler(s Sampler) StartOption {
	return func(c *config) {
		c.sampler = s
	}
}

// WithHTTPRoundTripper is deprecated. Please consider using WithHTTPClient instead.
// The function allows customizing the underlying HTTP transport for emitting spans.
func WithHTTPRoundTripper(r http.RoundTripper) StartOption {
	return WithHTTPClient(&http.Client{
		Transport: r,
		Timeout:   defaultHTTPTimeout,
	})
}

// WithHTTPClient specifies the HTTP client to use when emitting spans to the agent.
func WithHTTPClient(client *http.Client) StartOption {
	return func(c *config) {
		c.httpClient = client
	}
}

// WithUDS configures the HTTP client to dial the Datadog Agent via the specified Unix Domain Socket path.
func WithUDS(socketPath string) StartOption {
	return func(c *config) {
		c.agentURL = &url.URL{
			Scheme: "unix",
			Path:   socketPath,
		}
	}
}

// WithAnalytics allows specifying whether Trace Search & Analytics should be enabled
// for integrations.
func WithAnalytics(on bool) StartOption {
	return func(cfg *config) {
		if on {
			globalconfig.SetAnalyticsRate(1.0)
		} else {
			globalconfig.SetAnalyticsRate(math.NaN())
		}
	}
}

// WithAnalyticsRate sets the global sampling rate for sampling APM events.
func WithAnalyticsRate(rate float64) StartOption {
	return func(_ *config) {
		if rate >= 0.0 && rate <= 1.0 {
			globalconfig.SetAnalyticsRate(rate)
		} else {
			globalconfig.SetAnalyticsRate(math.NaN())
		}
	}
}

// WithRuntimeMetrics enables automatic collection of runtime metrics every 10 seconds.
func WithRuntimeMetrics() StartOption {
	return func(cfg *config) {
		cfg.runtimeMetrics = true
	}
}

// WithDogstatsdAddress specifies the address to connect to for sending metrics to the Datadog
// Agent. It should be a "host:port" string, or the path to a unix domain socket.If not set, it
// attempts to determine the address of the statsd service according to the following rules:
//  1. Look for /var/run/datadog/dsd.socket and use it if present. IF NOT, continue to #2.
//  2. The host is determined by DD_AGENT_HOST, and defaults to "localhost"
//  3. The port is retrieved from the agent. If not present, it is determined by DD_DOGSTATSD_PORT, and defaults to 8125
//
// This option is in effect when WithRuntimeMetrics is enabled.
func WithDogstatsdAddress(addr string) StartOption {
	return func(cfg *config) {
		cfg.dogstatsdAddr = addr
	}
}

// WithSamplingRules specifies the sampling rates to apply to spans based on the
// provided rules.
func WithSamplingRules(rules []SamplingRule) StartOption {
	return func(cfg *config) {
		for _, rule := range rules {
			if rule.ruleType == SamplingRuleSpan {
				cfg.spanRules = append(cfg.spanRules, rule)
			} else {
				cfg.traceRules = append(cfg.traceRules, rule)
			}
		}
	}
}

// WithServiceVersion specifies the version of the service that is running. This will
// be included in spans from this service in the "version" tag, provided that
// span service name and config service name match. Do NOT use with WithUniversalVersion.
func WithServiceVersion(version string) StartOption {
	return func(cfg *config) {
		cfg.version = version
		cfg.universalVersion = false
	}
}

// WithUniversalVersion specifies the version of the service that is running, and will be applied to all spans,
// regardless of whether span service name and config service name match.
// See: WithService, WithServiceVersion. Do NOT use with WithServiceVersion.
func WithUniversalVersion(version string) StartOption {
	return func(c *config) {
		c.version = version
		c.universalVersion = true
	}
}

// WithHostname allows specifying the hostname with which to mark outgoing traces.
func WithHostname(name string) StartOption {
	return func(c *config) {
		c.hostname = name
	}
}

// WithTraceEnabled allows specifying whether tracing will be enabled
func WithTraceEnabled(enabled bool) StartOption {
	return func(c *config) {
		c.enabled = enabled
	}
}

// WithLogStartup allows enabling or disabling the startup log.
func WithLogStartup(enabled bool) StartOption {
	return func(c *config) {
		c.logStartup = enabled
	}
}

// WithProfilerCodeHotspots enables the code hotspots integration between the
// tracer and profiler. This is done by automatically attaching pprof labels
// called "span id" and "local root span id" when new spans are created. You
// should not use these label names in your own code when this is enabled. The
// enabled value defaults to the value of the
// DD_PROFILING_CODE_HOTSPOTS_COLLECTION_ENABLED env variable or true.
func WithProfilerCodeHotspots(enabled bool) StartOption {
	return func(c *config) {
		c.profilerHotspots = enabled
	}
}

// WithProfilerEndpoints enables the endpoints integration between the tracer
// and profiler. This is done by automatically attaching a pprof label called
// "trace endpoint" holding the resource name of the top-level service span if
// its type is "http", "rpc" or "" (default). You should not use this label
// name in your own code when this is enabled. The enabled value defaults to
// the value of the DD_PROFILING_ENDPOINT_COLLECTION_ENABLED env variable or
// true.
func WithProfilerEndpoints(enabled bool) StartOption {
	return func(c *config) {
		c.profilerEndpoints = enabled
	}
}

// StartSpanOption is a configuration option for StartSpan. It is aliased in order
// to help godoc group all the functions returning it together. It is considered
// more correct to refer to it as the type as the origin, ddtrace.StartSpanOption.
type StartSpanOption = ddtrace.StartSpanOption

// Tag sets the given key/value pair as a tag on the started Span.
func Tag(k string, v interface{}) StartSpanOption {
	return func(cfg *ddtrace.StartSpanConfig) {
		if cfg.Tags == nil {
			cfg.Tags = map[string]interface{}{}
		}
		cfg.Tags[k] = v
	}
}

// ServiceName sets the given service name on the started span. For example "http.server".
func ServiceName(name string) StartSpanOption {
	return Tag(ext.ServiceName, name)
}

// ResourceName sets the given resource name on the started span. A resource could
// be an SQL query, a URL, an RPC method or something else.
func ResourceName(name string) StartSpanOption {
	return Tag(ext.ResourceName, name)
}

// SpanType sets the given span type on the started span. Some examples in the case of
// the Datadog APM product could be "web", "db" or "cache".
func SpanType(name string) StartSpanOption {
	return Tag(ext.SpanType, name)
}

var measuredTag = Tag(keyMeasured, 1)

// Measured marks this span to be measured for metrics and stats calculations.
func Measured() StartSpanOption {
	// cache a global instance of this tag: saves one alloc/call
	return measuredTag
}

// WithSpanID sets the SpanID on the started span, instead of using a random number.
// If there is no parent Span (eg from ChildOf), then the TraceID will also be set to the
// value given here.
func WithSpanID(id uint64) StartSpanOption {
	return func(cfg *ddtrace.StartSpanConfig) {
		cfg.SpanID = id
	}
}

// ChildOf tells StartSpan to use the given span context as a parent for the
// created span.
func ChildOf(ctx ddtrace.SpanContext) StartSpanOption {
	return func(cfg *ddtrace.StartSpanConfig) {
		cfg.Parent = ctx
	}
}

// withContext associates the ctx with the span.
func withContext(ctx context.Context) StartSpanOption {
	return func(cfg *ddtrace.StartSpanConfig) {
		cfg.Context = ctx
	}
}

// StartTime sets a custom time as the start time for the created span. By
// default a span is started using the creation time.
func StartTime(t time.Time) StartSpanOption {
	return func(cfg *ddtrace.StartSpanConfig) {
		cfg.StartTime = t
	}
}

// AnalyticsRate sets a custom analytics rate for a span. It decides the percentage
// of events that will be picked up by the App Analytics product. It's represents a
// float64 between 0 and 1 where 0.5 would represent 50% of events.
func AnalyticsRate(rate float64) StartSpanOption {
	if math.IsNaN(rate) {
		return func(cfg *ddtrace.StartSpanConfig) {}
	}
	return Tag(ext.EventSampleRate, rate)
}

// FinishOption is a configuration option for FinishSpan. It is aliased in order
// to help godoc group all the functions returning it together. It is considered
// more correct to refer to it as the type as the origin, ddtrace.FinishOption.
type FinishOption = ddtrace.FinishOption

// FinishTime sets the given time as the finishing time for the span. By default,
// the current time is used.
func FinishTime(t time.Time) FinishOption {
	return func(cfg *ddtrace.FinishConfig) {
		cfg.FinishTime = t
	}
}

// WithError marks the span as having had an error. It uses the information from
// err to set tags such as the error message, error type and stack trace. It has
// no effect if the error is nil.
func WithError(err error) FinishOption {
	return func(cfg *ddtrace.FinishConfig) {
		cfg.Error = err
	}
}

// NoDebugStack prevents any error presented using the WithError finishing option
// from generating a stack trace. This is useful in situations where errors are frequent
// and performance is critical.
func NoDebugStack() FinishOption {
	return func(cfg *ddtrace.FinishConfig) {
		cfg.NoDebugStack = true
	}
}

// StackFrames limits the number of stack frames included into erroneous spans to n, starting from skip.
func StackFrames(n, skip uint) FinishOption {
	if n == 0 {
		return NoDebugStack()
	}
	return func(cfg *ddtrace.FinishConfig) {
		cfg.StackFrames = n
		cfg.SkipStackFrames = skip
	}
}

// UserMonitoringConfig is used to configure what is used to identify a user.
// This configuration can be set by combining one or several UserMonitoringOption with a call to SetUser().
type UserMonitoringConfig struct {
	PropagateID bool
	Email       string
	Name        string
	Role        string
	SessionID   string
	Scope       string
}

// UserMonitoringOption represents a function that can be provided as a parameter to SetUser.
type UserMonitoringOption func(*UserMonitoringConfig)

// WithUserEmail returns the option setting the email of the authenticated user.
func WithUserEmail(email string) UserMonitoringOption {
	return func(cfg *UserMonitoringConfig) {
		cfg.Email = email
	}
}

// WithUserName returns the option setting the name of the authenticated user.
func WithUserName(name string) UserMonitoringOption {
	return func(cfg *UserMonitoringConfig) {
		cfg.Name = name
	}
}

// WithUserSessionID returns the option setting the session ID of the authenticated user.
func WithUserSessionID(sessionID string) UserMonitoringOption {
	return func(cfg *UserMonitoringConfig) {
		cfg.SessionID = sessionID
	}
}

// WithUserRole returns the option setting the role of the authenticated user.
func WithUserRole(role string) UserMonitoringOption {
	return func(cfg *UserMonitoringConfig) {
		cfg.Role = role
	}
}

// WithUserScope returns the option setting the scope (authorizations) of the authenticated user.
func WithUserScope(scope string) UserMonitoringOption {
	return func(cfg *UserMonitoringConfig) {
		cfg.Scope = scope
	}
}

// WithPropagation returns the option allowing the user id to be propagated through distributed traces.
// The user id is base64 encoded and added to the datadog propagated tags header.
// This option should only be used if you are certain that the user id passed to `SetUser()` does not contain any
// personal identifiable information or any kind of sensitive data, as it will be leaked to other services.
func WithPropagation() UserMonitoringOption {
	return func(cfg *UserMonitoringConfig) {
		cfg.PropagateID = true
	}
}<|MERGE_RESOLUTION|>--- conflicted
+++ resolved
@@ -240,7 +240,6 @@
 		c.spanAttributeSchemaVersion = int(v)
 		log.Warn("DD_TRACE_SPAN_ATTRIBUTE_SCHEMA=%s is not a valid value, setting to default of v%d", schemaVersionStr, v)
 	}
-<<<<<<< HEAD
 	// peer.service tag default calculation is enabled by default if using attribute schema >= 1
 	c.peerServiceDefaultsEnabled = true
 	if c.spanAttributeSchemaVersion == int(namingschema.SchemaV0) {
@@ -250,10 +249,7 @@
 	if v := os.Getenv("DD_TRACE_PEER_SERVICE_MAPPING"); v != "" {
 		internal.ForEachStringTag(v, func(key, val string) { c.peerServiceMappings[key] = val })
 	}
-	// Allow DD_TRACE_SPAN_ATTRIBUTE_SCHEMA=v0 users to disable default client service names.
-=======
 	// Allow DD_TRACE_SPAN_ATTRIBUTE_SCHEMA=v0 users to disable default integration (contrib) service names.
->>>>>>> cf054f42
 	// These default service names are always disabled for v1 onwards.
 	namingschema.SetRemoveIntegrationServiceNamesEnabled(internal.BoolEnv("DD_TRACE_REMOVE_INTEGRATION_SERVICE_NAMES_ENABLED", false))
 
