// Unless explicitly stated otherwise all files in this repository are licensed
// under the Apache License Version 2.0.
// This product includes software developed at Datadog (https://www.datadoghq.com/).
// Copyright 2016 Datadog, Inc.

package tracer

import (
	"context"
	"encoding/json"
	"fmt"
	"math"
	"net"
	"net/http"
	"net/url"
	"os"
	"path/filepath"
	"regexp"
	"runtime"
	"runtime/debug"
	"strconv"
	"strings"
	"time"

	"gopkg.in/DataDog/dd-trace-go.v1/ddtrace"
	"gopkg.in/DataDog/dd-trace-go.v1/ddtrace/ext"
	"gopkg.in/DataDog/dd-trace-go.v1/internal"
	"gopkg.in/DataDog/dd-trace-go.v1/internal/globalconfig"
	"gopkg.in/DataDog/dd-trace-go.v1/internal/log"
	"gopkg.in/DataDog/dd-trace-go.v1/internal/namingschema"
	"gopkg.in/DataDog/dd-trace-go.v1/internal/normalizer"
	"gopkg.in/DataDog/dd-trace-go.v1/internal/traceprof"
	"gopkg.in/DataDog/dd-trace-go.v1/internal/version"

	"github.com/DataDog/datadog-go/v5/statsd"
)

var contribIntegrations = map[string]struct {
	name     string // user readable name for startup logs
	imported bool   // true if the user has imported the integration
}{
	"github.com/99designs/gqlgen":                   {"gqlgen", false},
	"github.com/aws/aws-sdk-go":                     {"AWS SDK", false},
	"github.com/aws/aws-sdk-go-v2":                  {"AWS SDK v2", false},
	"github.com/bradfitz/gomemcache":                {"Memcache", false},
	"cloud.google.com/go/pubsub.v1":                 {"Pub/Sub", false},
	"github.com/confluentinc/confluent-kafka-go":    {"Kafka (confluent)", false},
	"github.com/confluentinc/confluent-kafka-go/v2": {"Kafka (confluent) v2", false},
	"database/sql":                                  {"SQL", false},
	"github.com/dimfeld/httptreemux/v5":             {"HTTP Treemux", false},
	"github.com/elastic/go-elasticsearch/v6":        {"Elasticsearch v6", false},
	"github.com/emicklei/go-restful":                {"go-restful", false},
	"github.com/emicklei/go-restful/v3":             {"go-restful v3", false},
	"github.com/garyburd/redigo":                    {"Redigo (dep)", false},
	"github.com/gin-gonic/gin":                      {"Gin", false},
	"github.com/globalsign/mgo":                     {"MongoDB (mgo)", false},
	"github.com/go-chi/chi":                         {"chi", false},
	"github.com/go-chi/chi/v5":                      {"chi v5", false},
	"github.com/go-pg/pg/v10":                       {"go-pg v10", false},
	"github.com/go-redis/redis":                     {"Redis", false},
	"github.com/go-redis/redis/v7":                  {"Redis v7", false},
	"github.com/go-redis/redis/v8":                  {"Redis v8", false},
	"go.mongodb.org/mongo-driver":                   {"MongoDB", false},
	"github.com/gocql/gocql":                        {"Cassandra", false},
	"github.com/gofiber/fiber/v2":                   {"Fiber", false},
	"github.com/gomodule/redigo":                    {"Redigo", false},
	"google.golang.org/api":                         {"Google API", false},
	"google.golang.org/grpc":                        {"gRPC", false},
	"google.golang.org/grpc/v12":                    {"gRPC v12", false},
	"gopkg.in/jinzhu/gorm.v1":                       {"Gorm (gopkg)", false},
	"github.com/gorilla/mux":                        {"Gorilla Mux", false},
	"gorm.io/gorm.v1":                               {"Gorm v1", false},
	"github.com/graph-gophers/graphql-go":           {"GraphQL", false},
	"github.com/hashicorp/consul/api":               {"Consul", false},
	"github.com/hashicorp/vault/api":                {"Vault", false},
	"github.com/jinzhu/gorm":                        {"Gorm", false},
	"github.com/jmoiron/sqlx":                       {"SQLx", false},
	"github.com/julienschmidt/httprouter":           {"HTTP Router", false},
	"k8s.io/client-go/kubernetes":                   {"Kubernetes", false},
	"github.com/labstack/echo":                      {"echo", false},
	"github.com/labstack/echo/v4":                   {"echo v4", false},
	"github.com/miekg/dns":                          {"miekg/dns", false},
	"net/http":                                      {"HTTP", false},
	"gopkg.in/olivere/elastic.v5":                   {"Elasticsearch v5", false},
	"gopkg.in/olivere/elastic.v3":                   {"Elasticsearch v3", false},
	"github.com/redis/go-redis/v9":                  {"Redis v9", false},
	"github.com/segmentio/kafka-go":                 {"Kafka v0", false},
	"github.com/Shopify/sarama":                     {"Kafka (sarama)", false},
	"github.com/sirupsen/logrus":                    {"Logrus", false},
	"github.com/syndtr/goleveldb":                   {"LevelDB", false},
	"github.com/tidwall/buntdb":                     {"BuntDB", false},
	"github.com/twitchtv/twirp":                     {"Twirp", false},
	"github.com/urfave/negroni":                     {"Negroni", false},
	"github.com/zenazn/goji":                        {"Goji", false},
}

var (
	// defaultSocketAPM specifies the socket path to use for connecting to the trace-agent.
	// Replaced in tests
	defaultSocketAPM = "/var/run/datadog/apm.socket"

	// defaultSocketDSD specifies the socket path to use for connecting to the statsd server.
	// Replaced in tests
	defaultSocketDSD = "/var/run/datadog/dsd.socket"

	// defaultMaxTagsHeaderLen specifies the default maximum length of the X-Datadog-Tags header value.
	defaultMaxTagsHeaderLen = 128
)

// config holds the tracer configuration.
type config struct {
	// debug, when true, writes details to logs.
	debug bool

	// agent holds the capabilities of the agent and determines some
	// of the behaviour of the tracer.
	agent agentFeatures

	// integrations reports if the user has instrumented a Datadog integration and
	// if they have a version of the library available to integrate.
	integrations map[string]integrationConfig

	// featureFlags specifies any enabled feature flags.
	featureFlags map[string]struct{}

	// logToStdout reports whether we should log all traces to the standard
	// output instead of using the agent. This is used in Lambda environments.
	logToStdout bool

	// sendRetries is the number of times a trace payload send is retried upon
	// failure.
	sendRetries int

	// logStartup, when true, causes various startup info to be written
	// when the tracer starts.
	logStartup bool

	// serviceName specifies the name of this application.
	serviceName string

	// universalVersion, reports whether span service name and config service name
	// should match to set application version tag. False by default
	universalVersion bool

	// version specifies the version of this application
	version string

	// env contains the environment that this application will run under.
	env string

	// sampler specifies the sampler that will be used for sampling traces.
	sampler Sampler

	// agentURL is the agent URL that receives traces from the tracer.
	agentURL *url.URL

	// serviceMappings holds a set of service mappings to dynamically rename services
	serviceMappings map[string]string

	// globalTags holds a set of tags that will be automatically applied to
	// all spans.
	globalTags map[string]interface{}

	// transport specifies the Transport interface which will be used to send data to the agent.
	transport transport

	// propagator propagates span context cross-process
	propagator Propagator

	// httpClient specifies the HTTP client to be used by the agent's transport.
	httpClient *http.Client

	// hostname is automatically assigned when the DD_TRACE_REPORT_HOSTNAME is set to true,
	// and is added as a special tag to the root span of traces.
	hostname string

	// logger specifies the logger to use when printing errors. If not specified, the "log" package
	// will be used.
	logger ddtrace.Logger

	// runtimeMetrics specifies whether collection of runtime metrics is enabled.
	runtimeMetrics bool

	// dogstatsdAddr specifies the address to connect for sending metrics to the
	// Datadog Agent. If not set, it defaults to "localhost:8125" or to the
	// combination of the environment variables DD_AGENT_HOST and DD_DOGSTATSD_PORT.
	dogstatsdAddr string

	// statsdClient is set when a user provides a custom statsd client for tracking metrics
	// associated with the runtime and the tracer.
	statsdClient statsdClient

	// spanRules contains user-defined rules to determine the sampling rate to apply
	// to a single span without affecting the entire trace
	spanRules []SamplingRule

	// traceRules contains user-defined rules to determine the sampling rate to apply
	// to the entire trace if any spans satisfy the criteria
	traceRules []SamplingRule

	// tickChan specifies a channel which will receive the time every time the tracer must flush.
	// It defaults to time.Ticker; replaced in tests.
	tickChan <-chan time.Time

	// noDebugStack disables the collection of debug stack traces globally. No traces reporting
	// errors will record a stack trace when this option is set.
	noDebugStack bool

	// profilerHotspots specifies whether profiler Code Hotspots is enabled.
	profilerHotspots bool

	// profilerEndpoints specifies whether profiler endpoint filtering is enabled.
	profilerEndpoints bool

	// enabled reports whether tracing is enabled.
	enabled bool

	// enableHostnameDetection specifies whether the tracer should enable hostname detection.
	enableHostnameDetection bool

	// spanAttributeSchemaVersion holds the selected DD_TRACE_SPAN_ATTRIBUTE_SCHEMA version.
	spanAttributeSchemaVersion int

	// peerServiceDefaultsEnabled indicates whether the peer.service tag calculation is enabled or not.
	peerServiceDefaultsEnabled bool

	// peerServiceMappings holds a set of service mappings to dynamically rename peer.service values.
	peerServiceMappings map[string]string

<<<<<<< HEAD
	// debugOpenSpans controls if the tracer should log when old, open spans are found
	debugOpenSpans bool

	// spanTimeout represents how old a span can be before it should be logged as a possible
	// misconfiguration
	spanTimeout time.Duration
=======
	// partialFlushMinSpans is the number of finished spans in a single trace to trigger a
	// partial flush, or 0 if partial flushing is disabled.
	// Value from DD_TRACE_PARTIAL_FLUSH_MIN_SPANS, default 1000.
	partialFlushMinSpans int

	// partialFlushEnabled specifices whether the tracer should enable partial flushing. Value
	// from DD_TRACE_PARTIAL_FLUSH_ENABLED, default false.
	partialFlushEnabled bool
>>>>>>> 4c4f51f5
}

// HasFeature reports whether feature f is enabled.
func (c *config) HasFeature(f string) bool {
	_, ok := c.featureFlags[strings.TrimSpace(f)]
	return ok
}

// StartOption represents a function that can be provided as a parameter to Start.
type StartOption func(*config)

// maxPropagatedTagsLength limits the size of DD_TRACE_X_DATADOG_TAGS_MAX_LENGTH to prevent HTTP 413 responses.
const maxPropagatedTagsLength = 512

// partialFlushMinSpansDefault is the default number of spans for partial flushing, if enabled.
const partialFlushMinSpansDefault = 1000

// newConfig renders the tracer configuration based on defaults, environment variables
// and passed user opts.
func newConfig(opts ...StartOption) *config {
	c := new(config)
	c.sampler = NewAllSampler()

	if internal.BoolEnv("DD_TRACE_ANALYTICS_ENABLED", false) {
		globalconfig.SetAnalyticsRate(1.0)
	}
	if os.Getenv("DD_TRACE_REPORT_HOSTNAME") == "true" {
		var err error
		c.hostname, err = os.Hostname()
		if err != nil {
			log.Warn("unable to look up hostname: %v", err)
		}
	}
	if v := os.Getenv("DD_TRACE_SOURCE_HOSTNAME"); v != "" {
		c.hostname = v
	}
	if v := os.Getenv("DD_ENV"); v != "" {
		c.env = v
	}
	if v := os.Getenv("DD_TRACE_FEATURES"); v != "" {
		WithFeatureFlags(strings.FieldsFunc(v, func(r rune) bool {
			return r == ',' || r == ' '
		})...)(c)
	}
	if v := os.Getenv("DD_SERVICE"); v != "" {
		c.serviceName = v
		globalconfig.SetServiceName(v)
	}
	if ver := os.Getenv("DD_VERSION"); ver != "" {
		c.version = ver
	}
	if v := os.Getenv("DD_SERVICE_MAPPING"); v != "" {
		internal.ForEachStringTag(v, func(key, val string) { WithServiceMapping(key, val)(c) })
	}
	if v := os.Getenv("DD_TRACE_HEADER_TAGS"); v != "" {
		WithHeaderTags(strings.Split(v, ","))(c)
	}
	if v := os.Getenv("DD_TAGS"); v != "" {
		tags := internal.ParseTagString(v)
		internal.CleanGitMetadataTags(tags)
		for key, val := range tags {
			WithGlobalTag(key, val)(c)
		}
	}
	if _, ok := os.LookupEnv("AWS_LAMBDA_FUNCTION_NAME"); ok {
		// AWS_LAMBDA_FUNCTION_NAME being set indicates that we're running in an AWS Lambda environment.
		// See: https://docs.aws.amazon.com/lambda/latest/dg/configuration-envvars.html
		c.logToStdout = true
	}
	c.logStartup = internal.BoolEnv("DD_TRACE_STARTUP_LOGS", true)
	c.runtimeMetrics = internal.BoolEnv("DD_RUNTIME_METRICS_ENABLED", false)
	c.debug = internal.BoolEnv("DD_TRACE_DEBUG", false)
	c.enabled = internal.BoolEnv("DD_TRACE_ENABLED", true)
	c.profilerEndpoints = internal.BoolEnv(traceprof.EndpointEnvVar, true)
	c.profilerHotspots = internal.BoolEnv(traceprof.CodeHotspotsEnvVar, true)
	c.enableHostnameDetection = internal.BoolEnv("DD_CLIENT_HOSTNAME_ENABLED", true)
<<<<<<< HEAD
	c.debugOpenSpans = internal.BoolEnv("DD_TRACE_DEBUG_OPEN_SPANS", false)
=======
	c.partialFlushEnabled = internal.BoolEnv("DD_TRACE_PARTIAL_FLUSH_ENABLED", false)
	c.partialFlushMinSpans = internal.IntEnv("DD_TRACE_PARTIAL_FLUSH_MIN_SPANS", partialFlushMinSpansDefault)
	if c.partialFlushMinSpans <= 0 {
		log.Warn("DD_TRACE_PARTIAL_FLUSH_MIN_SPANS=%d is not a valid value, setting to default %d", c.partialFlushMinSpans, partialFlushMinSpansDefault)
		c.partialFlushMinSpans = partialFlushMinSpansDefault
	} else if c.partialFlushMinSpans >= traceMaxSize {
		log.Warn("DD_TRACE_PARTIAL_FLUSH_MIN_SPANS=%d is above the max number of spans that can be kept in memory for a single trace (%d spans), so partial flushing will never trigger, setting to default %d", c.partialFlushMinSpans, traceMaxSize, partialFlushMinSpansDefault)
		c.partialFlushMinSpans = partialFlushMinSpansDefault
	}
	// TODO(partialFlush): consider logging a warning if DD_TRACE_PARTIAL_FLUSH_MIN_SPANS
	// is set, but DD_TRACE_PARTIAL_FLUSH_ENABLED is not true. Or just assume it should be enabled
	// if it's explicitly set, and don't require both variables to be configured.
>>>>>>> 4c4f51f5

	schemaVersionStr := os.Getenv("DD_TRACE_SPAN_ATTRIBUTE_SCHEMA")
	if v, ok := namingschema.ParseVersion(schemaVersionStr); ok {
		namingschema.SetVersion(v)
		c.spanAttributeSchemaVersion = int(v)
	} else {
		v := namingschema.SetDefaultVersion()
		c.spanAttributeSchemaVersion = int(v)
		log.Warn("DD_TRACE_SPAN_ATTRIBUTE_SCHEMA=%s is not a valid value, setting to default of v%d", schemaVersionStr, v)
	}
	// Allow DD_TRACE_SPAN_ATTRIBUTE_SCHEMA=v0 users to disable default integration (contrib AKA v0) service names.
	// These default service names are always disabled for v1 onwards.
	namingschema.SetUseGlobalServiceName(internal.BoolEnv("DD_TRACE_REMOVE_INTEGRATION_SERVICE_NAMES_ENABLED", false))

	// peer.service tag default calculation is enabled by default if using attribute schema >= 1
	c.peerServiceDefaultsEnabled = true
	if c.spanAttributeSchemaVersion == int(namingschema.SchemaV0) {
		c.peerServiceDefaultsEnabled = internal.BoolEnv("DD_TRACE_PEER_SERVICE_DEFAULTS_ENABLED", false)
	}
	c.peerServiceMappings = make(map[string]string)
	if v := os.Getenv("DD_TRACE_PEER_SERVICE_MAPPING"); v != "" {
		internal.ForEachStringTag(v, func(key, val string) { c.peerServiceMappings[key] = val })
	}

	for _, fn := range opts {
		fn(c)
	}
	if c.agentURL == nil {
		c.agentURL = resolveAgentAddr()
		if url := internal.AgentURLFromEnv(); url != nil {
			c.agentURL = url
		}
	}
	if c.agentURL.Scheme == "unix" {
		// If we're connecting over UDS we can just rely on the agent to provide the hostname
		log.Debug("connecting to agent over unix, do not set hostname on any traces")
		c.enableHostnameDetection = false
		c.httpClient = udsClient(c.agentURL.Path)
		c.agentURL = &url.URL{
			Scheme: "http",
			Host:   fmt.Sprintf("UDS_%s", strings.NewReplacer(":", "_", "/", "_", `\`, "_").Replace(c.agentURL.Path)),
		}
	} else if c.httpClient == nil {
		c.httpClient = defaultClient
	}
	WithGlobalTag(ext.RuntimeID, globalconfig.RuntimeID())(c)
	if c.env == "" {
		if v, ok := c.globalTags["env"]; ok {
			if e, ok := v.(string); ok {
				c.env = e
			}
		}
	}
	if c.version == "" {
		if v, ok := c.globalTags["version"]; ok {
			if ver, ok := v.(string); ok {
				c.version = ver
			}
		}
	}
	if c.serviceName == "" {
		if v, ok := c.globalTags["service"]; ok {
			if s, ok := v.(string); ok {
				c.serviceName = s
				globalconfig.SetServiceName(s)
			}
		} else {
			c.serviceName = filepath.Base(os.Args[0])
		}
	}
	if c.transport == nil {
		c.transport = newHTTPTransport(c.agentURL.String(), c.httpClient)
	}
	if c.propagator == nil {
		envKey := "DD_TRACE_X_DATADOG_TAGS_MAX_LENGTH"
		max := internal.IntEnv(envKey, defaultMaxTagsHeaderLen)
		if max < 0 {
			log.Warn("Invalid value %d for %s. Setting to 0.", max, envKey)
			max = 0
		}
		if max > maxPropagatedTagsLength {
			log.Warn("Invalid value %d for %s. Maximum allowed is %d. Setting to %d.", max, envKey, maxPropagatedTagsLength, maxPropagatedTagsLength)
			max = maxPropagatedTagsLength
		}
		c.propagator = NewPropagator(&PropagatorConfig{
			MaxTagsHeaderLen: max,
		})
	}
	if c.logger != nil {
		log.UseLogger(c.logger)
	}
	if c.debug {
		log.SetLevel(log.LevelDebug)
	}
	c.loadAgentFeatures()
	info, ok := debug.ReadBuildInfo()
	if !ok {
		c.loadContribIntegrations([]*debug.Module{})
	} else {
		c.loadContribIntegrations(info.Deps)
	}
	if c.statsdClient == nil {
		// configure statsd client
		addr := c.dogstatsdAddr
		if addr == "" {
			// no config defined address; use defaults
			addr = defaultDogstatsdAddr()
		}
		if agentport := c.agent.StatsdPort; agentport > 0 {
			// the agent reported a non-standard port
			host, _, err := net.SplitHostPort(addr)
			if err == nil {
				// we have a valid host:port address; replace the port because
				// the agent knows better
				if host == "" {
					host = defaultHostname
				}
				addr = net.JoinHostPort(host, strconv.Itoa(agentport))
			}
			// not a valid TCP address, leave it as it is (could be a socket connection)
		}
		c.dogstatsdAddr = addr
	}
	if c.debugOpenSpans {
		c.spanTimeout = internal.DurationEnv("DD_TRACE_OPEN_SPAN_TIMEOUT", time.Second)
	}

	return c
}

func newStatsdClient(c *config) (statsdClient, error) {
	if c.statsdClient != nil {
		return c.statsdClient, nil
	}

	client, err := statsd.New(c.dogstatsdAddr, statsd.WithMaxMessagesPerPayload(40), statsd.WithTags(statsTags(c)))
	if err != nil {
		return &statsd.NoOpClient{}, err
	}
	return client, nil
}

// defaultHTTPClient returns the default http.Client to start the tracer with.
func defaultHTTPClient() *http.Client {
	if _, err := os.Stat(defaultSocketAPM); err == nil {
		// we have the UDS socket file, use it
		return udsClient(defaultSocketAPM)
	}
	return defaultClient
}

// udsClient returns a new http.Client which connects using the given UDS socket path.
func udsClient(socketPath string) *http.Client {
	return &http.Client{
		Transport: &http.Transport{
			Proxy: http.ProxyFromEnvironment,
			DialContext: func(ctx context.Context, network, address string) (net.Conn, error) {
				return defaultDialer.DialContext(ctx, "unix", (&net.UnixAddr{
					Name: socketPath,
					Net:  "unix",
				}).String())
			},
			MaxIdleConns:          100,
			IdleConnTimeout:       90 * time.Second,
			TLSHandshakeTimeout:   10 * time.Second,
			ExpectContinueTimeout: 1 * time.Second,
		},
		Timeout: defaultHTTPTimeout,
	}
}

// defaultDogstatsdAddr returns the default connection address for Dogstatsd.
func defaultDogstatsdAddr() string {
	envHost, envPort := os.Getenv("DD_AGENT_HOST"), os.Getenv("DD_DOGSTATSD_PORT")
	if _, err := os.Stat(defaultSocketDSD); err == nil && envHost == "" && envPort == "" {
		// socket exists and user didn't specify otherwise via env vars
		return "unix://" + defaultSocketDSD
	}
	host, port := defaultHostname, "8125"
	if envHost != "" {
		host = envHost
	}
	if envPort != "" {
		port = envPort
	}
	return net.JoinHostPort(host, port)
}

type integrationConfig struct {
	Instrumented bool   `json:"instrumented"`      // indicates if the user has imported and used the integration
	Available    bool   `json:"available"`         // indicates if the user is using a library that can be used with DataDog integrations
	Version      string `json:"available_version"` // if available, indicates the version of the library the user has
}

// agentFeatures holds information about the trace-agent's capabilities.
// When running WithLambdaMode, a zero-value of this struct will be used
// as features.
type agentFeatures struct {
	// DropP0s reports whether it's ok for the tracer to not send any
	// P0 traces to the agent.
	DropP0s bool

	// Stats reports whether the agent can receive client-computed stats on
	// the /v0.6/stats endpoint.
	Stats bool

	// StatsdPort specifies the Dogstatsd port as provided by the agent.
	// If it's the default, it will be 0, which means 8125.
	StatsdPort int

	// featureFlags specifies all the feature flags reported by the trace-agent.
	featureFlags map[string]struct{}
}

// HasFlag reports whether the agent has set the feat feature flag.
func (a *agentFeatures) HasFlag(feat string) bool {
	_, ok := a.featureFlags[feat]
	return ok
}

// loadAgentFeatures queries the trace-agent for its capabilities and updates
// the tracer's behaviour.
func (c *config) loadAgentFeatures() {
	c.agent = agentFeatures{}
	if c.logToStdout {
		// there is no agent; all features off
		return
	}
	resp, err := c.httpClient.Get(fmt.Sprintf("%s/info", c.agentURL))
	if err != nil {
		log.Error("Loading features: %v", err)
		return
	}
	if resp.StatusCode == http.StatusNotFound {
		// agent is older than 7.28.0, features not discoverable
		return
	}
	defer resp.Body.Close()
	type infoResponse struct {
		Endpoints     []string `json:"endpoints"`
		ClientDropP0s bool     `json:"client_drop_p0s"`
		StatsdPort    int      `json:"statsd_port"`
		FeatureFlags  []string `json:"feature_flags"`
	}
	var info infoResponse
	if err := json.NewDecoder(resp.Body).Decode(&info); err != nil {
		log.Error("Decoding features: %v", err)
		return
	}
	c.agent.DropP0s = info.ClientDropP0s
	c.agent.StatsdPort = info.StatsdPort
	for _, endpoint := range info.Endpoints {
		switch endpoint {
		case "/v0.6/stats":
			c.agent.Stats = true
		}
	}
	c.agent.featureFlags = make(map[string]struct{}, len(info.FeatureFlags))
	for _, flag := range info.FeatureFlags {
		c.agent.featureFlags[flag] = struct{}{}
	}
}

// MarkIntegrationImported labels the given integration as imported
func MarkIntegrationImported(integration string) bool {
	s, ok := contribIntegrations[integration]
	if !ok {
		return false
	}
	s.imported = true
	contribIntegrations[integration] = s
	return true
}

func (c *config) loadContribIntegrations(deps []*debug.Module) {
	integrations := map[string]integrationConfig{}
	for _, s := range contribIntegrations {
		integrations[s.name] = integrationConfig{
			Instrumented: s.imported,
		}
	}
	for _, d := range deps {
		p := d.Path
		// special use case, since gRPC does not update version number
		if p == "google.golang.org/grpc" {
			re := regexp.MustCompile(`v(\d.\d)\d*`)
			match := re.FindStringSubmatch(d.Version)
			if match == nil {
				log.Warn("Unable to parse version of GRPC %v", d.Version)
				continue
			}
			ver, err := strconv.ParseFloat(match[1], 32)
			if err != nil {
				log.Warn("Unable to parse version of GRPC %v as a float", d.Version)
				continue
			}
			if ver <= 1.2 {
				p = p + "/v12"
			}
		}
		s, ok := contribIntegrations[p]
		if !ok {
			continue
		}
		conf := integrations[s.name]
		conf.Available = true
		conf.Version = d.Version
		integrations[s.name] = conf
	}
	c.integrations = integrations
}

func (c *config) canComputeStats() bool {
	return c.agent.Stats && c.HasFeature("discovery")
}

func (c *config) canDropP0s() bool {
	return c.canComputeStats() && c.agent.DropP0s
}

func statsTags(c *config) []string {
	tags := []string{
		"lang:go",
		"version:" + version.Tag,
		"lang_version:" + runtime.Version(),
	}
	if c.serviceName != "" {
		tags = append(tags, "service:"+c.serviceName)
	}
	if c.env != "" {
		tags = append(tags, "env:"+c.env)
	}
	if c.hostname != "" {
		tags = append(tags, "host:"+c.hostname)
	}
	for k, v := range c.globalTags {
		if vstr, ok := v.(string); ok {
			tags = append(tags, k+":"+vstr)
		}
	}
	return tags
}

// withNoopStats is used for testing to disable statsd client
func withNoopStats() StartOption {
	return func(c *config) {
		c.statsdClient = &statsd.NoOpClient{}
	}
}

// WithFeatureFlags specifies a set of feature flags to enable. Please take into account
// that most, if not all features flags are considered to be experimental and result in
// unexpected bugs.
func WithFeatureFlags(feats ...string) StartOption {
	return func(c *config) {
		if c.featureFlags == nil {
			c.featureFlags = make(map[string]struct{}, len(feats))
		}
		for _, f := range feats {
			c.featureFlags[strings.TrimSpace(f)] = struct{}{}
		}
		log.Info("FEATURES enabled: %v", feats)
	}
}

// WithLogger sets logger as the tracer's error printer.
func WithLogger(logger ddtrace.Logger) StartOption {
	return func(c *config) {
		c.logger = logger
	}
}

// WithPrioritySampling is deprecated, and priority sampling is enabled by default.
// When using distributed tracing, the priority sampling value is propagated in order to
// get all the parts of a distributed trace sampled.
// To learn more about priority sampling, please visit:
// https://docs.datadoghq.com/tracing/getting_further/trace_sampling_and_storage/#priority-sampling-for-distributed-tracing
func WithPrioritySampling() StartOption {
	return func(c *config) {
		// This is now enabled by default.
	}
}

// WithDebugStack can be used to globally enable or disable the collection of stack traces when
// spans finish with errors. It is enabled by default. This is a global version of the NoDebugStack
// FinishOption.
func WithDebugStack(enabled bool) StartOption {
	return func(c *config) {
		c.noDebugStack = !enabled
	}
}

// WithDebugMode enables debug mode on the tracer, resulting in more verbose logging.
func WithDebugMode(enabled bool) StartOption {
	return func(c *config) {
		c.debug = enabled
	}
}

// WithLambdaMode enables lambda mode on the tracer, for use with AWS Lambda.
// This option is only required if the the Datadog Lambda Extension is not
// running.
func WithLambdaMode(enabled bool) StartOption {
	return func(c *config) {
		c.logToStdout = enabled
	}
}

// WithSendRetries enables re-sending payloads that are not successfully
// submitted to the agent.  This will cause the tracer to retry the send at
// most `retries` times.
func WithSendRetries(retries int) StartOption {
	return func(c *config) {
		c.sendRetries = retries
	}
}

// WithPropagator sets an alternative propagator to be used by the tracer.
func WithPropagator(p Propagator) StartOption {
	return func(c *config) {
		c.propagator = p
	}
}

// WithServiceName is deprecated. Please use WithService.
// If you are using an older version and you are upgrading from WithServiceName
// to WithService, please note that WithService will determine the service name of
// server and framework integrations.
func WithServiceName(name string) StartOption {
	return func(c *config) {
		c.serviceName = name
		if globalconfig.ServiceName() != "" {
			log.Warn("ddtrace/tracer: deprecated config WithServiceName should not be used " +
				"with `WithService` or `DD_SERVICE`; integration service name will not be set.")
		}
		globalconfig.SetServiceName("")
	}
}

// WithService sets the default service name for the program.
func WithService(name string) StartOption {
	return func(c *config) {
		c.serviceName = name
		globalconfig.SetServiceName(c.serviceName)
	}
}

// WithGlobalServiceName causes contrib libraries to use the global service name and not any locally defined service name.
// This is synonymous with `DD_TRACE_REMOVE_INTEGRATION_SERVICE_NAMES_ENABLED`.
func WithGlobalServiceName(enabled bool) StartOption {
	return func(_ *config) {
		namingschema.SetUseGlobalServiceName(enabled)
	}
}

// WithAgentAddr sets the address where the agent is located. The default is
// localhost:8126. It should contain both host and port.
func WithAgentAddr(addr string) StartOption {
	return func(c *config) {
		c.agentURL = &url.URL{
			Scheme: "http",
			Host:   addr,
		}
	}
}

// WithEnv sets the environment to which all traces started by the tracer will be submitted.
// The default value is the environment variable DD_ENV, if it is set.
func WithEnv(env string) StartOption {
	return func(c *config) {
		c.env = env
	}
}

// WithServiceMapping determines service "from" to be renamed to service "to".
// This option is is case sensitive and can be used multiple times.
func WithServiceMapping(from, to string) StartOption {
	return func(c *config) {
		if c.serviceMappings == nil {
			c.serviceMappings = make(map[string]string)
		}
		c.serviceMappings[from] = to
	}
}

// WithPeerServiceDefaults sets default calculation for peer.service.
func WithPeerServiceDefaults(enabled bool) StartOption {
	// TODO: add link to public docs
	return func(c *config) {
		c.peerServiceDefaultsEnabled = enabled
	}
}

// WithPeerServiceMapping determines the value of the peer.service tag "from" to be renamed to service "to".
func WithPeerServiceMapping(from, to string) StartOption {
	return func(c *config) {
		if c.peerServiceMappings == nil {
			c.peerServiceMappings = make(map[string]string)
		}
		c.peerServiceMappings[from] = to
	}
}

// WithGlobalTag sets a key/value pair which will be set as a tag on all spans
// created by tracer. This option may be used multiple times.
func WithGlobalTag(k string, v interface{}) StartOption {
	return func(c *config) {
		if c.globalTags == nil {
			c.globalTags = make(map[string]interface{})
		}
		c.globalTags[k] = v
	}
}

// WithSampler sets the given sampler to be used with the tracer. By default
// an all-permissive sampler is used.
func WithSampler(s Sampler) StartOption {
	return func(c *config) {
		c.sampler = s
	}
}

// WithHTTPRoundTripper is deprecated. Please consider using WithHTTPClient instead.
// The function allows customizing the underlying HTTP transport for emitting spans.
func WithHTTPRoundTripper(r http.RoundTripper) StartOption {
	return WithHTTPClient(&http.Client{
		Transport: r,
		Timeout:   defaultHTTPTimeout,
	})
}

// WithHTTPClient specifies the HTTP client to use when emitting spans to the agent.
func WithHTTPClient(client *http.Client) StartOption {
	return func(c *config) {
		c.httpClient = client
	}
}

// WithUDS configures the HTTP client to dial the Datadog Agent via the specified Unix Domain Socket path.
func WithUDS(socketPath string) StartOption {
	return func(c *config) {
		c.agentURL = &url.URL{
			Scheme: "unix",
			Path:   socketPath,
		}
	}
}

// WithAnalytics allows specifying whether Trace Search & Analytics should be enabled
// for integrations.
func WithAnalytics(on bool) StartOption {
	return func(cfg *config) {
		if on {
			globalconfig.SetAnalyticsRate(1.0)
		} else {
			globalconfig.SetAnalyticsRate(math.NaN())
		}
	}
}

// WithAnalyticsRate sets the global sampling rate for sampling APM events.
func WithAnalyticsRate(rate float64) StartOption {
	return func(_ *config) {
		if rate >= 0.0 && rate <= 1.0 {
			globalconfig.SetAnalyticsRate(rate)
		} else {
			globalconfig.SetAnalyticsRate(math.NaN())
		}
	}
}

// WithRuntimeMetrics enables automatic collection of runtime metrics every 10 seconds.
func WithRuntimeMetrics() StartOption {
	return func(cfg *config) {
		cfg.runtimeMetrics = true
	}
}

// WithDogstatsdAddress specifies the address to connect to for sending metrics to the Datadog
// Agent. It should be a "host:port" string, or the path to a unix domain socket.If not set, it
// attempts to determine the address of the statsd service according to the following rules:
//  1. Look for /var/run/datadog/dsd.socket and use it if present. IF NOT, continue to #2.
//  2. The host is determined by DD_AGENT_HOST, and defaults to "localhost"
//  3. The port is retrieved from the agent. If not present, it is determined by DD_DOGSTATSD_PORT, and defaults to 8125
//
// This option is in effect when WithRuntimeMetrics is enabled.
func WithDogstatsdAddress(addr string) StartOption {
	return func(cfg *config) {
		cfg.dogstatsdAddr = addr
	}
}

// WithSamplingRules specifies the sampling rates to apply to spans based on the
// provided rules.
func WithSamplingRules(rules []SamplingRule) StartOption {
	return func(cfg *config) {
		for _, rule := range rules {
			if rule.ruleType == SamplingRuleSpan {
				cfg.spanRules = append(cfg.spanRules, rule)
			} else {
				cfg.traceRules = append(cfg.traceRules, rule)
			}
		}
	}
}

// WithServiceVersion specifies the version of the service that is running. This will
// be included in spans from this service in the "version" tag, provided that
// span service name and config service name match. Do NOT use with WithUniversalVersion.
func WithServiceVersion(version string) StartOption {
	return func(cfg *config) {
		cfg.version = version
		cfg.universalVersion = false
	}
}

// WithUniversalVersion specifies the version of the service that is running, and will be applied to all spans,
// regardless of whether span service name and config service name match.
// See: WithService, WithServiceVersion. Do NOT use with WithServiceVersion.
func WithUniversalVersion(version string) StartOption {
	return func(c *config) {
		c.version = version
		c.universalVersion = true
	}
}

// WithHostname allows specifying the hostname with which to mark outgoing traces.
func WithHostname(name string) StartOption {
	return func(c *config) {
		c.hostname = name
	}
}

// WithTraceEnabled allows specifying whether tracing will be enabled
func WithTraceEnabled(enabled bool) StartOption {
	return func(c *config) {
		c.enabled = enabled
	}
}

// WithLogStartup allows enabling or disabling the startup log.
func WithLogStartup(enabled bool) StartOption {
	return func(c *config) {
		c.logStartup = enabled
	}
}

// WithProfilerCodeHotspots enables the code hotspots integration between the
// tracer and profiler. This is done by automatically attaching pprof labels
// called "span id" and "local root span id" when new spans are created. You
// should not use these label names in your own code when this is enabled. The
// enabled value defaults to the value of the
// DD_PROFILING_CODE_HOTSPOTS_COLLECTION_ENABLED env variable or true.
func WithProfilerCodeHotspots(enabled bool) StartOption {
	return func(c *config) {
		c.profilerHotspots = enabled
	}
}

// WithProfilerEndpoints enables the endpoints integration between the tracer
// and profiler. This is done by automatically attaching a pprof label called
// "trace endpoint" holding the resource name of the top-level service span if
// its type is "http", "rpc" or "" (default). You should not use this label
// name in your own code when this is enabled. The enabled value defaults to
// the value of the DD_PROFILING_ENDPOINT_COLLECTION_ENABLED env variable or
// true.
func WithProfilerEndpoints(enabled bool) StartOption {
	return func(c *config) {
		c.profilerEndpoints = enabled
	}
}

<<<<<<< HEAD
// WithDebugSpansMode enables or disables the debug mode for logging open spans.
func WithDebugSpansMode() StartOption {
	return func(c *config) {
		c.debugOpenSpans = true
=======
// WithPartialFlushing enables flushing of partially finished traces.
// This is done after "numSpans" have finished in a single local trace at
// which point all finished spans in that trace will be flushed, freeing up
// any memory they were consuming. This can also be configured by setting
// DD_TRACE_PARTIAL_FLUSH_ENABLED to true, which will default to 1000 spans
// unless overriden with DD_TRACE_PARTIAL_FLUSH_MIN_SPANS. Partial flushing
// is disabled by default.
func WithPartialFlushing(numSpans int) StartOption {
	return func(c *config) {
		c.partialFlushEnabled = true
		c.partialFlushMinSpans = numSpans
>>>>>>> 4c4f51f5
	}
}

// StartSpanOption is a configuration option for StartSpan. It is aliased in order
// to help godoc group all the functions returning it together. It is considered
// more correct to refer to it as the type as the origin, ddtrace.StartSpanOption.
type StartSpanOption = ddtrace.StartSpanOption

// Tag sets the given key/value pair as a tag on the started Span.
func Tag(k string, v interface{}) StartSpanOption {
	return func(cfg *ddtrace.StartSpanConfig) {
		if cfg.Tags == nil {
			cfg.Tags = map[string]interface{}{}
		}
		cfg.Tags[k] = v
	}
}

// ServiceName sets the given service name on the started span. For example "http.server".
func ServiceName(name string) StartSpanOption {
	return Tag(ext.ServiceName, name)
}

// ResourceName sets the given resource name on the started span. A resource could
// be an SQL query, a URL, an RPC method or something else.
func ResourceName(name string) StartSpanOption {
	return Tag(ext.ResourceName, name)
}

// SpanType sets the given span type on the started span. Some examples in the case of
// the Datadog APM product could be "web", "db" or "cache".
func SpanType(name string) StartSpanOption {
	return Tag(ext.SpanType, name)
}

var measuredTag = Tag(keyMeasured, 1)

// Measured marks this span to be measured for metrics and stats calculations.
func Measured() StartSpanOption {
	// cache a global instance of this tag: saves one alloc/call
	return measuredTag
}

// WithSpanID sets the SpanID on the started span, instead of using a random number.
// If there is no parent Span (eg from ChildOf), then the TraceID will also be set to the
// value given here.
func WithSpanID(id uint64) StartSpanOption {
	return func(cfg *ddtrace.StartSpanConfig) {
		cfg.SpanID = id
	}
}

// ChildOf tells StartSpan to use the given span context as a parent for the
// created span.
func ChildOf(ctx ddtrace.SpanContext) StartSpanOption {
	return func(cfg *ddtrace.StartSpanConfig) {
		cfg.Parent = ctx
	}
}

// withContext associates the ctx with the span.
func withContext(ctx context.Context) StartSpanOption {
	return func(cfg *ddtrace.StartSpanConfig) {
		cfg.Context = ctx
	}
}

// StartTime sets a custom time as the start time for the created span. By
// default a span is started using the creation time.
func StartTime(t time.Time) StartSpanOption {
	return func(cfg *ddtrace.StartSpanConfig) {
		cfg.StartTime = t
	}
}

// AnalyticsRate sets a custom analytics rate for a span. It decides the percentage
// of events that will be picked up by the App Analytics product. It's represents a
// float64 between 0 and 1 where 0.5 would represent 50% of events.
func AnalyticsRate(rate float64) StartSpanOption {
	if math.IsNaN(rate) {
		return func(cfg *ddtrace.StartSpanConfig) {}
	}
	return Tag(ext.EventSampleRate, rate)
}

// FinishOption is a configuration option for FinishSpan. It is aliased in order
// to help godoc group all the functions returning it together. It is considered
// more correct to refer to it as the type as the origin, ddtrace.FinishOption.
type FinishOption = ddtrace.FinishOption

// FinishTime sets the given time as the finishing time for the span. By default,
// the current time is used.
func FinishTime(t time.Time) FinishOption {
	return func(cfg *ddtrace.FinishConfig) {
		cfg.FinishTime = t
	}
}

// WithError marks the span as having had an error. It uses the information from
// err to set tags such as the error message, error type and stack trace. It has
// no effect if the error is nil.
func WithError(err error) FinishOption {
	return func(cfg *ddtrace.FinishConfig) {
		cfg.Error = err
	}
}

// NoDebugStack prevents any error presented using the WithError finishing option
// from generating a stack trace. This is useful in situations where errors are frequent
// and performance is critical.
func NoDebugStack() FinishOption {
	return func(cfg *ddtrace.FinishConfig) {
		cfg.NoDebugStack = true
	}
}

// StackFrames limits the number of stack frames included into erroneous spans to n, starting from skip.
func StackFrames(n, skip uint) FinishOption {
	if n == 0 {
		return NoDebugStack()
	}
	return func(cfg *ddtrace.FinishConfig) {
		cfg.StackFrames = n
		cfg.SkipStackFrames = skip
	}
}

// WithHeaderTags enables the integration to attach HTTP request headers as span tags.
// Warning:
// Using this feature can risk exposing sensitive data such as authorization tokens to Datadog.
// Special headers can not be sub-selected. E.g., an entire Cookie header would be transmitted, without the ability to choose specific Cookies.
func WithHeaderTags(headerAsTags []string) StartOption {
	return func(c *config) {
		globalconfig.ClearHeaderTags()
		for _, h := range headerAsTags {
			if strings.HasPrefix(h, "x-datadog-") {
				continue
			}
			header, tag := normalizer.HeaderTag(h)
			globalconfig.SetHeaderTag(header, tag)
		}
	}
}

// UserMonitoringConfig is used to configure what is used to identify a user.
// This configuration can be set by combining one or several UserMonitoringOption with a call to SetUser().
type UserMonitoringConfig struct {
	PropagateID bool
	Email       string
	Name        string
	Role        string
	SessionID   string
	Scope       string
	Metadata    map[string]string
}

// UserMonitoringOption represents a function that can be provided as a parameter to SetUser.
type UserMonitoringOption func(*UserMonitoringConfig)

// WithUserMetadata returns the option setting additional metadata of the authenticated user.
// This can be used multiple times and the given data will be tracked as `usr.{key}=value`.
func WithUserMetadata(key, value string) UserMonitoringOption {
	return func(cfg *UserMonitoringConfig) {
		cfg.Metadata[key] = value
	}
}

// WithUserEmail returns the option setting the email of the authenticated user.
func WithUserEmail(email string) UserMonitoringOption {
	return func(cfg *UserMonitoringConfig) {
		cfg.Email = email
	}
}

// WithUserName returns the option setting the name of the authenticated user.
func WithUserName(name string) UserMonitoringOption {
	return func(cfg *UserMonitoringConfig) {
		cfg.Name = name
	}
}

// WithUserSessionID returns the option setting the session ID of the authenticated user.
func WithUserSessionID(sessionID string) UserMonitoringOption {
	return func(cfg *UserMonitoringConfig) {
		cfg.SessionID = sessionID
	}
}

// WithUserRole returns the option setting the role of the authenticated user.
func WithUserRole(role string) UserMonitoringOption {
	return func(cfg *UserMonitoringConfig) {
		cfg.Role = role
	}
}

// WithUserScope returns the option setting the scope (authorizations) of the authenticated user.
func WithUserScope(scope string) UserMonitoringOption {
	return func(cfg *UserMonitoringConfig) {
		cfg.Scope = scope
	}
}

// WithPropagation returns the option allowing the user id to be propagated through distributed traces.
// The user id is base64 encoded and added to the datadog propagated tags header.
// This option should only be used if you are certain that the user id passed to `SetUser()` does not contain any
// personal identifiable information or any kind of sensitive data, as it will be leaked to other services.
func WithPropagation() UserMonitoringOption {
	return func(cfg *UserMonitoringConfig) {
		cfg.PropagateID = true
	}
}<|MERGE_RESOLUTION|>--- conflicted
+++ resolved
@@ -227,14 +227,12 @@
 	// peerServiceMappings holds a set of service mappings to dynamically rename peer.service values.
 	peerServiceMappings map[string]string
 
-<<<<<<< HEAD
 	// debugOpenSpans controls if the tracer should log when old, open spans are found
 	debugOpenSpans bool
 
 	// spanTimeout represents how old a span can be before it should be logged as a possible
 	// misconfiguration
 	spanTimeout time.Duration
-=======
 	// partialFlushMinSpans is the number of finished spans in a single trace to trigger a
 	// partial flush, or 0 if partial flushing is disabled.
 	// Value from DD_TRACE_PARTIAL_FLUSH_MIN_SPANS, default 1000.
@@ -243,7 +241,6 @@
 	// partialFlushEnabled specifices whether the tracer should enable partial flushing. Value
 	// from DD_TRACE_PARTIAL_FLUSH_ENABLED, default false.
 	partialFlushEnabled bool
->>>>>>> 4c4f51f5
 }
 
 // HasFeature reports whether feature f is enabled.
@@ -320,9 +317,7 @@
 	c.profilerEndpoints = internal.BoolEnv(traceprof.EndpointEnvVar, true)
 	c.profilerHotspots = internal.BoolEnv(traceprof.CodeHotspotsEnvVar, true)
 	c.enableHostnameDetection = internal.BoolEnv("DD_CLIENT_HOSTNAME_ENABLED", true)
-<<<<<<< HEAD
 	c.debugOpenSpans = internal.BoolEnv("DD_TRACE_DEBUG_OPEN_SPANS", false)
-=======
 	c.partialFlushEnabled = internal.BoolEnv("DD_TRACE_PARTIAL_FLUSH_ENABLED", false)
 	c.partialFlushMinSpans = internal.IntEnv("DD_TRACE_PARTIAL_FLUSH_MIN_SPANS", partialFlushMinSpansDefault)
 	if c.partialFlushMinSpans <= 0 {
@@ -335,7 +330,6 @@
 	// TODO(partialFlush): consider logging a warning if DD_TRACE_PARTIAL_FLUSH_MIN_SPANS
 	// is set, but DD_TRACE_PARTIAL_FLUSH_ENABLED is not true. Or just assume it should be enabled
 	// if it's explicitly set, and don't require both variables to be configured.
->>>>>>> 4c4f51f5
 
 	schemaVersionStr := os.Getenv("DD_TRACE_SPAN_ATTRIBUTE_SCHEMA")
 	if v, ok := namingschema.ParseVersion(schemaVersionStr); ok {
@@ -1008,12 +1002,11 @@
 	}
 }
 
-<<<<<<< HEAD
 // WithDebugSpansMode enables or disables the debug mode for logging open spans.
 func WithDebugSpansMode() StartOption {
 	return func(c *config) {
 		c.debugOpenSpans = true
-=======
+
 // WithPartialFlushing enables flushing of partially finished traces.
 // This is done after "numSpans" have finished in a single local trace at
 // which point all finished spans in that trace will be flushed, freeing up
@@ -1025,7 +1018,6 @@
 	return func(c *config) {
 		c.partialFlushEnabled = true
 		c.partialFlushMinSpans = numSpans
->>>>>>> 4c4f51f5
 	}
 }
 
