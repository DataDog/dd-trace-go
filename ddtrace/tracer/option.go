// Unless explicitly stated otherwise all files in this repository are licensed
// under the Apache License Version 2.0.
// This product includes software developed at Datadog (https://www.datadoghq.com/).
// Copyright 2016 Datadog, Inc.

package tracer

import (
	"context"
	"encoding/json"
	"fmt"
	"math"
	"net"
	"net/http"
	"net/url"
	"os"
	"path/filepath"
	"runtime"
	"runtime/debug"
	"strconv"
	"strings"
	"time"

	"golang.org/x/mod/semver"

	"gopkg.in/DataDog/dd-trace-go.v1/ddtrace"
	"gopkg.in/DataDog/dd-trace-go.v1/ddtrace/ext"
	"gopkg.in/DataDog/dd-trace-go.v1/internal"
	"gopkg.in/DataDog/dd-trace-go.v1/internal/civisibility/constants"
	"gopkg.in/DataDog/dd-trace-go.v1/internal/globalconfig"
	"gopkg.in/DataDog/dd-trace-go.v1/internal/log"
	"gopkg.in/DataDog/dd-trace-go.v1/internal/namingschema"
	"gopkg.in/DataDog/dd-trace-go.v1/internal/normalizer"
	"gopkg.in/DataDog/dd-trace-go.v1/internal/telemetry"
	"gopkg.in/DataDog/dd-trace-go.v1/internal/traceprof"
	"gopkg.in/DataDog/dd-trace-go.v1/internal/version"

	"github.com/DataDog/datadog-go/v5/statsd"
)

var contribIntegrations = map[string]struct {
	name     string // user readable name for startup logs
	imported bool   // true if the user has imported the integration
}{
	"github.com/99designs/gqlgen":                   {"gqlgen", false},
	"github.com/aws/aws-sdk-go":                     {"AWS SDK", false},
	"github.com/aws/aws-sdk-go-v2":                  {"AWS SDK v2", false},
	"github.com/bradfitz/gomemcache":                {"Memcache", false},
	"cloud.google.com/go/pubsub.v1":                 {"Pub/Sub", false},
	"github.com/confluentinc/confluent-kafka-go":    {"Kafka (confluent)", false},
	"github.com/confluentinc/confluent-kafka-go/v2": {"Kafka (confluent) v2", false},
	"database/sql":                                  {"SQL", false},
	"github.com/dimfeld/httptreemux/v5":             {"HTTP Treemux", false},
	"github.com/elastic/go-elasticsearch/v6":        {"Elasticsearch v6", false},
	"github.com/emicklei/go-restful":                {"go-restful", false},
	"github.com/emicklei/go-restful/v3":             {"go-restful v3", false},
	"github.com/garyburd/redigo":                    {"Redigo (dep)", false},
	"github.com/gin-gonic/gin":                      {"Gin", false},
	"github.com/globalsign/mgo":                     {"MongoDB (mgo)", false},
	"github.com/go-chi/chi":                         {"chi", false},
	"github.com/go-chi/chi/v5":                      {"chi v5", false},
	"github.com/go-pg/pg/v10":                       {"go-pg v10", false},
	"github.com/go-redis/redis":                     {"Redis", false},
	"github.com/go-redis/redis/v7":                  {"Redis v7", false},
	"github.com/go-redis/redis/v8":                  {"Redis v8", false},
	"go.mongodb.org/mongo-driver":                   {"MongoDB", false},
	"github.com/gocql/gocql":                        {"Cassandra", false},
	"github.com/gofiber/fiber/v2":                   {"Fiber", false},
	"github.com/gomodule/redigo":                    {"Redigo", false},
	"google.golang.org/api":                         {"Google API", false},
	"google.golang.org/grpc":                        {"gRPC", false},
	"gopkg.in/jinzhu/gorm.v1":                       {"Gorm (gopkg)", false},
	"github.com/gorilla/mux":                        {"Gorilla Mux", false},
	"gorm.io/gorm.v1":                               {"Gorm v1", false},
	"github.com/graph-gophers/graphql-go":           {"GraphQL", false},
	"github.com/hashicorp/consul/api":               {"Consul", false},
	"github.com/hashicorp/vault/api":                {"Vault", false},
	"github.com/jinzhu/gorm":                        {"Gorm", false},
	"github.com/jmoiron/sqlx":                       {"SQLx", false},
	"github.com/julienschmidt/httprouter":           {"HTTP Router", false},
	"k8s.io/client-go/kubernetes":                   {"Kubernetes", false},
	"github.com/labstack/echo":                      {"echo", false},
	"github.com/labstack/echo/v4":                   {"echo v4", false},
	"github.com/miekg/dns":                          {"miekg/dns", false},
	"net/http":                                      {"HTTP", false},
	"gopkg.in/olivere/elastic.v5":                   {"Elasticsearch v5", false},
	"gopkg.in/olivere/elastic.v3":                   {"Elasticsearch v3", false},
	"github.com/redis/go-redis/v9":                  {"Redis v9", false},
	"github.com/segmentio/kafka-go":                 {"Kafka v0", false},
	"github.com/IBM/sarama":                         {"IBM sarama", false},
	"github.com/Shopify/sarama":                     {"Shopify sarama", false},
	"github.com/sirupsen/logrus":                    {"Logrus", false},
	"github.com/syndtr/goleveldb":                   {"LevelDB", false},
	"github.com/tidwall/buntdb":                     {"BuntDB", false},
	"github.com/twitchtv/twirp":                     {"Twirp", false},
	"github.com/urfave/negroni":                     {"Negroni", false},
	"github.com/valyala/fasthttp":                   {"FastHTTP", false},
	"github.com/zenazn/goji":                        {"Goji", false},
	"log/slog":                                      {"log/slog", false},
	"github.com/uptrace/bun":                        {"Bun", false},
}

var (
	// defaultSocketDSD specifies the socket path to use for connecting to the statsd server.
	// Replaced in tests
	defaultSocketDSD = "/var/run/datadog/dsd.socket"

	// defaultMaxTagsHeaderLen specifies the default maximum length of the X-Datadog-Tags header value.
	defaultMaxTagsHeaderLen = 128
)

// config holds the tracer configuration.
type config struct {
	// debug, when true, writes details to logs.
	debug bool

	// agent holds the capabilities of the agent and determines some
	// of the behaviour of the tracer.
	agent agentFeatures

	// integrations reports if the user has instrumented a Datadog integration and
	// if they have a version of the library available to integrate.
	integrations map[string]integrationConfig

	// featureFlags specifies any enabled feature flags.
	featureFlags map[string]struct{}

	// logToStdout reports whether we should log all traces to the standard
	// output instead of using the agent. This is used in Lambda environments.
	logToStdout bool

	// sendRetries is the number of times a trace payload send is retried upon
	// failure.
	sendRetries int

	// logStartup, when true, causes various startup info to be written
	// when the tracer starts.
	logStartup bool

	// serviceName specifies the name of this application.
	serviceName string

	// universalVersion, reports whether span service name and config service name
	// should match to set application version tag. False by default
	universalVersion bool

	// version specifies the version of this application
	version string

	// env contains the environment that this application will run under.
	env string

	// sampler specifies the sampler that will be used for sampling traces.
	sampler Sampler

	// agentURL is the agent URL that receives traces from the tracer.
	agentURL *url.URL

	// serviceMappings holds a set of service mappings to dynamically rename services
	serviceMappings map[string]string

	// globalTags holds a set of tags that will be automatically applied to
	// all spans.
	globalTags dynamicConfig[map[string]interface{}]

	// transport specifies the Transport interface which will be used to send data to the agent.
	transport transport

	// httpClientTimeout specifies the timeout for the HTTP client.
	httpClientTimeout time.Duration

	// propagator propagates span context cross-process
	propagator Propagator

	// httpClient specifies the HTTP client to be used by the agent's transport.
	httpClient *http.Client

	// hostname is automatically assigned when the DD_TRACE_REPORT_HOSTNAME is set to true,
	// and is added as a special tag to the root span of traces.
	hostname string

	// logger specifies the logger to use when printing errors. If not specified, the "log" package
	// will be used.
	logger ddtrace.Logger

	// runtimeMetrics specifies whether collection of runtime metrics is enabled.
	runtimeMetrics bool

	// dogstatsdAddr specifies the address to connect for sending metrics to the
	// Datadog Agent. If not set, it defaults to "localhost:8125" or to the
	// combination of the environment variables DD_AGENT_HOST and DD_DOGSTATSD_PORT.
	dogstatsdAddr string

	// statsdClient is set when a user provides a custom statsd client for tracking metrics
	// associated with the runtime and the tracer.
	statsdClient internal.StatsdClient

	// spanRules contains user-defined rules to determine the sampling rate to apply
	// to a single span without affecting the entire trace
	spanRules []SamplingRule

	// traceRules contains user-defined rules to determine the sampling rate to apply
	// to the entire trace if any spans satisfy the criteria
	traceRules []SamplingRule

	// tickChan specifies a channel which will receive the time every time the tracer must flush.
	// It defaults to time.Ticker; replaced in tests.
	tickChan <-chan time.Time

	// noDebugStack disables the collection of debug stack traces globally. No traces reporting
	// errors will record a stack trace when this option is set.
	noDebugStack bool

	// profilerHotspots specifies whether profiler Code Hotspots is enabled.
	profilerHotspots bool

	// profilerEndpoints specifies whether profiler endpoint filtering is enabled.
	profilerEndpoints bool

	// enabled reports whether tracing is enabled.
	enabled dynamicConfig[bool]

	// enableHostnameDetection specifies whether the tracer should enable hostname detection.
	enableHostnameDetection bool

	// spanAttributeSchemaVersion holds the selected DD_TRACE_SPAN_ATTRIBUTE_SCHEMA version.
	spanAttributeSchemaVersion int

	// peerServiceDefaultsEnabled indicates whether the peer.service tag calculation is enabled or not.
	peerServiceDefaultsEnabled bool

	// peerServiceMappings holds a set of service mappings to dynamically rename peer.service values.
	peerServiceMappings map[string]string

	// debugAbandonedSpans controls if the tracer should log when old, open spans are found
	debugAbandonedSpans bool

	// spanTimeout represents how old a span can be before it should be logged as a possible
	// misconfiguration
	spanTimeout time.Duration

	// partialFlushMinSpans is the number of finished spans in a single trace to trigger a
	// partial flush, or 0 if partial flushing is disabled.
	// Value from DD_TRACE_PARTIAL_FLUSH_MIN_SPANS, default 1000.
	partialFlushMinSpans int

	// partialFlushEnabled specifices whether the tracer should enable partial flushing. Value
	// from DD_TRACE_PARTIAL_FLUSH_ENABLED, default false.
	partialFlushEnabled bool

	// statsComputationEnabled enables client-side stats computation (aka trace metrics).
	statsComputationEnabled bool

	// dataStreamsMonitoringEnabled specifies whether the tracer should enable monitoring of data streams
	dataStreamsMonitoringEnabled bool

	// orchestrionCfg holds Orchestrion (aka auto-instrumentation) configuration.
	// Only used for telemetry currently.
	orchestrionCfg orchestrionConfig

	// traceSampleRate holds the trace sample rate.
	traceSampleRate dynamicConfig[float64]

	// traceSampleRules holds the trace sampling rules
	traceSampleRules dynamicConfig[[]SamplingRule]

	// headerAsTags holds the header as tags configuration.
	headerAsTags dynamicConfig[[]string]

	// dynamicInstrumentationEnabled controls if the target application can be modified by Dynamic Instrumentation or not.
	// Value from DD_DYNAMIC_INSTRUMENTATION_ENABLED, default false.
	dynamicInstrumentationEnabled bool

	// globalSampleRate holds sample rate read from environment variables.
	globalSampleRate float64

	// ciVisibilityEnabled controls if the tracer is loaded with CI Visibility mode. default false
	ciVisibilityEnabled bool

	// logDirectory is directory for tracer logs specified by user-setting DD_TRACE_LOG_DIRECTORY. default empty/unused
	logDirectory string
}

// orchestrionConfig contains Orchestrion configuration.
type orchestrionConfig struct {
	// Enabled indicates whether this tracer was instanciated via Orchestrion.
	Enabled bool `json:"enabled"`

	// Metadata holds Orchestrion specific metadata (e.g orchestrion version, mode (toolexec or manual) etc..)
	Metadata map[string]string `json:"metadata,omitempty"`
}

// HasFeature reports whether feature f is enabled.
func (c *config) HasFeature(f string) bool {
	_, ok := c.featureFlags[strings.TrimSpace(f)]
	return ok
}

// StartOption represents a function that can be provided as a parameter to Start.
type StartOption func(*config)

// maxPropagatedTagsLength limits the size of DD_TRACE_X_DATADOG_TAGS_MAX_LENGTH to prevent HTTP 413 responses.
const maxPropagatedTagsLength = 512

// partialFlushMinSpansDefault is the default number of spans for partial flushing, if enabled.
const partialFlushMinSpansDefault = 1000

// newConfig renders the tracer configuration based on defaults, environment variables
// and passed user opts.
func newConfig(opts ...StartOption) *config {
	c := new(config)
	c.sampler = NewAllSampler()
	sampleRate := math.NaN()
	if r := getDDorOtelConfig("sampleRate"); r != "" {
		var err error
		sampleRate, err = strconv.ParseFloat(r, 64)
		if err != nil {
			log.Warn("ignoring DD_TRACE_SAMPLE_RATE, error: %v", err)
			sampleRate = math.NaN()
		} else if sampleRate < 0.0 || sampleRate > 1.0 {
			log.Warn("ignoring DD_TRACE_SAMPLE_RATE: out of range %f", sampleRate)
			sampleRate = math.NaN()
		}
	}
	c.globalSampleRate = sampleRate
	c.httpClientTimeout = time.Second * 10 // 10 seconds

	if v := os.Getenv("OTEL_LOGS_EXPORTER"); v != "" {
		log.Warn("OTEL_LOGS_EXPORTER is not supported")
	}
	if internal.BoolEnv("DD_TRACE_ANALYTICS_ENABLED", false) {
		globalconfig.SetAnalyticsRate(1.0)
	}
	if os.Getenv("DD_TRACE_REPORT_HOSTNAME") == "true" {
		var err error
		c.hostname, err = os.Hostname()
		if err != nil {
			log.Warn("unable to look up hostname: %v", err)
		}
	}
	if v := os.Getenv("DD_TRACE_SOURCE_HOSTNAME"); v != "" {
		c.hostname = v
	}
	if v := os.Getenv("DD_ENV"); v != "" {
		c.env = v
	}
	if v := os.Getenv("DD_TRACE_FEATURES"); v != "" {
		WithFeatureFlags(strings.FieldsFunc(v, func(r rune) bool {
			return r == ',' || r == ' '
		})...)(c)
	}
	if v := getDDorOtelConfig("service"); v != "" {
		c.serviceName = v
		globalconfig.SetServiceName(v)
	}
	if ver := os.Getenv("DD_VERSION"); ver != "" {
		c.version = ver
	}
	if v := os.Getenv("DD_SERVICE_MAPPING"); v != "" {
		internal.ForEachStringTag(v, internal.DDTagsDelimiter, func(key, val string) { WithServiceMapping(key, val)(c) })
	}
	c.headerAsTags = newDynamicConfig("trace_header_tags", nil, setHeaderTags, equalSlice[string])
	if v := os.Getenv("DD_TRACE_HEADER_TAGS"); v != "" {
		c.headerAsTags.update(strings.Split(v, ","), telemetry.OriginEnvVar)
		// Required to ensure that the startup header tags are set on reset.
		c.headerAsTags.startup = c.headerAsTags.current
	}
	if v := getDDorOtelConfig("resourceAttributes"); v != "" {
		tags := internal.ParseTagString(v)
		internal.CleanGitMetadataTags(tags)
		for key, val := range tags {
			WithGlobalTag(key, val)(c)
		}
		// TODO: should we track the origin of these tags individually?
		c.globalTags.cfgOrigin = telemetry.OriginEnvVar
	}
	if _, ok := os.LookupEnv("AWS_LAMBDA_FUNCTION_NAME"); ok {
		// AWS_LAMBDA_FUNCTION_NAME being set indicates that we're running in an AWS Lambda environment.
		// See: https://docs.aws.amazon.com/lambda/latest/dg/configuration-envvars.html
		c.logToStdout = true
	}
	c.logStartup = internal.BoolEnv("DD_TRACE_STARTUP_LOGS", true)
	c.runtimeMetrics = internal.BoolVal(getDDorOtelConfig("metrics"), false)
	c.debug = internal.BoolVal(getDDorOtelConfig("debugMode"), false)
	c.logDirectory = os.Getenv("DD_TRACE_LOG_DIRECTORY")
	c.enabled = newDynamicConfig("tracing_enabled", internal.BoolVal(getDDorOtelConfig("enabled"), true), func(b bool) bool { return true }, equal[bool])
	if _, ok := os.LookupEnv("DD_TRACE_ENABLED"); ok {
		c.enabled.cfgOrigin = telemetry.OriginEnvVar
	}
	c.profilerEndpoints = internal.BoolEnv(traceprof.EndpointEnvVar, true)
	c.profilerHotspots = internal.BoolEnv(traceprof.CodeHotspotsEnvVar, true)
	if compatMode := os.Getenv("DD_TRACE_CLIENT_HOSTNAME_COMPAT"); compatMode != "" {
		if semver.IsValid(compatMode) {
			c.enableHostnameDetection = semver.Compare(semver.MajorMinor(compatMode), "v1.66") <= 0
		} else {
			log.Warn("ignoring DD_TRACE_CLIENT_HOSTNAME_COMPAT, invalid version %q", compatMode)
		}
	}
	c.debugAbandonedSpans = internal.BoolEnv("DD_TRACE_DEBUG_ABANDONED_SPANS", false)
	if c.debugAbandonedSpans {
		c.spanTimeout = internal.DurationEnv("DD_TRACE_ABANDONED_SPAN_TIMEOUT", 10*time.Minute)
	}
	c.statsComputationEnabled = internal.BoolEnv("DD_TRACE_STATS_COMPUTATION_ENABLED", false)
	c.dataStreamsMonitoringEnabled = internal.BoolEnv("DD_DATA_STREAMS_ENABLED", false)
	c.partialFlushEnabled = internal.BoolEnv("DD_TRACE_PARTIAL_FLUSH_ENABLED", false)
	c.partialFlushMinSpans = internal.IntEnv("DD_TRACE_PARTIAL_FLUSH_MIN_SPANS", partialFlushMinSpansDefault)
	if c.partialFlushMinSpans <= 0 {
		log.Warn("DD_TRACE_PARTIAL_FLUSH_MIN_SPANS=%d is not a valid value, setting to default %d", c.partialFlushMinSpans, partialFlushMinSpansDefault)
		c.partialFlushMinSpans = partialFlushMinSpansDefault
	} else if c.partialFlushMinSpans >= traceMaxSize {
		log.Warn("DD_TRACE_PARTIAL_FLUSH_MIN_SPANS=%d is above the max number of spans that can be kept in memory for a single trace (%d spans), so partial flushing will never trigger, setting to default %d", c.partialFlushMinSpans, traceMaxSize, partialFlushMinSpansDefault)
		c.partialFlushMinSpans = partialFlushMinSpansDefault
	}
	// TODO(partialFlush): consider logging a warning if DD_TRACE_PARTIAL_FLUSH_MIN_SPANS
	// is set, but DD_TRACE_PARTIAL_FLUSH_ENABLED is not true. Or just assume it should be enabled
	// if it's explicitly set, and don't require both variables to be configured.

	c.dynamicInstrumentationEnabled = internal.BoolEnv("DD_DYNAMIC_INSTRUMENTATION_ENABLED", false)

	schemaVersionStr := os.Getenv("DD_TRACE_SPAN_ATTRIBUTE_SCHEMA")
	if v, ok := namingschema.ParseVersion(schemaVersionStr); ok {
		namingschema.SetVersion(v)
		c.spanAttributeSchemaVersion = int(v)
	} else {
		v := namingschema.SetDefaultVersion()
		c.spanAttributeSchemaVersion = int(v)
		log.Warn("DD_TRACE_SPAN_ATTRIBUTE_SCHEMA=%s is not a valid value, setting to default of v%d", schemaVersionStr, v)
	}
	// Allow DD_TRACE_SPAN_ATTRIBUTE_SCHEMA=v0 users to disable default integration (contrib AKA v0) service names.
	// These default service names are always disabled for v1 onwards.
	namingschema.SetUseGlobalServiceName(internal.BoolEnv("DD_TRACE_REMOVE_INTEGRATION_SERVICE_NAMES_ENABLED", false))

	// peer.service tag default calculation is enabled by default if using attribute schema >= 1
	c.peerServiceDefaultsEnabled = true
	if c.spanAttributeSchemaVersion == int(namingschema.SchemaV0) {
		c.peerServiceDefaultsEnabled = internal.BoolEnv("DD_TRACE_PEER_SERVICE_DEFAULTS_ENABLED", false)
	}
	c.peerServiceMappings = make(map[string]string)
	if v := os.Getenv("DD_TRACE_PEER_SERVICE_MAPPING"); v != "" {
		internal.ForEachStringTag(v, internal.DDTagsDelimiter, func(key, val string) { c.peerServiceMappings[key] = val })
	}

	for _, fn := range opts {
		fn(c)
	}
	if c.agentURL == nil {
		c.agentURL = internal.AgentURLFromEnv()
	}
	if c.agentURL.Scheme == "unix" {
		// If we're connecting over UDS we can just rely on the agent to provide the hostname
		log.Debug("connecting to agent over unix, do not set hostname on any traces")
		c.httpClient = udsClient(c.agentURL.Path, c.httpClientTimeout)
		c.agentURL = &url.URL{
			Scheme: "http",
			Host:   fmt.Sprintf("UDS_%s", strings.NewReplacer(":", "_", "/", "_", `\`, "_").Replace(c.agentURL.Path)),
		}
	} else if c.httpClient == nil {
		c.httpClient = defaultHTTPClient(c.httpClientTimeout)
	}
	WithGlobalTag(ext.RuntimeID, globalconfig.RuntimeID())(c)
	globalTags := c.globalTags.get()
	if c.env == "" {
		if v, ok := globalTags["env"]; ok {
			if e, ok := v.(string); ok {
				c.env = e
			}
		}
	}
	if c.version == "" {
		if v, ok := globalTags["version"]; ok {
			if ver, ok := v.(string); ok {
				c.version = ver
			}
		}
	}
	if c.serviceName == "" {
		if v, ok := globalTags["service"]; ok {
			if s, ok := v.(string); ok {
				c.serviceName = s
				globalconfig.SetServiceName(s)
			}
		} else {
			// There is not an explicit service set, default to binary name.
			// In this case, don't set a global service name so the contribs continue using their defaults.
			c.serviceName = filepath.Base(os.Args[0])
		}
	}
	if c.transport == nil {
		c.transport = newHTTPTransport(c.agentURL.String(), c.httpClient)
	}
	if c.propagator == nil {
		envKey := "DD_TRACE_X_DATADOG_TAGS_MAX_LENGTH"
		max := internal.IntEnv(envKey, defaultMaxTagsHeaderLen)
		if max < 0 {
			log.Warn("Invalid value %d for %s. Setting to 0.", max, envKey)
			max = 0
		}
		if max > maxPropagatedTagsLength {
			log.Warn("Invalid value %d for %s. Maximum allowed is %d. Setting to %d.", max, envKey, maxPropagatedTagsLength, maxPropagatedTagsLength)
			max = maxPropagatedTagsLength
		}
		c.propagator = NewPropagator(&PropagatorConfig{
			MaxTagsHeaderLen: max,
		})
	}
	if c.logger != nil {
		log.UseLogger(c.logger)
	}
	if c.debug {
		log.SetLevel(log.LevelDebug)
	}
	// if using stdout or traces are disabled, agent is disabled
	agentDisabled := c.logToStdout || !c.enabled.current
	ignoreStatsdPort := c.agent.ignore // preserve the value of c.agent.ignore when testing
	c.agent = loadAgentFeatures(agentDisabled, c.agentURL, c.httpClient)
	c.agent.ignore = ignoreStatsdPort
	info, ok := debug.ReadBuildInfo()
	if !ok {
		c.loadContribIntegrations([]*debug.Module{})
	} else {
		c.loadContribIntegrations(info.Deps)
	}
	if c.statsdClient == nil {
		// configure statsd client
		addr := c.dogstatsdAddr
		if addr == "" {
			// no config defined address; use defaults
			addr = defaultDogstatsdAddr()
		}
		if agentport := c.agent.StatsdPort; agentport > 0 && !c.agent.ignore {
			// the agent reported a non-standard port
			host, _, err := net.SplitHostPort(addr)
			if err == nil {
				// we have a valid host:port address; replace the port because
				// the agent knows better
				if host == "" {
					host = defaultHostname
				}
				addr = net.JoinHostPort(host, strconv.Itoa(agentport))
			}
			// not a valid TCP address, leave it as it is (could be a socket connection)
		}
		globalconfig.SetDogstatsdAddr(addr)
		c.dogstatsdAddr = addr
	}
	// Re-initialize the globalTags config with the value constructed from the environment and start options
	// This allows persisting the initial value of globalTags for future resets and updates.
	globalTagsOrigin := c.globalTags.cfgOrigin
	c.initGlobalTags(c.globalTags.get(), globalTagsOrigin)

	// Check if CI Visibility mode is enabled
	if internal.BoolEnv(constants.CIVisibilityEnabledEnvironmentVariable, false) {
		c.ciVisibilityEnabled = true              // Enable CI Visibility mode
		c.httpClientTimeout = time.Second * 45    // Increase timeout up to 45 seconds (same as other tracers in CIVis mode)
		c.logStartup = false                      // If we are in CI Visibility mode we don't want to log the startup to stdout to avoid polluting the output
		c.transport = newCiVisibilityTransport(c) // Replace the default transport with the CI Visibility transport
	}

	return c
}

func newStatsdClient(c *config) (internal.StatsdClient, error) {
	if c.statsdClient != nil {
		return c.statsdClient, nil
	}
	return internal.NewStatsdClient(c.dogstatsdAddr, statsTags(c))
}

// udsClient returns a new http.Client which connects using the given UDS socket path.
func udsClient(socketPath string, timeout time.Duration) *http.Client {
	if timeout == 0 {
		timeout = defaultHTTPTimeout
	}
	return &http.Client{
		Transport: &http.Transport{
			Proxy: http.ProxyFromEnvironment,
			DialContext: func(ctx context.Context, network, address string) (net.Conn, error) {
				return defaultDialer.DialContext(ctx, "unix", (&net.UnixAddr{
					Name: socketPath,
					Net:  "unix",
				}).String())
			},
			MaxIdleConns:          100,
			IdleConnTimeout:       90 * time.Second,
			TLSHandshakeTimeout:   10 * time.Second,
			ExpectContinueTimeout: 1 * time.Second,
		},
		Timeout: timeout,
	}
}

// defaultDogstatsdAddr returns the default connection address for Dogstatsd.
func defaultDogstatsdAddr() string {
	envHost, envPort := os.Getenv("DD_AGENT_HOST"), os.Getenv("DD_DOGSTATSD_PORT")
	if _, err := os.Stat(defaultSocketDSD); err == nil && envHost == "" && envPort == "" {
		// socket exists and user didn't specify otherwise via env vars
		return "unix://" + defaultSocketDSD
	}
	host, port := defaultHostname, "8125"
	if envHost != "" {
		host = envHost
	}
	if envPort != "" {
		port = envPort
	}
	return net.JoinHostPort(host, port)
}

type integrationConfig struct {
	Instrumented bool   `json:"instrumented"`      // indicates if the user has imported and used the integration
	Available    bool   `json:"available"`         // indicates if the user is using a library that can be used with DataDog integrations
	Version      string `json:"available_version"` // if available, indicates the version of the library the user has
}

// agentFeatures holds information about the trace-agent's capabilities.
// When running WithLambdaMode, a zero-value of this struct will be used
// as features.
type agentFeatures struct {
	// DropP0s reports whether it's ok for the tracer to not send any
	// P0 traces to the agent.
	DropP0s bool

	// Stats reports whether the agent can receive client-computed stats on
	// the /v0.6/stats endpoint.
	Stats bool

	// StatsdPort specifies the Dogstatsd port as provided by the agent.
	// If it's the default, it will be 0, which means 8125.
	StatsdPort int

	// featureFlags specifies all the feature flags reported by the trace-agent.
	featureFlags map[string]struct{}

<<<<<<< HEAD
	// ignore indicates that we should ignore the agent in favor of user set values.
	// It should only be used during testing.
	ignore bool
=======
	// peerTags specifies precursor tags to aggregate stats on when client stats is enabled
	peerTags []string

	// defaultEnv is the trace-agent's default env, used for stats calculation if no env override is present
	defaultEnv string
>>>>>>> 2d679b9c
}

// HasFlag reports whether the agent has set the feat feature flag.
func (a *agentFeatures) HasFlag(feat string) bool {
	_, ok := a.featureFlags[feat]
	return ok
}

// loadAgentFeatures queries the trace-agent for its capabilities and updates
// the tracer's behaviour.
func loadAgentFeatures(agentDisabled bool, agentURL *url.URL, httpClient *http.Client) (features agentFeatures) {
	if agentDisabled {
		// there is no agent; all features off
		return
	}
	resp, err := httpClient.Get(fmt.Sprintf("%s/info", agentURL))
	if err != nil {
		log.Error("Loading features: %v", err)
		return
	}
	if resp.StatusCode == http.StatusNotFound {
		// agent is older than 7.28.0, features not discoverable
		return
	}
	defer resp.Body.Close()
	type agentConfig struct {
		defaultEnv string `json:"default_env"`
	}
	type infoResponse struct {
<<<<<<< HEAD
		Endpoints     []string `json:"endpoints"`
		ClientDropP0s bool     `json:"client_drop_p0s"`
		FeatureFlags  []string `json:"feature_flags"`
		Config        struct {
			StatsdPort int `json:"statsd_port"`
		} `json:"config"`
=======
		Endpoints     []string    `json:"endpoints"`
		ClientDropP0s bool        `json:"client_drop_p0s"`
		StatsdPort    int         `json:"statsd_port"`
		FeatureFlags  []string    `json:"feature_flags"`
		PeerTags      []string    `json:"peer_tags"`
		Config        agentConfig `json:"config"`
>>>>>>> 2d679b9c
	}

	var info infoResponse
	if err := json.NewDecoder(resp.Body).Decode(&info); err != nil {
		log.Error("Decoding features: %v", err)
		return
	}
	features.DropP0s = info.ClientDropP0s
	features.StatsdPort = info.Config.StatsdPort
	for _, endpoint := range info.Endpoints {
		switch endpoint {
		case "/v0.6/stats":
			features.Stats = true
		}
	}
	features.featureFlags = make(map[string]struct{}, len(info.FeatureFlags))
	for _, flag := range info.FeatureFlags {
		features.featureFlags[flag] = struct{}{}
	}
	return features
}

// MarkIntegrationImported labels the given integration as imported
func MarkIntegrationImported(integration string) bool {
	s, ok := contribIntegrations[integration]
	if !ok {
		return false
	}
	s.imported = true
	contribIntegrations[integration] = s
	return true
}

func (c *config) loadContribIntegrations(deps []*debug.Module) {
	integrations := map[string]integrationConfig{}
	for _, s := range contribIntegrations {
		integrations[s.name] = integrationConfig{
			Instrumented: s.imported,
		}
	}
	for _, d := range deps {
		p := d.Path
		s, ok := contribIntegrations[p]
		if !ok {
			continue
		}
		conf := integrations[s.name]
		conf.Available = true
		conf.Version = d.Version
		integrations[s.name] = conf
	}
	c.integrations = integrations
}

func (c *config) canComputeStats() bool {
	return c.agent.Stats && (c.HasFeature("discovery") || c.statsComputationEnabled)
}

func (c *config) canDropP0s() bool {
	return c.canComputeStats() && c.agent.DropP0s
}

func statsTags(c *config) []string {
	tags := []string{
		"lang:go",
		"lang_version:" + runtime.Version(),
	}
	if c.env != "" {
		tags = append(tags, "env:"+c.env)
	}
	if c.hostname != "" {
		tags = append(tags, "host:"+c.hostname)
	}
	for k, v := range c.globalTags.get() {
		if vstr, ok := v.(string); ok {
			tags = append(tags, k+":"+vstr)
		}
	}
	globalconfig.SetStatsTags(tags)
	tags = append(tags, "tracer_version:"+version.Tag)
	if c.serviceName != "" {
		tags = append(tags, "service:"+c.serviceName)
	}
	return tags
}

// withNoopStats is used for testing to disable statsd client
func withNoopStats() StartOption {
	return func(c *config) {
		c.statsdClient = &statsd.NoOpClient{}
	}
}

// WithFeatureFlags specifies a set of feature flags to enable. Please take into account
// that most, if not all features flags are considered to be experimental and result in
// unexpected bugs.
func WithFeatureFlags(feats ...string) StartOption {
	return func(c *config) {
		if c.featureFlags == nil {
			c.featureFlags = make(map[string]struct{}, len(feats))
		}
		for _, f := range feats {
			c.featureFlags[strings.TrimSpace(f)] = struct{}{}
		}
		log.Info("FEATURES enabled: %v", feats)
	}
}

// withIgnoreAgent allows tests to ignore the agent running in CI so that we can
// properly test user set StatsdPort.
// This should only be used during testing.
func withIgnoreAgent(ignore bool) StartOption {
	return func(c *config) {
		c.agent.ignore = ignore
	}
}

// WithLogger sets logger as the tracer's error printer.
// Diagnostic and startup tracer logs are prefixed to simplify the search within logs.
// If JSON logging format is required, it's possible to wrap tracer logs using an existing JSON logger with this
// function. To learn more about this possibility, please visit: https://github.com/DataDog/dd-trace-go/issues/2152#issuecomment-1790586933
func WithLogger(logger ddtrace.Logger) StartOption {
	return func(c *config) {
		c.logger = logger
	}
}

// WithPrioritySampling is deprecated, and priority sampling is enabled by default.
// When using distributed tracing, the priority sampling value is propagated in order to
// get all the parts of a distributed trace sampled.
// To learn more about priority sampling, please visit:
// https://docs.datadoghq.com/tracing/getting_further/trace_sampling_and_storage/#priority-sampling-for-distributed-tracing
func WithPrioritySampling() StartOption {
	return func(c *config) {
		// This is now enabled by default.
	}
}

// WithDebugStack can be used to globally enable or disable the collection of stack traces when
// spans finish with errors. It is enabled by default. This is a global version of the NoDebugStack
// FinishOption.
func WithDebugStack(enabled bool) StartOption {
	return func(c *config) {
		c.noDebugStack = !enabled
	}
}

// WithDebugMode enables debug mode on the tracer, resulting in more verbose logging.
func WithDebugMode(enabled bool) StartOption {
	return func(c *config) {
		c.debug = enabled
	}
}

// WithLambdaMode enables lambda mode on the tracer, for use with AWS Lambda.
// This option is only required if the the Datadog Lambda Extension is not
// running.
func WithLambdaMode(enabled bool) StartOption {
	return func(c *config) {
		c.logToStdout = enabled
	}
}

// WithSendRetries enables re-sending payloads that are not successfully
// submitted to the agent.  This will cause the tracer to retry the send at
// most `retries` times.
func WithSendRetries(retries int) StartOption {
	return func(c *config) {
		c.sendRetries = retries
	}
}

// WithPropagator sets an alternative propagator to be used by the tracer.
func WithPropagator(p Propagator) StartOption {
	return func(c *config) {
		c.propagator = p
	}
}

// WithServiceName is deprecated. Please use WithService.
// If you are using an older version and you are upgrading from WithServiceName
// to WithService, please note that WithService will determine the service name of
// server and framework integrations.
func WithServiceName(name string) StartOption {
	return func(c *config) {
		c.serviceName = name
		if globalconfig.ServiceName() != "" {
			log.Warn("ddtrace/tracer: deprecated config WithServiceName should not be used " +
				"with `WithService` or `DD_SERVICE`; integration service name will not be set.")
		}
		globalconfig.SetServiceName("")
	}
}

// WithService sets the default service name for the program.
func WithService(name string) StartOption {
	return func(c *config) {
		c.serviceName = name
		globalconfig.SetServiceName(c.serviceName)
	}
}

// WithGlobalServiceName causes contrib libraries to use the global service name and not any locally defined service name.
// This is synonymous with `DD_TRACE_REMOVE_INTEGRATION_SERVICE_NAMES_ENABLED`.
func WithGlobalServiceName(enabled bool) StartOption {
	return func(_ *config) {
		namingschema.SetUseGlobalServiceName(enabled)
	}
}

// WithAgentAddr sets the address where the agent is located. The default is
// localhost:8126. It should contain both host and port.
func WithAgentAddr(addr string) StartOption {
	return func(c *config) {
		c.agentURL = &url.URL{
			Scheme: "http",
			Host:   addr,
		}
	}
}

// WithAgentTimeout sets the timeout for the agent connection. Timeout is in seconds.
func WithAgentTimeout(timeout int) StartOption {
	return func(c *config) {
		c.httpClientTimeout = time.Duration(timeout) * time.Second
	}
}

// WithEnv sets the environment to which all traces started by the tracer will be submitted.
// The default value is the environment variable DD_ENV, if it is set.
func WithEnv(env string) StartOption {
	return func(c *config) {
		c.env = env
	}
}

// WithServiceMapping determines service "from" to be renamed to service "to".
// This option is is case sensitive and can be used multiple times.
func WithServiceMapping(from, to string) StartOption {
	return func(c *config) {
		if c.serviceMappings == nil {
			c.serviceMappings = make(map[string]string)
		}
		c.serviceMappings[from] = to
	}
}

// WithPeerServiceDefaults sets default calculation for peer.service.
// Related documentation: https://docs.datadoghq.com/tracing/guide/inferred-service-opt-in/?tab=go#apm-tracer-configuration
func WithPeerServiceDefaults(enabled bool) StartOption {
	return func(c *config) {
		c.peerServiceDefaultsEnabled = enabled
	}
}

// WithPeerServiceMapping determines the value of the peer.service tag "from" to be renamed to service "to".
func WithPeerServiceMapping(from, to string) StartOption {
	return func(c *config) {
		if c.peerServiceMappings == nil {
			c.peerServiceMappings = make(map[string]string)
		}
		c.peerServiceMappings[from] = to
	}
}

// WithGlobalTag sets a key/value pair which will be set as a tag on all spans
// created by tracer. This option may be used multiple times.
func WithGlobalTag(k string, v interface{}) StartOption {
	return func(c *config) {
		if c.globalTags.get() == nil {
			c.initGlobalTags(map[string]interface{}{}, telemetry.OriginDefault)
		}
		c.globalTags.Lock()
		defer c.globalTags.Unlock()
		c.globalTags.current[k] = v
	}
}

// initGlobalTags initializes the globalTags config with the provided init value
func (c *config) initGlobalTags(init map[string]interface{}, origin telemetry.Origin) {
	apply := func(map[string]interface{}) bool {
		// always set the runtime ID on updates
		c.globalTags.current[ext.RuntimeID] = globalconfig.RuntimeID()
		return true
	}
	c.globalTags = newDynamicConfig("trace_tags", init, apply, equalMap[string])
	c.globalTags.cfgOrigin = origin
}

// WithSampler sets the given sampler to be used with the tracer. By default
// an all-permissive sampler is used.
func WithSampler(s Sampler) StartOption {
	return func(c *config) {
		c.sampler = s
	}
}

// WithHTTPRoundTripper is deprecated. Please consider using WithHTTPClient instead.
// The function allows customizing the underlying HTTP transport for emitting spans.
func WithHTTPRoundTripper(r http.RoundTripper) StartOption {
	return WithHTTPClient(&http.Client{
		Transport: r,
		Timeout:   defaultHTTPTimeout,
	})
}

// WithHTTPClient specifies the HTTP client to use when emitting spans to the agent.
func WithHTTPClient(client *http.Client) StartOption {
	return func(c *config) {
		c.httpClient = client
	}
}

// WithUDS configures the HTTP client to dial the Datadog Agent via the specified Unix Domain Socket path.
func WithUDS(socketPath string) StartOption {
	return func(c *config) {
		c.agentURL = &url.URL{
			Scheme: "unix",
			Path:   socketPath,
		}
	}
}

// WithAnalytics allows specifying whether Trace Search & Analytics should be enabled
// for integrations.
func WithAnalytics(on bool) StartOption {
	return func(cfg *config) {
		if on {
			globalconfig.SetAnalyticsRate(1.0)
		} else {
			globalconfig.SetAnalyticsRate(math.NaN())
		}
	}
}

// WithAnalyticsRate sets the global sampling rate for sampling APM events.
func WithAnalyticsRate(rate float64) StartOption {
	return func(_ *config) {
		if rate >= 0.0 && rate <= 1.0 {
			globalconfig.SetAnalyticsRate(rate)
		} else {
			globalconfig.SetAnalyticsRate(math.NaN())
		}
	}
}

// WithRuntimeMetrics enables automatic collection of runtime metrics every 10 seconds.
func WithRuntimeMetrics() StartOption {
	return func(cfg *config) {
		cfg.runtimeMetrics = true
	}
}

// WithDogstatsdAddress specifies the address to connect to for sending metrics to the Datadog
// Agent. It should be a "host:port" string, or the path to a unix domain socket.If not set, it
// attempts to determine the address of the statsd service according to the following rules:
//  1. Look for /var/run/datadog/dsd.socket and use it if present. IF NOT, continue to #2.
//  2. The host is determined by DD_AGENT_HOST, and defaults to "localhost"
//  3. The port is retrieved from the agent. If not present, it is determined by DD_DOGSTATSD_PORT, and defaults to 8125
//
// This option is in effect when WithRuntimeMetrics is enabled.
func WithDogstatsdAddress(addr string) StartOption {
	return func(cfg *config) {
		cfg.dogstatsdAddr = addr
		globalconfig.SetDogstatsdAddr(addr)
	}
}

// WithSamplingRules specifies the sampling rates to apply to spans based on the
// provided rules.
func WithSamplingRules(rules []SamplingRule) StartOption {
	return func(cfg *config) {
		for _, rule := range rules {
			if rule.ruleType == SamplingRuleSpan {
				cfg.spanRules = append(cfg.spanRules, rule)
			} else {
				cfg.traceRules = append(cfg.traceRules, rule)
			}
		}
	}
}

// WithServiceVersion specifies the version of the service that is running. This will
// be included in spans from this service in the "version" tag, provided that
// span service name and config service name match. Do NOT use with WithUniversalVersion.
func WithServiceVersion(version string) StartOption {
	return func(cfg *config) {
		cfg.version = version
		cfg.universalVersion = false
	}
}

// WithUniversalVersion specifies the version of the service that is running, and will be applied to all spans,
// regardless of whether span service name and config service name match.
// See: WithService, WithServiceVersion. Do NOT use with WithServiceVersion.
func WithUniversalVersion(version string) StartOption {
	return func(c *config) {
		c.version = version
		c.universalVersion = true
	}
}

// WithHostname allows specifying the hostname with which to mark outgoing traces.
func WithHostname(name string) StartOption {
	return func(c *config) {
		c.hostname = name
	}
}

// WithTraceEnabled allows specifying whether tracing will be enabled
func WithTraceEnabled(enabled bool) StartOption {
	return func(c *config) {
		c.enabled = newDynamicConfig("tracing_enabled", enabled, func(b bool) bool { return true }, equal[bool])
	}
}

// WithLogStartup allows enabling or disabling the startup log.
func WithLogStartup(enabled bool) StartOption {
	return func(c *config) {
		c.logStartup = enabled
	}
}

// WithProfilerCodeHotspots enables the code hotspots integration between the
// tracer and profiler. This is done by automatically attaching pprof labels
// called "span id" and "local root span id" when new spans are created. You
// should not use these label names in your own code when this is enabled. The
// enabled value defaults to the value of the
// DD_PROFILING_CODE_HOTSPOTS_COLLECTION_ENABLED env variable or true.
func WithProfilerCodeHotspots(enabled bool) StartOption {
	return func(c *config) {
		c.profilerHotspots = enabled
	}
}

// WithProfilerEndpoints enables the endpoints integration between the tracer
// and profiler. This is done by automatically attaching a pprof label called
// "trace endpoint" holding the resource name of the top-level service span if
// its type is "http", "rpc" or "" (default). You should not use this label
// name in your own code when this is enabled. The enabled value defaults to
// the value of the DD_PROFILING_ENDPOINT_COLLECTION_ENABLED env variable or
// true.
func WithProfilerEndpoints(enabled bool) StartOption {
	return func(c *config) {
		c.profilerEndpoints = enabled
	}
}

// WithDebugSpansMode enables debugging old spans that may have been
// abandoned, which may prevent traces from being set to the Datadog
// Agent, especially if partial flushing is off.
// This setting can also be configured by setting DD_TRACE_DEBUG_ABANDONED_SPANS
// to true. The timeout will default to 10 minutes, unless overwritten
// by DD_TRACE_ABANDONED_SPAN_TIMEOUT.
// This feature is disabled by default. Turning on this debug mode may
// be expensive, so it should only be enabled for debugging purposes.
func WithDebugSpansMode(timeout time.Duration) StartOption {
	return func(c *config) {
		c.debugAbandonedSpans = true
		c.spanTimeout = timeout
	}
}

// WithPartialFlushing enables flushing of partially finished traces.
// This is done after "numSpans" have finished in a single local trace at
// which point all finished spans in that trace will be flushed, freeing up
// any memory they were consuming. This can also be configured by setting
// DD_TRACE_PARTIAL_FLUSH_ENABLED to true, which will default to 1000 spans
// unless overriden with DD_TRACE_PARTIAL_FLUSH_MIN_SPANS. Partial flushing
// is disabled by default.
func WithPartialFlushing(numSpans int) StartOption {
	return func(c *config) {
		c.partialFlushEnabled = true
		c.partialFlushMinSpans = numSpans
	}
}

// WithStatsComputation enables client-side stats computation, allowing
// the tracer to compute stats from traces. This can reduce network traffic
// to the Datadog Agent, and produce more accurate stats data.
// This can also be configured by setting DD_TRACE_STATS_COMPUTATION_ENABLED to true.
// Client-side stats is off by default.
func WithStatsComputation(enabled bool) StartOption {
	return func(c *config) {
		c.statsComputationEnabled = enabled
	}
}

// WithOrchestrion configures Orchestrion's auto-instrumentation metadata.
// This option is only intended to be used by Orchestrion https://github.com/DataDog/orchestrion
func WithOrchestrion(metadata map[string]string) StartOption {
	return func(c *config) {
		c.orchestrionCfg.Enabled = true
		c.orchestrionCfg.Metadata = metadata
	}
}

// StartSpanOption is a configuration option for StartSpan. It is aliased in order
// to help godoc group all the functions returning it together. It is considered
// more correct to refer to it as the type as the origin, ddtrace.StartSpanOption.
type StartSpanOption = ddtrace.StartSpanOption

// Tag sets the given key/value pair as a tag on the started Span.
func Tag(k string, v interface{}) StartSpanOption {
	return func(cfg *ddtrace.StartSpanConfig) {
		if cfg.Tags == nil {
			cfg.Tags = map[string]interface{}{}
		}
		cfg.Tags[k] = v
	}
}

// ServiceName sets the given service name on the started span. For example "http.server".
func ServiceName(name string) StartSpanOption {
	return Tag(ext.ServiceName, name)
}

// ResourceName sets the given resource name on the started span. A resource could
// be an SQL query, a URL, an RPC method or something else.
func ResourceName(name string) StartSpanOption {
	return Tag(ext.ResourceName, name)
}

// SpanType sets the given span type on the started span. Some examples in the case of
// the Datadog APM product could be "web", "db" or "cache".
func SpanType(name string) StartSpanOption {
	return Tag(ext.SpanType, name)
}

// WithSpanLinks sets span links on the started span.
func WithSpanLinks(links []ddtrace.SpanLink) StartSpanOption {
	return func(cfg *ddtrace.StartSpanConfig) {
		cfg.SpanLinks = append(cfg.SpanLinks, links...)
	}
}

var measuredTag = Tag(keyMeasured, 1)

// Measured marks this span to be measured for metrics and stats calculations.
func Measured() StartSpanOption {
	// cache a global instance of this tag: saves one alloc/call
	return measuredTag
}

// WithSpanID sets the SpanID on the started span, instead of using a random number.
// If there is no parent Span (eg from ChildOf), then the TraceID will also be set to the
// value given here.
func WithSpanID(id uint64) StartSpanOption {
	return func(cfg *ddtrace.StartSpanConfig) {
		cfg.SpanID = id
	}
}

// ChildOf tells StartSpan to use the given span context as a parent for the
// created span.
func ChildOf(ctx ddtrace.SpanContext) StartSpanOption {
	return func(cfg *ddtrace.StartSpanConfig) {
		cfg.Parent = ctx
	}
}

// withContext associates the ctx with the span.
func withContext(ctx context.Context) StartSpanOption {
	return func(cfg *ddtrace.StartSpanConfig) {
		cfg.Context = ctx
	}
}

// StartTime sets a custom time as the start time for the created span. By
// default a span is started using the creation time.
func StartTime(t time.Time) StartSpanOption {
	return func(cfg *ddtrace.StartSpanConfig) {
		cfg.StartTime = t
	}
}

// AnalyticsRate sets a custom analytics rate for a span. It decides the percentage
// of events that will be picked up by the App Analytics product. It's represents a
// float64 between 0 and 1 where 0.5 would represent 50% of events.
func AnalyticsRate(rate float64) StartSpanOption {
	if math.IsNaN(rate) {
		return func(cfg *ddtrace.StartSpanConfig) {}
	}
	return Tag(ext.EventSampleRate, rate)
}

// FinishOption is a configuration option for FinishSpan. It is aliased in order
// to help godoc group all the functions returning it together. It is considered
// more correct to refer to it as the type as the origin, ddtrace.FinishOption.
type FinishOption = ddtrace.FinishOption

// FinishTime sets the given time as the finishing time for the span. By default,
// the current time is used.
func FinishTime(t time.Time) FinishOption {
	return func(cfg *ddtrace.FinishConfig) {
		cfg.FinishTime = t
	}
}

// WithError marks the span as having had an error. It uses the information from
// err to set tags such as the error message, error type and stack trace. It has
// no effect if the error is nil.
func WithError(err error) FinishOption {
	return func(cfg *ddtrace.FinishConfig) {
		cfg.Error = err
	}
}

// NoDebugStack prevents any error presented using the WithError finishing option
// from generating a stack trace. This is useful in situations where errors are frequent
// and performance is critical.
func NoDebugStack() FinishOption {
	return func(cfg *ddtrace.FinishConfig) {
		cfg.NoDebugStack = true
	}
}

// StackFrames limits the number of stack frames included into erroneous spans to n, starting from skip.
func StackFrames(n, skip uint) FinishOption {
	if n == 0 {
		return NoDebugStack()
	}
	return func(cfg *ddtrace.FinishConfig) {
		cfg.StackFrames = n
		cfg.SkipStackFrames = skip
	}
}

// WithHeaderTags enables the integration to attach HTTP request headers as span tags.
// Warning:
// Using this feature can risk exposing sensitive data such as authorization tokens to Datadog.
// Special headers can not be sub-selected. E.g., an entire Cookie header would be transmitted, without the ability to choose specific Cookies.
func WithHeaderTags(headerAsTags []string) StartOption {
	return func(c *config) {
		c.headerAsTags = newDynamicConfig("trace_header_tags", headerAsTags, setHeaderTags, equalSlice[string])
		setHeaderTags(headerAsTags)
	}
}

// setHeaderTags sets the global header tags.
// Always resets the global value and returns true.
func setHeaderTags(headerAsTags []string) bool {
	globalconfig.ClearHeaderTags()
	for _, h := range headerAsTags {
		header, tag := normalizer.HeaderTag(h)
		if len(header) == 0 || len(tag) == 0 {
			log.Debug("Header-tag input is in unsupported format; dropping input value %v", h)
			continue
		}
		globalconfig.SetHeaderTag(header, tag)
	}
	return true
}

// UserMonitoringConfig is used to configure what is used to identify a user.
// This configuration can be set by combining one or several UserMonitoringOption with a call to SetUser().
type UserMonitoringConfig struct {
	PropagateID bool
	Email       string
	Name        string
	Role        string
	SessionID   string
	Scope       string
	Metadata    map[string]string
}

// UserMonitoringOption represents a function that can be provided as a parameter to SetUser.
type UserMonitoringOption func(*UserMonitoringConfig)

// WithUserMetadata returns the option setting additional metadata of the authenticated user.
// This can be used multiple times and the given data will be tracked as `usr.{key}=value`.
func WithUserMetadata(key, value string) UserMonitoringOption {
	return func(cfg *UserMonitoringConfig) {
		cfg.Metadata[key] = value
	}
}

// WithUserEmail returns the option setting the email of the authenticated user.
func WithUserEmail(email string) UserMonitoringOption {
	return func(cfg *UserMonitoringConfig) {
		cfg.Email = email
	}
}

// WithUserName returns the option setting the name of the authenticated user.
func WithUserName(name string) UserMonitoringOption {
	return func(cfg *UserMonitoringConfig) {
		cfg.Name = name
	}
}

// WithUserSessionID returns the option setting the session ID of the authenticated user.
func WithUserSessionID(sessionID string) UserMonitoringOption {
	return func(cfg *UserMonitoringConfig) {
		cfg.SessionID = sessionID
	}
}

// WithUserRole returns the option setting the role of the authenticated user.
func WithUserRole(role string) UserMonitoringOption {
	return func(cfg *UserMonitoringConfig) {
		cfg.Role = role
	}
}

// WithUserScope returns the option setting the scope (authorizations) of the authenticated user.
func WithUserScope(scope string) UserMonitoringOption {
	return func(cfg *UserMonitoringConfig) {
		cfg.Scope = scope
	}
}

// WithPropagation returns the option allowing the user id to be propagated through distributed traces.
// The user id is base64 encoded and added to the datadog propagated tags header.
// This option should only be used if you are certain that the user id passed to `SetUser()` does not contain any
// personal identifiable information or any kind of sensitive data, as it will be leaked to other services.
func WithPropagation() UserMonitoringOption {
	return func(cfg *UserMonitoringConfig) {
		cfg.PropagateID = true
	}
}<|MERGE_RESOLUTION|>--- conflicted
+++ resolved
@@ -631,17 +631,14 @@
 	// featureFlags specifies all the feature flags reported by the trace-agent.
 	featureFlags map[string]struct{}
 
-<<<<<<< HEAD
 	// ignore indicates that we should ignore the agent in favor of user set values.
 	// It should only be used during testing.
 	ignore bool
-=======
 	// peerTags specifies precursor tags to aggregate stats on when client stats is enabled
 	peerTags []string
 
 	// defaultEnv is the trace-agent's default env, used for stats calculation if no env override is present
 	defaultEnv string
->>>>>>> 2d679b9c
 }
 
 // HasFlag reports whether the agent has set the feat feature flag.
@@ -671,21 +668,13 @@
 		defaultEnv string `json:"default_env"`
 	}
 	type infoResponse struct {
-<<<<<<< HEAD
 		Endpoints     []string `json:"endpoints"`
 		ClientDropP0s bool     `json:"client_drop_p0s"`
 		FeatureFlags  []string `json:"feature_flags"`
+    PeerTags      []string    `json:"peer_tags"`
 		Config        struct {
 			StatsdPort int `json:"statsd_port"`
 		} `json:"config"`
-=======
-		Endpoints     []string    `json:"endpoints"`
-		ClientDropP0s bool        `json:"client_drop_p0s"`
-		StatsdPort    int         `json:"statsd_port"`
-		FeatureFlags  []string    `json:"feature_flags"`
-		PeerTags      []string    `json:"peer_tags"`
-		Config        agentConfig `json:"config"`
->>>>>>> 2d679b9c
 	}
 
 	var info infoResponse
