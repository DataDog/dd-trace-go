--- conflicted
+++ resolved
@@ -481,21 +481,7 @@
 
 // UserMonitoringConfig is used to configure what is used to identify a user.
 // This configuration can be set by combining one or several UserMonitoringOption with a call to SetUser().
-<<<<<<< HEAD
 type UserMonitoringConfig = v2.UserMonitoringConfig
-=======
-type UserMonitoringConfig struct {
-	PropagateID bool
-	Login       string
-	Org         string
-	Email       string
-	Name        string
-	Role        string
-	SessionID   string
-	Scope       string
-	Metadata    map[string]string
-}
->>>>>>> 386c125b
 
 // UserMonitoringOption represents a function that can be provided as a parameter to SetUser.
 type UserMonitoringOption = v2.UserMonitoringOption
