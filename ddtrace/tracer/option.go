// Unless explicitly stated otherwise all files in this repository are licensed
// under the Apache License Version 2.0.
// This product includes software developed at Datadog (https://www.datadoghq.com/).
// Copyright 2016 Datadog, Inc.

package tracer

import (
	"context"
	"encoding/json"
	"fmt"
	"io"
	"math"
	"net"
	"net/http"
	"net/url"
	"os"
	"path/filepath"
	"runtime"
	"runtime/debug"
	"strconv"
	"strings"
	"sync"
	"time"

	"golang.org/x/mod/semver"

	pb "github.com/DataDog/datadog-agent/pkg/proto/pbgo/trace"
	"github.com/DataDog/dd-trace-go/v2/ddtrace/ext"
	"github.com/DataDog/dd-trace-go/v2/internal"
	appsecconfig "github.com/DataDog/dd-trace-go/v2/internal/appsec/config"
	"github.com/DataDog/dd-trace-go/v2/internal/civisibility/constants"
	"github.com/DataDog/dd-trace-go/v2/internal/globalconfig"
	"github.com/DataDog/dd-trace-go/v2/internal/log"
	"github.com/DataDog/dd-trace-go/v2/internal/namingschema"
	"github.com/DataDog/dd-trace-go/v2/internal/normalizer"
	"github.com/DataDog/dd-trace-go/v2/internal/telemetry"
	"github.com/DataDog/dd-trace-go/v2/internal/traceprof"
	"github.com/DataDog/dd-trace-go/v2/internal/version"
	"github.com/tinylib/msgp/msgp"

	"github.com/DataDog/datadog-go/v5/statsd"
)

var contribIntegrations = map[string]struct {
	name     string // user readable name for startup logs
	imported bool   // true if the user has imported the integration
}{
	"github.com/99designs/gqlgen":                   {"gqlgen", false},
	"github.com/aws/aws-sdk-go":                     {"AWS SDK", false},
	"github.com/aws/aws-sdk-go-v2":                  {"AWS SDK v2", false},
	"github.com/bradfitz/gomemcache":                {"Memcache", false},
	"cloud.google.com/go/pubsub.v1":                 {"Pub/Sub", false},
	"github.com/confluentinc/confluent-kafka-go":    {"Kafka (confluent)", false},
	"github.com/confluentinc/confluent-kafka-go/v2": {"Kafka (confluent) v2", false},
	"database/sql":                                  {"SQL", false},
	"github.com/dimfeld/httptreemux/v5":             {"HTTP Treemux", false},
	"github.com/elastic/go-elasticsearch/v6":        {"Elasticsearch v6", false},
	"github.com/emicklei/go-restful/v3":             {"go-restful v3", false},
	"github.com/gin-gonic/gin":                      {"Gin", false},
	"github.com/globalsign/mgo":                     {"MongoDB (mgo)", false},
	"github.com/go-chi/chi":                         {"chi", false},
	"github.com/go-chi/chi/v5":                      {"chi v5", false},
	"github.com/go-pg/pg/v10":                       {"go-pg v10", false},
	"github.com/go-redis/redis":                     {"Redis", false},
	"github.com/go-redis/redis/v7":                  {"Redis v7", false},
	"github.com/go-redis/redis/v8":                  {"Redis v8", false},
	"go.mongodb.org/mongo-driver":                   {"MongoDB", false},
	"github.com/gocql/gocql":                        {"Cassandra", false},
	"github.com/gofiber/fiber/v2":                   {"Fiber", false},
	"github.com/gomodule/redigo":                    {"Redigo", false},
	"google.golang.org/api":                         {"Google API", false},
	"google.golang.org/grpc":                        {"gRPC", false},
	"github.com/gorilla/mux":                        {"Gorilla Mux", false},
	"gorm.io/gorm.v1":                               {"Gorm v1", false},
	"github.com/graph-gophers/graphql-go":           {"Graph Gophers GraphQL", false},
	"github.com/graphql-go/graphql":                 {"GraphQL-Go GraphQL", false},
	"github.com/hashicorp/consul/api":               {"Consul", false},
	"github.com/hashicorp/vault/api":                {"Vault", false},
	"github.com/jackc/pgx/v5":                       {"PGX", false},
	"github.com/jmoiron/sqlx":                       {"SQLx", false},
	"github.com/julienschmidt/httprouter":           {"HTTP Router", false},
	"k8s.io/client-go/kubernetes":                   {"Kubernetes", false},
	"github.com/labstack/echo/v4":                   {"echo v4", false},
	"log/slog":                                      {"log/slog", false},
	"github.com/miekg/dns":                          {"miekg/dns", false},
	"net/http":                                      {"HTTP", false},
	"gopkg.in/olivere/elastic.v5":                   {"Elasticsearch v5", false},
	"github.com/redis/go-redis/v9":                  {"Redis v9", false},
	"github.com/segmentio/kafka-go":                 {"Kafka v0", false},
	"github.com/IBM/sarama":                         {"IBM sarama", false},
	"github.com/Shopify/sarama":                     {"Shopify sarama", false},
	"github.com/sirupsen/logrus":                    {"Logrus", false},
	"github.com/syndtr/goleveldb":                   {"LevelDB", false},
	"github.com/tidwall/buntdb":                     {"BuntDB", false},
	"github.com/twitchtv/twirp":                     {"Twirp", false},
	"github.com/uptrace/bun":                        {"Bun", false},
	"github.com/urfave/negroni":                     {"Negroni", false},
	"github.com/valyala/fasthttp":                   {"FastHTTP", false},
<<<<<<< HEAD
=======
	"github.com/zenazn/goji":                        {"Goji", false},
	"log/slog":                                      {"log/slog", false},
	"github.com/uptrace/bun":                        {"Bun", false},
	"github.com/valkey-io/valkey-go":                {"Valkey", false},
>>>>>>> d5d974f7
}

var (
	// defaultSocketDSD specifies the socket path to use for connecting to the statsd server.
	// Replaced in tests
	defaultSocketDSD = "/var/run/datadog/dsd.socket"

	// defaultStatsdPort specifies the default port to use for connecting to the statsd server.
	defaultStatsdPort = "8125"

	// defaultMaxTagsHeaderLen specifies the default maximum length of the X-Datadog-Tags header value.
	defaultMaxTagsHeaderLen = 128

	// defaultRateLimit specifies the default trace rate limit used when DD_TRACE_RATE_LIMIT is not set.
	defaultRateLimit = 100.0
)

// config holds the tracer configuration.
type config struct {
	// debug, when true, writes details to logs.
	debug bool

	// appsecStartOptions controls the options used when starting appsec features.
	appsecStartOptions []appsecconfig.StartOption

	// agent holds the capabilities of the agent and determines some
	// of the behaviour of the tracer.
	agent agentFeatures

	// integrations reports if the user has instrumented a Datadog integration and
	// if they have a version of the library available to integrate.
	integrations map[string]integrationConfig

	// featureFlags specifies any enabled feature flags.
	featureFlags map[string]struct{}

	// logToStdout reports whether we should log all traces to the standard
	// output instead of using the agent. This is used in Lambda environments.
	logToStdout bool

	// sendRetries is the number of times a trace or CI Visibility payload send is retried upon
	// failure.
	sendRetries int

	// retryInterval is the interval between agent connection retries. It has no effect if sendRetries is not set
	retryInterval time.Duration

	// logStartup, when true, causes various startup info to be written
	// when the tracer starts.
	logStartup bool

	// serviceName specifies the name of this application.
	serviceName string

	// universalVersion, reports whether span service name and config service name
	// should match to set application version tag. False by default
	universalVersion bool

	// version specifies the version of this application
	version string

	// env contains the environment that this application will run under.
	env string

	// sampler specifies the sampler that will be used for sampling traces.
	sampler RateSampler

	// agentURL is the agent URL that receives traces from the tracer.
	agentURL *url.URL

	// originalAgentURL is the agent URL that receives traces from the tracer and does not get changed.
	originalAgentURL *url.URL

	// serviceMappings holds a set of service mappings to dynamically rename services
	serviceMappings map[string]string

	// globalTags holds a set of tags that will be automatically applied to
	// all spans.
	globalTags dynamicConfig[map[string]interface{}]

	// transport specifies the Transport interface which will be used to send data to the agent.
	transport transport

	// httpClientTimeout specifies the timeout for the HTTP client.
	httpClientTimeout time.Duration

	// propagator propagates span context cross-process
	propagator Propagator

	// httpClient specifies the HTTP client to be used by the agent's transport.
	httpClient *http.Client

	// hostname is automatically assigned when the DD_TRACE_REPORT_HOSTNAME is set to true,
	// and is added as a special tag to the root span of traces.
	hostname string

	// logger specifies the logger to use when printing errors. If not specified, the "log" package
	// will be used.
	logger Logger

	// runtimeMetrics specifies whether collection of runtime metrics is enabled.
	runtimeMetrics bool

	// runtimeMetricsV2 specifies whether collection of runtime metrics v2 is enabled.
	runtimeMetricsV2 bool

	// dogstatsdAddr specifies the address to connect for sending metrics to the
	// Datadog Agent. If not set, it defaults to "localhost:8125" or to the
	// combination of the environment variables DD_AGENT_HOST and DD_DOGSTATSD_PORT.
	dogstatsdAddr string

	// statsdClient is set when a user provides a custom statsd client for tracking metrics
	// associated with the runtime and the tracer.
	statsdClient internal.StatsdClient

	// spanRules contains user-defined rules to determine the sampling rate to apply
	// to a single span without affecting the entire trace
	spanRules []SamplingRule

	// traceRules contains user-defined rules to determine the sampling rate to apply
	// to the entire trace if any spans satisfy the criteria
	traceRules []SamplingRule

	// tickChan specifies a channel which will receive the time every time the tracer must flush.
	// It defaults to time.Ticker; replaced in tests.
	tickChan <-chan time.Time

	// noDebugStack disables the collection of debug stack traces globally. No traces reporting
	// errors will record a stack trace when this option is set.
	noDebugStack bool

	// profilerHotspots specifies whether profiler Code Hotspots is enabled.
	profilerHotspots bool

	// profilerEndpoints specifies whether profiler endpoint filtering is enabled.
	profilerEndpoints bool

	// enabled reports whether tracing is enabled.
	enabled dynamicConfig[bool]

	// enableHostnameDetection specifies whether the tracer should enable hostname detection.
	enableHostnameDetection bool

	// spanAttributeSchemaVersion holds the selected DD_TRACE_SPAN_ATTRIBUTE_SCHEMA version.
	spanAttributeSchemaVersion int

	// peerServiceDefaultsEnabled indicates whether the peer.service tag calculation is enabled or not.
	peerServiceDefaultsEnabled bool

	// peerServiceMappings holds a set of service mappings to dynamically rename peer.service values.
	peerServiceMappings map[string]string

	// debugAbandonedSpans controls if the tracer should log when old, open spans are found
	debugAbandonedSpans bool

	// spanTimeout represents how old a span can be before it should be logged as a possible
	// misconfiguration
	spanTimeout time.Duration

	// partialFlushMinSpans is the number of finished spans in a single trace to trigger a
	// partial flush, or 0 if partial flushing is disabled.
	// Value from DD_TRACE_PARTIAL_FLUSH_MIN_SPANS, default 1000.
	partialFlushMinSpans int

	// partialFlushEnabled specifices whether the tracer should enable partial flushing. Value
	// from DD_TRACE_PARTIAL_FLUSH_ENABLED, default false.
	partialFlushEnabled bool

	// statsComputationEnabled enables client-side stats computation (aka trace metrics).
	statsComputationEnabled bool

	// dataStreamsMonitoringEnabled specifies whether the tracer should enable monitoring of data streams
	dataStreamsMonitoringEnabled bool

	// orchestrionCfg holds Orchestrion (aka auto-instrumentation) configuration.
	// Only used for telemetry currently.
	orchestrionCfg orchestrionConfig

	// traceSampleRate holds the trace sample rate.
	traceSampleRate dynamicConfig[float64]

	// traceSampleRules holds the trace sampling rules
	traceSampleRules dynamicConfig[[]SamplingRule]

	// headerAsTags holds the header as tags configuration.
	headerAsTags dynamicConfig[[]string]

	// dynamicInstrumentationEnabled controls if the target application can be modified by Dynamic Instrumentation or not.
	// Value from DD_DYNAMIC_INSTRUMENTATION_ENABLED, default false.
	dynamicInstrumentationEnabled bool

	// globalSampleRate holds sample rate read from environment variables.
	globalSampleRate float64

	// ciVisibilityEnabled controls if the tracer is loaded with CI Visibility mode. default false
	ciVisibilityEnabled bool

	// ciVisibilityAgentless controls if the tracer is loaded with CI Visibility agentless mode. default false
	ciVisibilityAgentless bool

	// logDirectory is directory for tracer logs specified by user-setting DD_TRACE_LOG_DIRECTORY. default empty/unused
	logDirectory string

	// tracingAsTransport specifies whether the tracer is running in transport-only mode, where traces are only sent when other products request it.
	tracingAsTransport bool

	// traceRateLimitPerSecond specifies the rate limit for traces.
	traceRateLimitPerSecond float64
}

// orchestrionConfig contains Orchestrion configuration.
type orchestrionConfig struct {
	// Enabled indicates whether this tracer was instanciated via Orchestrion.
	Enabled bool `json:"enabled"`

	// Metadata holds Orchestrion specific metadata (e.g orchestrion version, mode (toolexec or manual) etc..)
	Metadata map[string]string `json:"metadata,omitempty"`
}

// HasFeature reports whether feature f is enabled.
func (c *config) HasFeature(f string) bool {
	_, ok := c.featureFlags[strings.TrimSpace(f)]
	return ok
}

// StartOption represents a function that can be provided as a parameter to Start.
type StartOption func(*config)

// maxPropagatedTagsLength limits the size of DD_TRACE_X_DATADOG_TAGS_MAX_LENGTH to prevent HTTP 413 responses.
const maxPropagatedTagsLength = 512

// partialFlushMinSpansDefault is the default number of spans for partial flushing, if enabled.
const partialFlushMinSpansDefault = 1000

// newConfig renders the tracer configuration based on defaults, environment variables
// and passed user opts.
func newConfig(opts ...StartOption) (*config, error) {
	c := new(config)
	c.sampler = NewAllSampler()
	sampleRate := math.NaN()
	if r := getDDorOtelConfig("sampleRate"); r != "" {
		var err error
		sampleRate, err = strconv.ParseFloat(r, 64)
		if err != nil {
			log.Warn("ignoring DD_TRACE_SAMPLE_RATE, error: %v", err)
			sampleRate = math.NaN()
		} else if sampleRate < 0.0 || sampleRate > 1.0 {
			log.Warn("ignoring DD_TRACE_SAMPLE_RATE: out of range %f", sampleRate)
			sampleRate = math.NaN()
		}
	}
	c.globalSampleRate = sampleRate
	c.httpClientTimeout = time.Second * 10 // 10 seconds

	c.traceRateLimitPerSecond = defaultRateLimit
	origin := telemetry.OriginDefault
	if v, ok := os.LookupEnv("DD_TRACE_RATE_LIMIT"); ok {
		l, err := strconv.ParseFloat(v, 64)
		if err != nil {
			log.Warn("DD_TRACE_RATE_LIMIT invalid, using default value %f: %v", defaultRateLimit, err)
		} else if l < 0.0 {
			log.Warn("DD_TRACE_RATE_LIMIT negative, using default value %f", defaultRateLimit)
		} else {
			c.traceRateLimitPerSecond = l
			origin = telemetry.OriginEnvVar
		}
	}

	reportTelemetryOnAppStarted(telemetry.Configuration{Name: "trace_rate_limit", Value: c.traceRateLimitPerSecond, Origin: origin})

	if v := os.Getenv("OTEL_LOGS_EXPORTER"); v != "" {
		log.Warn("OTEL_LOGS_EXPORTER is not supported")
	}
	if internal.BoolEnv("DD_TRACE_ANALYTICS_ENABLED", false) {
		globalconfig.SetAnalyticsRate(1.0)
	}
	if os.Getenv("DD_TRACE_REPORT_HOSTNAME") == "true" {
		var err error
		c.hostname, err = os.Hostname()
		if err != nil {
			log.Warn("unable to look up hostname: %v", err)
			return c, fmt.Errorf("unable to look up hostnamet: %v", err)
		}
	}
	if v := os.Getenv("DD_TRACE_SOURCE_HOSTNAME"); v != "" {
		c.hostname = v
	}
	if v := os.Getenv("DD_ENV"); v != "" {
		c.env = v
	}
	if v := os.Getenv("DD_TRACE_FEATURES"); v != "" {
		WithFeatureFlags(strings.FieldsFunc(v, func(r rune) bool {
			return r == ',' || r == ' '
		})...)(c)
	}
	if v := getDDorOtelConfig("service"); v != "" {
		c.serviceName = v
		globalconfig.SetServiceName(v)
	}
	if ver := os.Getenv("DD_VERSION"); ver != "" {
		c.version = ver
	}
	if v := os.Getenv("DD_SERVICE_MAPPING"); v != "" {
		internal.ForEachStringTag(v, internal.DDTagsDelimiter, func(key, val string) { WithServiceMapping(key, val)(c) })
	}
	c.headerAsTags = newDynamicConfig("trace_header_tags", nil, setHeaderTags, equalSlice[string])
	if v := os.Getenv("DD_TRACE_HEADER_TAGS"); v != "" {
		c.headerAsTags.update(strings.Split(v, ","), telemetry.OriginEnvVar)
		// Required to ensure that the startup header tags are set on reset.
		c.headerAsTags.startup = c.headerAsTags.current
	}
	if v := getDDorOtelConfig("resourceAttributes"); v != "" {
		tags := internal.ParseTagString(v)
		internal.CleanGitMetadataTags(tags)
		for key, val := range tags {
			WithGlobalTag(key, val)(c)
		}
		// TODO: should we track the origin of these tags individually?
		c.globalTags.cfgOrigin = telemetry.OriginEnvVar
	}
	if _, ok := os.LookupEnv("AWS_LAMBDA_FUNCTION_NAME"); ok {
		// AWS_LAMBDA_FUNCTION_NAME being set indicates that we're running in an AWS Lambda environment.
		// See: https://docs.aws.amazon.com/lambda/latest/dg/configuration-envvars.html
		c.logToStdout = true
	}
	c.logStartup = internal.BoolEnv("DD_TRACE_STARTUP_LOGS", true)
	c.runtimeMetrics = internal.BoolVal(getDDorOtelConfig("metrics"), false)
	c.runtimeMetricsV2 = internal.BoolEnv("DD_RUNTIME_METRICS_V2_ENABLED", false)
	c.debug = internal.BoolVal(getDDorOtelConfig("debugMode"), false)
	c.logDirectory = os.Getenv("DD_TRACE_LOG_DIRECTORY")
	c.enabled = newDynamicConfig("tracing_enabled", internal.BoolVal(getDDorOtelConfig("enabled"), true), func(b bool) bool { return true }, equal[bool])
	if _, ok := os.LookupEnv("DD_TRACE_ENABLED"); ok {
		c.enabled.cfgOrigin = telemetry.OriginEnvVar
	}
	c.profilerEndpoints = internal.BoolEnv(traceprof.EndpointEnvVar, true)
	c.profilerHotspots = internal.BoolEnv(traceprof.CodeHotspotsEnvVar, true)
	if compatMode := os.Getenv("DD_TRACE_CLIENT_HOSTNAME_COMPAT"); compatMode != "" {
		if semver.IsValid(compatMode) {
			c.enableHostnameDetection = semver.Compare(semver.MajorMinor(compatMode), "v1.66") <= 0
		} else {
			log.Warn("ignoring DD_TRACE_CLIENT_HOSTNAME_COMPAT, invalid version %q", compatMode)
		}
	}
	c.debugAbandonedSpans = internal.BoolEnv("DD_TRACE_DEBUG_ABANDONED_SPANS", false)
	if c.debugAbandonedSpans {
		c.spanTimeout = internal.DurationEnv("DD_TRACE_ABANDONED_SPAN_TIMEOUT", 10*time.Minute)
	}
	c.statsComputationEnabled = internal.BoolEnv("DD_TRACE_STATS_COMPUTATION_ENABLED", false)
	c.dataStreamsMonitoringEnabled = internal.BoolEnv("DD_DATA_STREAMS_ENABLED", false)
	c.partialFlushEnabled = internal.BoolEnv("DD_TRACE_PARTIAL_FLUSH_ENABLED", false)
	c.partialFlushMinSpans = internal.IntEnv("DD_TRACE_PARTIAL_FLUSH_MIN_SPANS", partialFlushMinSpansDefault)
	if c.partialFlushMinSpans <= 0 {
		log.Warn("DD_TRACE_PARTIAL_FLUSH_MIN_SPANS=%d is not a valid value, setting to default %d", c.partialFlushMinSpans, partialFlushMinSpansDefault)
		c.partialFlushMinSpans = partialFlushMinSpansDefault
	} else if c.partialFlushMinSpans >= traceMaxSize {
		log.Warn("DD_TRACE_PARTIAL_FLUSH_MIN_SPANS=%d is above the max number of spans that can be kept in memory for a single trace (%d spans), so partial flushing will never trigger, setting to default %d", c.partialFlushMinSpans, traceMaxSize, partialFlushMinSpansDefault)
		c.partialFlushMinSpans = partialFlushMinSpansDefault
	}
	// TODO(partialFlush): consider logging a warning if DD_TRACE_PARTIAL_FLUSH_MIN_SPANS
	// is set, but DD_TRACE_PARTIAL_FLUSH_ENABLED is not true. Or just assume it should be enabled
	// if it's explicitly set, and don't require both variables to be configured.

	c.dynamicInstrumentationEnabled = internal.BoolEnv("DD_DYNAMIC_INSTRUMENTATION_ENABLED", false)

	schemaVersionStr := os.Getenv("DD_TRACE_SPAN_ATTRIBUTE_SCHEMA")
	if v, ok := namingschema.ParseVersion(schemaVersionStr); ok {
		namingschema.SetVersion(v)
		c.spanAttributeSchemaVersion = int(v)
	} else {
		v := namingschema.SetDefaultVersion()
		c.spanAttributeSchemaVersion = int(v)
		log.Warn("DD_TRACE_SPAN_ATTRIBUTE_SCHEMA=%s is not a valid value, setting to default of v%d", schemaVersionStr, v)
	}
	// Allow DD_TRACE_SPAN_ATTRIBUTE_SCHEMA=v0 users to disable default integration (contrib AKA v0) service names.
	// These default service names are always disabled for v1 onwards.
	namingschema.SetUseGlobalServiceName(internal.BoolEnv("DD_TRACE_REMOVE_INTEGRATION_SERVICE_NAMES_ENABLED", false))

	// peer.service tag default calculation is enabled by default if using attribute schema >= 1
	c.peerServiceDefaultsEnabled = true
	if c.spanAttributeSchemaVersion == int(namingschema.SchemaV0) {
		c.peerServiceDefaultsEnabled = internal.BoolEnv("DD_TRACE_PEER_SERVICE_DEFAULTS_ENABLED", false)
	}
	c.peerServiceMappings = make(map[string]string)
	if v := os.Getenv("DD_TRACE_PEER_SERVICE_MAPPING"); v != "" {
		internal.ForEachStringTag(v, internal.DDTagsDelimiter, func(key, val string) { c.peerServiceMappings[key] = val })
	}
	c.retryInterval = time.Millisecond
	for _, fn := range opts {
		if fn == nil {
			continue
		}
		fn(c)
	}
	if c.agentURL == nil {
		c.agentURL = internal.AgentURLFromEnv()
	}
	c.originalAgentURL = c.agentURL // Preserve the original agent URL for logging
	if c.httpClient == nil {
		if c.agentURL.Scheme == "unix" {
			// If we're connecting over UDS we can just rely on the agent to provide the hostname
			log.Debug("connecting to agent over unix, do not set hostname on any traces")
			c.httpClient = udsClient(c.agentURL.Path, c.httpClientTimeout)
			c.agentURL = &url.URL{
				Scheme: "http",
				Host:   fmt.Sprintf("UDS_%s", strings.NewReplacer(":", "_", "/", "_", `\`, "_").Replace(c.agentURL.Path)),
			}
		} else {
			c.httpClient = defaultHTTPClient(c.httpClientTimeout)
		}
	}
	WithGlobalTag(ext.RuntimeID, globalconfig.RuntimeID())(c)
	globalTags := c.globalTags.get()
	if c.env == "" {
		if v, ok := globalTags["env"]; ok {
			if e, ok := v.(string); ok {
				c.env = e
			}
		}
	}
	if c.version == "" {
		if v, ok := globalTags["version"]; ok {
			if ver, ok := v.(string); ok {
				c.version = ver
			}
		}
	}
	if c.serviceName == "" {
		if v, ok := globalTags["service"]; ok {
			if s, ok := v.(string); ok {
				c.serviceName = s
				globalconfig.SetServiceName(s)
			}
		} else {
			// There is not an explicit service set, default to binary name.
			// In this case, don't set a global service name so the contribs continue using their defaults.
			c.serviceName = filepath.Base(os.Args[0])
		}
	}
	if c.transport == nil {
		c.transport = newHTTPTransport(c.agentURL.String(), c.httpClient)
	}
	if c.propagator == nil {
		envKey := "DD_TRACE_X_DATADOG_TAGS_MAX_LENGTH"
		max := internal.IntEnv(envKey, defaultMaxTagsHeaderLen)
		if max < 0 {
			log.Warn("Invalid value %d for %s. Setting to 0.", max, envKey)
			max = 0
		}
		if max > maxPropagatedTagsLength {
			log.Warn("Invalid value %d for %s. Maximum allowed is %d. Setting to %d.", max, envKey, maxPropagatedTagsLength, maxPropagatedTagsLength)
			max = maxPropagatedTagsLength
		}
		c.propagator = NewPropagator(&PropagatorConfig{
			MaxTagsHeaderLen: max,
		})
	}
	if c.logger != nil {
		log.UseLogger(c.logger)
	}
	if c.debug {
		log.SetLevel(log.LevelDebug)
	}

	// Check if CI Visibility mode is enabled
	if internal.BoolEnv(constants.CIVisibilityEnabledEnvironmentVariable, false) {
		c.ciVisibilityEnabled = true               // Enable CI Visibility mode
		c.httpClientTimeout = time.Second * 45     // Increase timeout up to 45 seconds (same as other tracers in CIVis mode)
		c.logStartup = false                       // If we are in CI Visibility mode we don't want to log the startup to stdout to avoid polluting the output
		ciTransport := newCiVisibilityTransport(c) // Create a default CI Visibility Transport
		c.transport = ciTransport                  // Replace the default transport with the CI Visibility transport
		c.ciVisibilityAgentless = ciTransport.agentless
	}

	// if using stdout or traces are disabled or we are in ci visibility agentless mode, agent is disabled
	agentDisabled := c.logToStdout || !c.enabled.current || c.ciVisibilityAgentless
	c.agent = loadAgentFeatures(agentDisabled, c.agentURL, c.httpClient)
	info, ok := debug.ReadBuildInfo()
	if !ok {
		c.loadContribIntegrations([]*debug.Module{})
	} else {
		c.loadContribIntegrations(info.Deps)
	}
	if c.statsdClient == nil {
		// configure statsd client
		addr := resolveDogstatsdAddr(c)
		globalconfig.SetDogstatsdAddr(addr)
		c.dogstatsdAddr = addr
	}
	// Re-initialize the globalTags config with the value constructed from the environment and start options
	// This allows persisting the initial value of globalTags for future resets and updates.
	globalTagsOrigin := c.globalTags.cfgOrigin
	c.initGlobalTags(c.globalTags.get(), globalTagsOrigin)

	// TODO: change the name once APM Platform RFC is approved
	if internal.BoolEnv("DD_EXPERIMENTAL_APPSEC_STANDALONE_ENABLED", false) {
		// Enable tracing as transport layer mode
		// This means to stop sending trace metrics, send one trace per minute and those force-kept by other products
		// using the tracer as transport layer for their data. And finally adding the _dd.apm.enabled=0 tag to all traces
		// to let the backend know that it needs to keep APM UI disabled.
		c.globalSampleRate = 1.0
		c.traceRateLimitPerSecond = 1.0 / 60
		c.tracingAsTransport = true
		WithGlobalTag("_dd.apm.enabled", 0)(c)
		// Disable runtime metrics. In `tracingAsTransport` mode, we'll still
		// tell the agent we computed them, so it doesn't do it either.
		c.runtimeMetrics = false
		c.runtimeMetricsV2 = false
	}

	return c, nil
}

// resolveDogstatsdAddr resolves the Dogstatsd address to use, based on the user-defined
// address and the agent-reported port. If the agent reports a port, it will be used
// instead of the user-defined address' port. UDS paths are honored regardless of the
// agent-reported port.
func resolveDogstatsdAddr(c *config) string {
	addr := c.dogstatsdAddr
	if addr == "" {
		// no config defined address; use host and port from env vars
		// or default to localhost:8125 if not set
		addr = defaultDogstatsdAddr()
	}
	agentport := c.agent.StatsdPort
	if agentport == 0 {
		// the agent didn't report a port; use the already resolved address as
		// features are loaded from the trace-agent, which might be not running
		return addr
	}
	// the agent reported a port
	host, _, err := net.SplitHostPort(addr)
	if err != nil {
		// parsing the address failed; use the already resolved address as is
		return addr
	}
	if host == "unix" {
		// no need to change the address because it's a UDS connection
		// and these don't have ports
		return addr
	}
	if host == "" {
		// no host was provided; use the default hostname
		host = defaultHostname
	}
	// use agent-reported address if it differs from the user-defined TCP-based protocol URI
	// we have a valid host:port address; replace the port because the agent knows better
	addr = net.JoinHostPort(host, strconv.Itoa(agentport))
	return addr
}

func newStatsdClient(c *config) (internal.StatsdClient, error) {
	if c.statsdClient != nil {
		return c.statsdClient, nil
	}
	return internal.NewStatsdClient(c.dogstatsdAddr, statsTags(c))
}

// udsClient returns a new http.Client which connects using the given UDS socket path.
func udsClient(socketPath string, timeout time.Duration) *http.Client {
	if timeout == 0 {
		timeout = defaultHTTPTimeout
	}
	return &http.Client{
		Transport: &http.Transport{
			Proxy: http.ProxyFromEnvironment,
			DialContext: func(ctx context.Context, network, address string) (net.Conn, error) {
				return defaultDialer.DialContext(ctx, "unix", (&net.UnixAddr{
					Name: socketPath,
					Net:  "unix",
				}).String())
			},
			MaxIdleConns:          100,
			IdleConnTimeout:       90 * time.Second,
			TLSHandshakeTimeout:   10 * time.Second,
			ExpectContinueTimeout: 1 * time.Second,
		},
		Timeout: timeout,
	}
}

// defaultDogstatsdAddr returns the default connection address for Dogstatsd.
func defaultDogstatsdAddr() string {
	envHost, envPort := os.Getenv("DD_DOGSTATSD_HOST"), os.Getenv("DD_DOGSTATSD_PORT")
	if envHost == "" {
		envHost = os.Getenv("DD_AGENT_HOST")
	}
	if _, err := os.Stat(defaultSocketDSD); err == nil && envHost == "" && envPort == "" {
		// socket exists and user didn't specify otherwise via env vars
		return "unix://" + defaultSocketDSD
	}
	host, port := defaultHostname, defaultStatsdPort
	if envHost != "" {
		host = envHost
	}
	if envPort != "" {
		port = envPort
	}
	return net.JoinHostPort(host, port)
}

type integrationConfig struct {
	Instrumented bool   `json:"instrumented"`      // indicates if the user has imported and used the integration
	Available    bool   `json:"available"`         // indicates if the user is using a library that can be used with DataDog integrations
	Version      string `json:"available_version"` // if available, indicates the version of the library the user has
}

// agentFeatures holds information about the trace-agent's capabilities.
// When running WithLambdaMode, a zero-value of this struct will be used
// as features.
type agentFeatures struct {
	// DropP0s reports whether it's ok for the tracer to not send any
	// P0 traces to the agent.
	DropP0s bool

	// Stats reports whether the agent can receive client-computed stats on
	// the /v0.6/stats endpoint.
	Stats bool

	// StatsdPort specifies the Dogstatsd port as provided by the agent.
	// If it's the default, it will be 0, which means 8125.
	StatsdPort int

	// featureFlags specifies all the feature flags reported by the trace-agent.
	featureFlags map[string]struct{}

	// peerTags specifies precursor tags to aggregate stats on when client stats is enabled
	peerTags []string

	// defaultEnv is the trace-agent's default env, used for stats calculation if no env override is present
	defaultEnv string

	// metaStructAvailable reports whether the trace-agent can receive spans with the `meta_struct` field.
	metaStructAvailable bool
}

// HasFlag reports whether the agent has set the feat feature flag.
func (a *agentFeatures) HasFlag(feat string) bool {
	_, ok := a.featureFlags[feat]
	return ok
}

// loadAgentFeatures queries the trace-agent for its capabilities and updates
// the tracer's behaviour.
func loadAgentFeatures(agentDisabled bool, agentURL *url.URL, httpClient *http.Client) (features agentFeatures) {
	if agentDisabled {
		// there is no agent; all features off
		return
	}
	resp, err := httpClient.Get(fmt.Sprintf("%s/info", agentURL))
	if err != nil {
		log.Error("Loading features: %v", err)
		return
	}
	if resp.StatusCode == http.StatusNotFound {
		// agent is older than 7.28.0, features not discoverable
		return
	}
	defer resp.Body.Close()
	type infoResponse struct {
		Endpoints      []string `json:"endpoints"`
		ClientDropP0s  bool     `json:"client_drop_p0s"`
		FeatureFlags   []string `json:"feature_flags"`
		PeerTags       []string `json:"peer_tags"`
		SpanMetaStruct bool     `json:"span_meta_structs"`
		Config         struct {
			StatsdPort int `json:"statsd_port"`
		} `json:"config"`
	}

	var info infoResponse
	if err := json.NewDecoder(resp.Body).Decode(&info); err != nil {
		log.Error("Decoding features: %v", err)
		return
	}

	features.DropP0s = info.ClientDropP0s
	features.StatsdPort = info.Config.StatsdPort
<<<<<<< HEAD
=======
	features.metaStructAvailable = info.SpanMetaStruct
>>>>>>> d5d974f7
	features.peerTags = info.PeerTags
	for _, endpoint := range info.Endpoints {
		switch endpoint {
		case "/v0.6/stats":
			features.Stats = true
		}
	}
	features.featureFlags = make(map[string]struct{}, len(info.FeatureFlags))
	for _, flag := range info.FeatureFlags {
		features.featureFlags[flag] = struct{}{}
	}
	return features
}

// MarkIntegrationImported labels the given integration as imported
func MarkIntegrationImported(integration string) bool {
	s, ok := contribIntegrations[integration]
	if !ok {
		return false
	}
	s.imported = true
	contribIntegrations[integration] = s
	return true
}

func (c *config) loadContribIntegrations(deps []*debug.Module) {
	integrations := map[string]integrationConfig{}
	for _, s := range contribIntegrations {
		integrations[s.name] = integrationConfig{
			Instrumented: s.imported,
		}
	}
	for _, d := range deps {
		p := d.Path
		s, ok := contribIntegrations[p]
		if !ok {
			continue
		}
		conf := integrations[s.name]
		conf.Available = true
		conf.Version = d.Version
		integrations[s.name] = conf
	}
	c.integrations = integrations
}

func (c *config) canComputeStats() bool {
	return c.agent.Stats && (c.HasFeature("discovery") || c.statsComputationEnabled)
}

func (c *config) canDropP0s() bool {
	return c.canComputeStats() && c.agent.DropP0s
}

func statsTags(c *config) []string {
	tags := []string{
		"lang:go",
		"lang_version:" + runtime.Version(),
	}
	if c.env != "" {
		tags = append(tags, "env:"+c.env)
	}
	if c.hostname != "" {
		tags = append(tags, "host:"+c.hostname)
	}
	for k, v := range c.globalTags.get() {
		if vstr, ok := v.(string); ok {
			tags = append(tags, k+":"+vstr)
		}
	}
	globalconfig.SetStatsTags(tags)
	tags = append(tags, "tracer_version:"+version.Tag)
	if c.serviceName != "" {
		tags = append(tags, "service:"+c.serviceName)
	}
	return tags
}

// withNoopStats is used for testing to disable statsd client
func withNoopStats() StartOption {
	return func(c *config) {
		c.statsdClient = &statsd.NoOpClientDirect{}
	}
}

// WithAppSecEnabled specifies whether AppSec features should be activated
// or not.
//
// By default, AppSec features are enabled if `DD_APPSEC_ENABLED` is set to a
// truthy value; and may be enabled by remote configuration if
// `DD_APPSEC_ENABLED` is not set at all.
//
// Using this option to explicitly disable appsec also prevents it from being
// remote activated.
func WithAppSecEnabled(enabled bool) StartOption {
	mode := appsecconfig.ForcedOff
	if enabled {
		mode = appsecconfig.ForcedOn
	}
	return func(c *config) {
		c.appsecStartOptions = append(c.appsecStartOptions, appsecconfig.WithEnablementMode(mode))
	}
}

// WithFeatureFlags specifies a set of feature flags to enable. Please take into account
// that most, if not all features flags are considered to be experimental and result in
// unexpected bugs.
func WithFeatureFlags(feats ...string) StartOption {
	return func(c *config) {
		if c.featureFlags == nil {
			c.featureFlags = make(map[string]struct{}, len(feats))
		}
		for _, f := range feats {
			c.featureFlags[strings.TrimSpace(f)] = struct{}{}
		}
		log.Info("FEATURES enabled: %v", feats)
	}
}

// WithLogger sets logger as the tracer's error printer.
// Diagnostic and startup tracer logs are prefixed to simplify the search within logs.
// If JSON logging format is required, it's possible to wrap tracer logs using an existing JSON logger with this
// function. To learn more about this possibility, please visit: https://github.com/DataDog/dd-trace-go/issues/2152#issuecomment-1790586933
func WithLogger(logger Logger) StartOption {
	return func(c *config) {
		c.logger = logger
	}
}

// WithDebugStack can be used to globally enable or disable the collection of stack traces when
// spans finish with errors. It is enabled by default. This is a global version of the NoDebugStack
// FinishOption.
func WithDebugStack(enabled bool) StartOption {
	return func(c *config) {
		c.noDebugStack = !enabled
	}
}

// WithDebugMode enables debug mode on the tracer, resulting in more verbose logging.
func WithDebugMode(enabled bool) StartOption {
	return func(c *config) {
		c.debug = enabled
	}
}

// WithLambdaMode enables lambda mode on the tracer, for use with AWS Lambda.
// This option is only required if the the Datadog Lambda Extension is not
// running.
func WithLambdaMode(enabled bool) StartOption {
	return func(c *config) {
		c.logToStdout = enabled
	}
}

// WithSendRetries enables re-sending payloads that are not successfully
// submitted to the agent.  This will cause the tracer to retry the send at
// most `retries` times.
func WithSendRetries(retries int) StartOption {
	return func(c *config) {
		c.sendRetries = retries
	}
}

// WithRetryInterval sets the interval, in seconds, for retrying submitting payloads to the agent.
func WithRetryInterval(interval int) StartOption {
	return func(c *config) {
		c.retryInterval = time.Duration(interval) * time.Second
	}
}

// WithPropagator sets an alternative propagator to be used by the tracer.
func WithPropagator(p Propagator) StartOption {
	return func(c *config) {
		c.propagator = p
	}
}

// WithService sets the default service name for the program.
func WithService(name string) StartOption {
	return func(c *config) {
		c.serviceName = name
		globalconfig.SetServiceName(c.serviceName)
	}
}

// WithGlobalServiceName causes contrib libraries to use the global service name and not any locally defined service name.
// This is synonymous with `DD_TRACE_REMOVE_INTEGRATION_SERVICE_NAMES_ENABLED`.
func WithGlobalServiceName(enabled bool) StartOption {
	return func(_ *config) {
		namingschema.SetUseGlobalServiceName(enabled)
	}
}

// WithAgentAddr sets the address where the agent is located. The default is
// localhost:8126. It should contain both host and port.
func WithAgentAddr(addr string) StartOption {
	return func(c *config) {
		c.agentURL = &url.URL{
			Scheme: "http",
			Host:   addr,
		}
	}
}

// WithAgentURL sets the full trace agent URL
func WithAgentURL(agentURL string) StartOption {
	return func(c *config) {
		u, err := url.Parse(agentURL)
		if err != nil {
			log.Warn("Fail to parse Agent URL: %v", err)
			return
		}
		switch u.Scheme {
		case "unix", "http", "https":
			c.agentURL = &url.URL{
				Scheme: u.Scheme,
				Host:   u.Host,
			}
		default:
			log.Warn("Unsupported protocol %q in Agent URL %q. Must be one of: http, https, unix.", u.Scheme, agentURL)
		}
	}
}

// WithAgentTimeout sets the timeout for the agent connection. Timeout is in seconds.
func WithAgentTimeout(timeout int) StartOption {
	return func(c *config) {
		c.httpClientTimeout = time.Duration(timeout) * time.Second
	}
}

// WithEnv sets the environment to which all traces started by the tracer will be submitted.
// The default value is the environment variable DD_ENV, if it is set.
func WithEnv(env string) StartOption {
	return func(c *config) {
		c.env = env
	}
}

// WithServiceMapping determines service "from" to be renamed to service "to".
// This option is is case sensitive and can be used multiple times.
func WithServiceMapping(from, to string) StartOption {
	return func(c *config) {
		if c.serviceMappings == nil {
			c.serviceMappings = make(map[string]string)
		}
		c.serviceMappings[from] = to
	}
}

// WithPeerServiceDefaults sets default calculation for peer.service.
// Related documentation: https://docs.datadoghq.com/tracing/guide/inferred-service-opt-in/?tab=go#apm-tracer-configuration
func WithPeerServiceDefaults(enabled bool) StartOption {
	return func(c *config) {
		c.peerServiceDefaultsEnabled = enabled
	}
}

// WithPeerServiceMapping determines the value of the peer.service tag "from" to be renamed to service "to".
func WithPeerServiceMapping(from, to string) StartOption {
	return func(c *config) {
		if c.peerServiceMappings == nil {
			c.peerServiceMappings = make(map[string]string)
		}
		c.peerServiceMappings[from] = to
	}
}

// WithGlobalTag sets a key/value pair which will be set as a tag on all spans
// created by tracer. This option may be used multiple times.
func WithGlobalTag(k string, v interface{}) StartOption {
	return func(c *config) {
		if c.globalTags.get() == nil {
			c.initGlobalTags(map[string]interface{}{}, telemetry.OriginDefault)
		}
		c.globalTags.Lock()
		defer c.globalTags.Unlock()
		c.globalTags.current[k] = v
	}
}

// initGlobalTags initializes the globalTags config with the provided init value
func (c *config) initGlobalTags(init map[string]interface{}, origin telemetry.Origin) {
	apply := func(map[string]interface{}) bool {
		// always set the runtime ID on updates
		c.globalTags.current[ext.RuntimeID] = globalconfig.RuntimeID()
		return true
	}
	c.globalTags = newDynamicConfig("trace_tags", init, apply, equalMap[string])
	c.globalTags.cfgOrigin = origin
}

// WithSampler sets the given sampler to be used with the tracer. By default
// an all-permissive sampler is used.
// Deprecated: Use WithSamplerRate instead. Custom sampling will be phased out in a future release.
func WithSampler(s Sampler) StartOption {
	return func(c *config) {
		c.sampler = &customSampler{s: s}
	}
}

// WithRateSampler sets the given sampler rate to be used with the tracer.
// The rate must be between 0 and 1. By default an all-permissive sampler rate (1) is used.
func WithSamplerRate(rate float64) StartOption {
	return func(c *config) {
		c.sampler = NewRateSampler(rate)
	}
}

// WithHTTPClient specifies the HTTP client to use when emitting spans to the agent.
func WithHTTPClient(client *http.Client) StartOption {
	return func(c *config) {
		c.httpClient = client
	}
}

// WithUDS configures the HTTP client to dial the Datadog Agent via the specified Unix Domain Socket path.
func WithUDS(socketPath string) StartOption {
	return func(c *config) {
		c.agentURL = &url.URL{
			Scheme: "unix",
			Path:   socketPath,
		}
	}
}

// WithAnalytics allows specifying whether Trace Search & Analytics should be enabled
// for integrations.
func WithAnalytics(on bool) StartOption {
	return func(cfg *config) {
		if on {
			globalconfig.SetAnalyticsRate(1.0)
		} else {
			globalconfig.SetAnalyticsRate(math.NaN())
		}
	}
}

// WithAnalyticsRate sets the global sampling rate for sampling APM events.
func WithAnalyticsRate(rate float64) StartOption {
	return func(_ *config) {
		if rate >= 0.0 && rate <= 1.0 {
			globalconfig.SetAnalyticsRate(rate)
		} else {
			globalconfig.SetAnalyticsRate(math.NaN())
		}
	}
}

// WithRuntimeMetrics enables automatic collection of runtime metrics every 10 seconds.
func WithRuntimeMetrics() StartOption {
	return func(cfg *config) {
		cfg.runtimeMetrics = true
	}
}

// WithDogstatsdAddr specifies the address to connect to for sending metrics to the Datadog
// Agent. It should be a "host:port" string, or the path to a unix domain socket.If not set, it
// attempts to determine the address of the statsd service according to the following rules:
//  1. Look for /var/run/datadog/dsd.socket and use it if present. IF NOT, continue to #2.
//  2. The host is determined by DD_AGENT_HOST, and defaults to "localhost"
//  3. The port is retrieved from the agent. If not present, it is determined by DD_DOGSTATSD_PORT, and defaults to 8125
//
// This option is in effect when WithRuntimeMetrics is enabled.
func WithDogstatsdAddr(addr string) StartOption {
	return func(cfg *config) {
		cfg.dogstatsdAddr = addr
		globalconfig.SetDogstatsdAddr(addr)
	}
}

// WithSamplingRules specifies the sampling rates to apply to spans based on the
// provided rules.
func WithSamplingRules(rules []SamplingRule) StartOption {
	return func(cfg *config) {
		for _, rule := range rules {
			if rule.ruleType == SamplingRuleSpan {
				cfg.spanRules = append(cfg.spanRules, rule)
			} else {
				cfg.traceRules = append(cfg.traceRules, rule)
			}
		}
	}
}

// WithServiceVersion specifies the version of the service that is running. This will
// be included in spans from this service in the "version" tag, provided that
// span service name and config service name match. Do NOT use with WithUniversalVersion.
func WithServiceVersion(version string) StartOption {
	return func(cfg *config) {
		cfg.version = version
		cfg.universalVersion = false
	}
}

// WithUniversalVersion specifies the version of the service that is running, and will be applied to all spans,
// regardless of whether span service name and config service name match.
// See: WithService, WithServiceVersion. Do NOT use with WithServiceVersion.
func WithUniversalVersion(version string) StartOption {
	return func(c *config) {
		c.version = version
		c.universalVersion = true
	}
}

// WithHostname allows specifying the hostname with which to mark outgoing traces.
func WithHostname(name string) StartOption {
	return func(c *config) {
		c.hostname = name
	}
}

// WithTraceEnabled allows specifying whether tracing will be enabled
func WithTraceEnabled(enabled bool) StartOption {
	return func(c *config) {
		c.enabled = newDynamicConfig("tracing_enabled", enabled, func(b bool) bool { return true }, equal[bool])
	}
}

// WithLogStartup allows enabling or disabling the startup log.
func WithLogStartup(enabled bool) StartOption {
	return func(c *config) {
		c.logStartup = enabled
	}
}

// WithProfilerCodeHotspots enables the code hotspots integration between the
// tracer and profiler. This is done by automatically attaching pprof labels
// called "span id" and "local root span id" when new spans are created. You
// should not use these label names in your own code when this is enabled. The
// enabled value defaults to the value of the
// DD_PROFILING_CODE_HOTSPOTS_COLLECTION_ENABLED env variable or true.
func WithProfilerCodeHotspots(enabled bool) StartOption {
	return func(c *config) {
		c.profilerHotspots = enabled
	}
}

// WithProfilerEndpoints enables the endpoints integration between the tracer
// and profiler. This is done by automatically attaching a pprof label called
// "trace endpoint" holding the resource name of the top-level service span if
// its type is "http", "rpc" or "" (default). You should not use this label
// name in your own code when this is enabled. The enabled value defaults to
// the value of the DD_PROFILING_ENDPOINT_COLLECTION_ENABLED env variable or
// true.
func WithProfilerEndpoints(enabled bool) StartOption {
	return func(c *config) {
		c.profilerEndpoints = enabled
	}
}

// WithDebugSpansMode enables debugging old spans that may have been
// abandoned, which may prevent traces from being set to the Datadog
// Agent, especially if partial flushing is off.
// This setting can also be configured by setting DD_TRACE_DEBUG_ABANDONED_SPANS
// to true. The timeout will default to 10 minutes, unless overwritten
// by DD_TRACE_ABANDONED_SPAN_TIMEOUT.
// This feature is disabled by default. Turning on this debug mode may
// be expensive, so it should only be enabled for debugging purposes.
func WithDebugSpansMode(timeout time.Duration) StartOption {
	return func(c *config) {
		c.debugAbandonedSpans = true
		c.spanTimeout = timeout
	}
}

// WithPartialFlushing enables flushing of partially finished traces.
// This is done after "numSpans" have finished in a single local trace at
// which point all finished spans in that trace will be flushed, freeing up
// any memory they were consuming. This can also be configured by setting
// DD_TRACE_PARTIAL_FLUSH_ENABLED to true, which will default to 1000 spans
// unless overriden with DD_TRACE_PARTIAL_FLUSH_MIN_SPANS. Partial flushing
// is disabled by default.
func WithPartialFlushing(numSpans int) StartOption {
	return func(c *config) {
		c.partialFlushEnabled = true
		c.partialFlushMinSpans = numSpans
	}
}

// WithStatsComputation enables client-side stats computation, allowing
// the tracer to compute stats from traces. This can reduce network traffic
// to the Datadog Agent, and produce more accurate stats data.
// This can also be configured by setting DD_TRACE_STATS_COMPUTATION_ENABLED to true.
// Client-side stats is off by default.
func WithStatsComputation(enabled bool) StartOption {
	return func(c *config) {
		c.statsComputationEnabled = enabled
	}
}

// WithOrchestrion configures Orchestrion's auto-instrumentation metadata.
// This option is only intended to be used by Orchestrion https://github.com/DataDog/orchestrion
func WithOrchestrion(metadata map[string]string) StartOption {
	return func(c *config) {
		c.orchestrionCfg.Enabled = true
		c.orchestrionCfg.Metadata = metadata
	}
}

// Tag sets the given key/value pair as a tag on the started Span.
func Tag(k string, v interface{}) StartSpanOption {
	return func(cfg *StartSpanConfig) {
		if cfg.Tags == nil {
			cfg.Tags = map[string]interface{}{}
		}
		cfg.Tags[k] = v
	}
}

// ServiceName sets the given service name on the started span. For example "http.server".
func ServiceName(name string) StartSpanOption {
	return Tag(ext.ServiceName, name)
}

// ResourceName sets the given resource name on the started span. A resource could
// be an SQL query, a URL, an RPC method or something else.
func ResourceName(name string) StartSpanOption {
	return Tag(ext.ResourceName, name)
}

// SpanType sets the given span type on the started span. Some examples in the case of
// the Datadog APM product could be "web", "db" or "cache".
func SpanType(name string) StartSpanOption {
	return Tag(ext.SpanType, name)
}

// WithSpanLinks sets span links on the started span.
func WithSpanLinks(links []SpanLink) StartSpanOption {
	return func(cfg *StartSpanConfig) {
		cfg.SpanLinks = append(cfg.SpanLinks, links...)
	}
}

var measuredTag = Tag(keyMeasured, 1)

// Measured marks this span to be measured for metrics and stats calculations.
func Measured() StartSpanOption {
	// cache a global instance of this tag: saves one alloc/call
	return measuredTag
}

// WithSpanID sets the SpanID on the started span, instead of using a random number.
// If there is no parent Span (eg from ChildOf), then the TraceID will also be set to the
// value given here.
func WithSpanID(id uint64) StartSpanOption {
	return func(cfg *StartSpanConfig) {
		cfg.SpanID = id
	}
}

// ChildOf tells StartSpan to use the given span context as a parent for the created span.
//
// Deprecated: Use span.StartChild instead.
func ChildOf(ctx *SpanContext) StartSpanOption {
	return func(cfg *StartSpanConfig) {
		cfg.Parent = ctx
	}
}

// withContext associates the ctx with the span.
func withContext(ctx context.Context) StartSpanOption {
	return func(cfg *StartSpanConfig) {
		cfg.Context = ctx
	}
}

// StartTime sets a custom time as the start time for the created span. By
// default a span is started using the creation time.
func StartTime(t time.Time) StartSpanOption {
	return func(cfg *StartSpanConfig) {
		cfg.StartTime = t
	}
}

// AnalyticsRate sets a custom analytics rate for a span. It decides the percentage
// of events that will be picked up by the App Analytics product. It's represents a
// float64 between 0 and 1 where 0.5 would represent 50% of events.
func AnalyticsRate(rate float64) StartSpanOption {
	if math.IsNaN(rate) {
		return func(cfg *StartSpanConfig) {}
	}
	return Tag(ext.EventSampleRate, rate)
}

// WithStartSpanConfig merges the given StartSpanConfig into the one used to start the span.
// It is useful when you want to set a common base config, reducing the number of function calls in hot loops.
func WithStartSpanConfig(cfg *StartSpanConfig) StartSpanOption {
	return func(c *StartSpanConfig) {
		// copy cfg into c only if cfg fields are not zero values
		// c fields have precedence, as they may have been set up before running this option
		if c.SpanID == 0 {
			c.SpanID = cfg.SpanID
		}
		if c.Parent == nil {
			c.Parent = cfg.Parent
		}
		if c.Context == nil {
			c.Context = cfg.Context
		}
		if c.SpanLinks == nil {
			c.SpanLinks = cfg.SpanLinks
		}
		if c.StartTime.IsZero() {
			c.StartTime = cfg.StartTime
		}
		// tags are a special case, as we need to merge them
		if c.Tags == nil {
			// if cfg.Tags is nil, this is a no-op
			c.Tags = cfg.Tags
		} else if cfg.Tags != nil {
			for k, v := range cfg.Tags {
				c.Tags[k] = v
			}
		}
	}
}

// WithHeaderTags enables the integration to attach HTTP request headers as span tags.
// Warning:
// Using this feature can risk exposing sensitive data such as authorization tokens to Datadog.
// Special headers can not be sub-selected. E.g., an entire Cookie header would be transmitted, without the ability to choose specific Cookies.
func WithHeaderTags(headerAsTags []string) StartOption {
	return func(c *config) {
		c.headerAsTags = newDynamicConfig("trace_header_tags", headerAsTags, setHeaderTags, equalSlice[string])
		setHeaderTags(headerAsTags)
	}
}

// WithTestDefaults configures the tracer to not send spans to the agent, and to not collect metrics.
// Warning:
// This option should only be used in tests, as it will prevent the tracer from sending spans to the agent.
func WithTestDefaults(statsdClient any) StartOption {
	return func(c *config) {
		if statsdClient == nil {
			statsdClient = &statsd.NoOpClientDirect{}
		}
		c.statsdClient = statsdClient.(internal.StatsdClient)
		c.transport = newDummyTransport()
	}
}

// Mock Transport with a real Encoder
type dummyTransport struct {
	sync.RWMutex
	traces spanLists
	stats  []*pb.ClientStatsPayload
}

func newDummyTransport() *dummyTransport {
	return &dummyTransport{traces: spanLists{}}
}

func (t *dummyTransport) Len() int {
	t.RLock()
	defer t.RUnlock()
	return len(t.traces)
}

func (t *dummyTransport) sendStats(p *pb.ClientStatsPayload) error {
	t.Lock()
	t.stats = append(t.stats, p)
	t.Unlock()
	return nil
}

func (t *dummyTransport) Stats() []*pb.ClientStatsPayload {
	t.RLock()
	defer t.RUnlock()
	return t.stats
}

func (t *dummyTransport) send(p *payload) (io.ReadCloser, error) {
	traces, err := decode(p)
	if err != nil {
		return nil, err
	}
	t.Lock()
	t.traces = append(t.traces, traces...)
	t.Unlock()
	ok := io.NopCloser(strings.NewReader("OK"))
	return ok, nil
}

func (t *dummyTransport) endpoint() string {
	return "http://localhost:9/v0.4/traces"
}

func decode(p *payload) (spanLists, error) {
	var traces spanLists
	err := msgp.Decode(p, &traces)
	return traces, err
}

func encode(traces [][]*Span) (*payload, error) {
	p := newPayload()
	for _, t := range traces {
		if err := p.push(t); err != nil {
			return p, err
		}
	}
	return p, nil
}

func (t *dummyTransport) Reset() {
	t.Lock()
	t.traces = t.traces[:0]
	t.Unlock()
}

func (t *dummyTransport) Traces() spanLists {
	t.Lock()
	defer t.Unlock()

	traces := t.traces
	t.traces = spanLists{}
	return traces
}

// setHeaderTags sets the global header tags.
// Always resets the global value and returns true.
func setHeaderTags(headerAsTags []string) bool {
	globalconfig.ClearHeaderTags()
	for _, h := range headerAsTags {
		header, tag := normalizer.HeaderTag(h)
		if len(header) == 0 || len(tag) == 0 {
			log.Debug("Header-tag input is in unsupported format; dropping input value %v", h)
			continue
		}
		globalconfig.SetHeaderTag(header, tag)
	}
	return true
}

// UserMonitoringConfig is used to configure what is used to identify a user.
// This configuration can be set by combining one or several UserMonitoringOption with a call to SetUser().
type UserMonitoringConfig struct {
	PropagateID bool
	Email       string
	Name        string
	Role        string
	SessionID   string
	Scope       string
	Metadata    map[string]string
}

// UserMonitoringOption represents a function that can be provided as a parameter to SetUser.
type UserMonitoringOption func(*UserMonitoringConfig)

// WithUserMetadata returns the option setting additional metadata of the authenticated user.
// This can be used multiple times and the given data will be tracked as `usr.{key}=value`.
func WithUserMetadata(key, value string) UserMonitoringOption {
	return func(cfg *UserMonitoringConfig) {
		cfg.Metadata[key] = value
	}
}

// WithUserEmail returns the option setting the email of the authenticated user.
func WithUserEmail(email string) UserMonitoringOption {
	return func(cfg *UserMonitoringConfig) {
		cfg.Email = email
	}
}

// WithUserName returns the option setting the name of the authenticated user.
func WithUserName(name string) UserMonitoringOption {
	return func(cfg *UserMonitoringConfig) {
		cfg.Name = name
	}
}

// WithUserSessionID returns the option setting the session ID of the authenticated user.
func WithUserSessionID(sessionID string) UserMonitoringOption {
	return func(cfg *UserMonitoringConfig) {
		cfg.SessionID = sessionID
	}
}

// WithUserRole returns the option setting the role of the authenticated user.
func WithUserRole(role string) UserMonitoringOption {
	return func(cfg *UserMonitoringConfig) {
		cfg.Role = role
	}
}

// WithUserScope returns the option setting the scope (authorizations) of the authenticated user.
func WithUserScope(scope string) UserMonitoringOption {
	return func(cfg *UserMonitoringConfig) {
		cfg.Scope = scope
	}
}

// WithPropagation returns the option allowing the user id to be propagated through distributed traces.
// The user id is base64 encoded and added to the datadog propagated tags header.
// This option should only be used if you are certain that the user id passed to `SetUser()` does not contain any
// personal identifiable information or any kind of sensitive data, as it will be leaked to other services.
func WithPropagation() UserMonitoringOption {
	return func(cfg *UserMonitoringConfig) {
		cfg.PropagateID = true
	}
}<|MERGE_RESOLUTION|>--- conflicted
+++ resolved
@@ -97,13 +97,7 @@
 	"github.com/uptrace/bun":                        {"Bun", false},
 	"github.com/urfave/negroni":                     {"Negroni", false},
 	"github.com/valyala/fasthttp":                   {"FastHTTP", false},
-<<<<<<< HEAD
-=======
-	"github.com/zenazn/goji":                        {"Goji", false},
-	"log/slog":                                      {"log/slog", false},
-	"github.com/uptrace/bun":                        {"Bun", false},
 	"github.com/valkey-io/valkey-go":                {"Valkey", false},
->>>>>>> d5d974f7
 }
 
 var (
@@ -781,10 +775,7 @@
 
 	features.DropP0s = info.ClientDropP0s
 	features.StatsdPort = info.Config.StatsdPort
-<<<<<<< HEAD
-=======
 	features.metaStructAvailable = info.SpanMetaStruct
->>>>>>> d5d974f7
 	features.peerTags = info.PeerTags
 	for _, endpoint := range info.Endpoints {
 		switch endpoint {
