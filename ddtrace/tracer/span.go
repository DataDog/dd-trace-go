// Unless explicitly stated otherwise all files in this repository are licensed
// under the Apache License Version 2.0.
// This product includes software developed at Datadog (https://www.datadoghq.com/).
// Copyright 2016 Datadog, Inc.

//go:generate msgp -unexported -marshal=false -o=span_msgp.go -tests=false

package tracer

import (
	"context"
	"encoding/base64"
	"fmt"
	"os"
	"reflect"
	"runtime"
	"runtime/pprof"
	rt "runtime/trace"
	"strconv"
	"strings"
	"sync"
	"sync/atomic"
	"time"

	"gopkg.in/DataDog/dd-trace-go.v1/ddtrace"
	"gopkg.in/DataDog/dd-trace-go.v1/ddtrace/ext"
	"gopkg.in/DataDog/dd-trace-go.v1/ddtrace/internal"
	sharedinternal "gopkg.in/DataDog/dd-trace-go.v1/internal"
	"gopkg.in/DataDog/dd-trace-go.v1/internal/globalconfig"
	"gopkg.in/DataDog/dd-trace-go.v1/internal/log"
	"gopkg.in/DataDog/dd-trace-go.v1/internal/orchestrion"
	"gopkg.in/DataDog/dd-trace-go.v1/internal/samplernames"
	"gopkg.in/DataDog/dd-trace-go.v1/internal/traceprof"

	"github.com/tinylib/msgp/msgp"
	"golang.org/x/xerrors"

	"github.com/DataDog/datadog-agent/pkg/obfuscate"
)

type (
	// spanList implements msgp.Encodable on top of a slice of spans.
	spanList []*span

	// spanLists implements msgp.Decodable on top of a slice of spanList.
	// This type is only used in tests.
	spanLists []spanList
)

var (
	_ ddtrace.Span   = (*span)(nil)
	_ msgp.Encodable = (*spanList)(nil)
	_ msgp.Decodable = (*spanLists)(nil)
)

// errorConfig holds customization options for setting error tags.
type errorConfig struct {
	noDebugStack bool
	stackFrames  uint
	stackSkip    uint
}

// span represents a computation. Callers must call Finish when a span is
// complete to ensure it's submitted.
type span struct {
	sync.RWMutex `msg:"-"` // all fields are protected by this RWMutex

	Name       string             `msg:"name"`                  // operation name
	Service    string             `msg:"service"`               // service name (i.e. "grpc.server", "http.request")
	Resource   string             `msg:"resource"`              // resource name (i.e. "/user?id=123", "SELECT * FROM users")
	Type       string             `msg:"type"`                  // protocol associated with the span (i.e. "web", "db", "cache")
	Start      int64              `msg:"start"`                 // span start time expressed in nanoseconds since epoch
	Duration   int64              `msg:"duration"`              // duration of the span expressed in nanoseconds
	Meta       map[string]string  `msg:"meta,omitempty"`        // arbitrary map of metadata
	MetaStruct metaStructMap      `msg:"meta_struct,omitempty"` // arbitrary map of metadata with structured values
	Metrics    map[string]float64 `msg:"metrics,omitempty"`     // arbitrary map of numeric metrics
	SpanID     uint64             `msg:"span_id"`               // identifier of this span
	TraceID    uint64             `msg:"trace_id"`              // lower 64-bits of the root span identifier
	ParentID   uint64             `msg:"parent_id"`             // identifier of the span's direct parent
	Error      int32              `msg:"error"`                 // error status of the span; 0 means no errors
	SpanLinks  []ddtrace.SpanLink `msg:"span_links"`            // links to other spans

	goExecTraced bool         `msg:"-"`
	noDebugStack bool         `msg:"-"` // disables debug stack traces
	finished     bool         `msg:"-"` // true if the span has been submitted to a tracer. Can only be read/modified if the trace is locked.
	context      *spanContext `msg:"-"` // span propagation context

	pprofCtxActive  context.Context `msg:"-"` // contains pprof.WithLabel labels to tell the profiler more about this span
	pprofCtxRestore context.Context `msg:"-"` // contains pprof.WithLabel labels of the parent span (if any) that need to be restored when this span finishes

	taskEnd func() // ends execution tracer (runtime/trace) task, if started
}

// Context yields the SpanContext for this Span. Note that the return
// value of Context() is still valid after a call to Finish(). This is
// called the span context and it is different from Go's context.
func (s *span) Context() ddtrace.SpanContext { return s.context }

// SetBaggageItem sets a key/value pair as baggage on the span. Baggage items
// are propagated down to descendant spans and injected cross-process. Use with
// care as it adds extra load onto your tracing layer.
func (s *span) SetBaggageItem(key, val string) {
	s.context.setBaggageItem(key, val)
}

// BaggageItem gets the value for a baggage item given its key. Returns the
// empty string if the value isn't found in this Span.
func (s *span) BaggageItem(key string) string {
	return s.context.baggageItem(key)
}

// SetTag adds a set of key/value metadata to the span.
func (s *span) SetTag(key string, value interface{}) {
	// To avoid dumping the memory address in case value is a pointer, we dereference it.
	// Any pointer value that is a pointer to a pointer will be dumped as a string.
	value = dereference(value)
	s.Lock()
	defer s.Unlock()
	// We don't lock spans when flushing, so we could have a data race when
	// modifying a span as it's being flushed. This protects us against that
	// race, since spans are marked `finished` before we flush them.
	if s.finished {
		return
	}
	switch key {
	case ext.Error:
		s.setTagError(value, errorConfig{
			noDebugStack: s.noDebugStack,
		})
		return
	}
	if v, ok := value.(bool); ok {
		s.setTagBool(key, v)
		return
	}
	if v, ok := value.(string); ok {
		if key == ext.ResourceName && s.pprofCtxActive != nil && spanResourcePIISafe(s) {
			// If the user overrides the resource name for the span,
			// update the endpoint label for the runtime profilers.
			//
			// We don't change s.pprofCtxRestore since that should
			// stay as the original parent span context regardless
			// of what we change at a lower level.
			s.pprofCtxActive = pprof.WithLabels(s.pprofCtxActive, pprof.Labels(traceprof.TraceEndpoint, v))
			pprof.SetGoroutineLabels(s.pprofCtxActive)
		}
		s.setMeta(key, v)
		return
	}
	if v, ok := toFloat64(value); ok {
		s.setMetric(key, v)
		return
	}
	if v, ok := value.(fmt.Stringer); ok {
		defer func() {
			if e := recover(); e != nil {
				if v := reflect.ValueOf(value); v.Kind() == reflect.Ptr && v.IsNil() {
					// If .String() panics due to a nil receiver, we want to catch this
					// and replace the string value with "<nil>", just as Sprintf does.
					// Other panics should not be handled.
					s.setMeta(key, "<nil>")
					return
				}
				panic(e)
			}
		}()
		s.setMeta(key, v.String())
		return
	}

	if value != nil {
		// Arrays will be translated to dot notation. e.g.
		// {"myarr.0": "foo", "myarr.1": "bar"}
		// which will be displayed as an array in the UI.
		switch reflect.TypeOf(value).Kind() {
		case reflect.Slice:
			slice := reflect.ValueOf(value)
			for i := 0; i < slice.Len(); i++ {
				key := fmt.Sprintf("%s.%d", key, i)
				v := slice.Index(i)
				if num, ok := toFloat64(v.Interface()); ok {
					s.setMetric(key, num)
				} else {
					s.setMeta(key, fmt.Sprintf("%v", v))
				}
			}
			return
		}

		// Can be sent as messagepack in `meta_struct` instead of `meta`
		// reserved for internal use only
		if v, ok := value.(sharedinternal.MetaStructValue); ok {
			s.setMetaStruct(key, v.Value)
			return
		}
	}

	// not numeric, not a string, not a fmt.Stringer, not a bool, and not an error
	s.setMeta(key, fmt.Sprint(value))
}

// setSamplingPriority locks then span, then updates the sampling priority.
// It also updates the trace's sampling priority.
func (s *span) setSamplingPriority(priority int, sampler samplernames.SamplerName) {
	s.Lock()
	defer s.Unlock()
	s.setSamplingPriorityLocked(priority, sampler)
}

// Root returns the root span of the span's trace. The return value shouldn't be
// nil as long as the root span is valid and not finished.
func (s *span) Root() Span {
	return s.root()
}

// root returns the root span of the span's trace. The return value shouldn't be
// nil as long as the root span is valid and not finished.
// As opposed to the public Root method, this one returns the actual span type
// when internal usage requires it (to avoid type assertions from Root's return
// value).
func (s *span) root() *span {
	if s == nil || s.context == nil {
		return nil
	}
	if s.context.trace == nil {
		return nil
	}
	return s.context.trace.root
}

// SetUser associates user information to the current trace which the
// provided span belongs to. The options can be used to tune which user
// bit of information gets monitored. In case of distributed traces,
// the user id can be propagated across traces using the WithPropagation() option.
// See https://docs.datadoghq.com/security_platform/application_security/setup_and_configure/?tab=set_user#add-user-information-to-traces
func (s *span) SetUser(id string, opts ...UserMonitoringOption) {
	cfg := UserMonitoringConfig{
		Metadata: make(map[string]string),
	}
	for _, fn := range opts {
		fn(&cfg)
	}
	root := s.root()
	trace := root.context.trace
	root.Lock()
	defer root.Unlock()
	// We don't lock spans when flushing, so we could have a data race when
	// modifying a span as it's being flushed. This protects us against that
	// race, since spans are marked `finished` before we flush them.
	if root.finished {
		return
	}
	if cfg.PropagateID {
		// Delete usr.id from the tags since _dd.p.usr.id takes precedence
		delete(root.Meta, keyUserID)
		idenc := base64.StdEncoding.EncodeToString([]byte(id))
		trace.setPropagatingTag(keyPropagatedUserID, idenc)
		s.context.updated = true
	} else {
		if trace.hasPropagatingTag(keyPropagatedUserID) {
			// Unset the propagated user ID so that a propagated user ID coming from upstream won't be propagated anymore.
			trace.unsetPropagatingTag(keyPropagatedUserID)
			s.context.updated = true
		}
		delete(root.Meta, keyPropagatedUserID)
	}

	usrData := map[string]string{
		keyUserID:        id,
		keyUserEmail:     cfg.Email,
		keyUserName:      cfg.Name,
		keyUserScope:     cfg.Scope,
		keyUserRole:      cfg.Role,
		keyUserSessionID: cfg.SessionID,
	}
	for k, v := range cfg.Metadata {
		usrData[fmt.Sprintf("usr.%s", k)] = v
	}
	for k, v := range usrData {
		if v != "" {
			// setMeta is used since the span is already locked
			root.setMeta(k, v)
		}
	}
}

// setSamplingPriorityLocked updates the sampling priority.
// It also updates the trace's sampling priority.
func (s *span) setSamplingPriorityLocked(priority int, sampler samplernames.SamplerName) {
	// We don't lock spans when flushing, so we could have a data race when
	// modifying a span as it's being flushed. This protects us against that
	// race, since spans are marked `finished` before we flush them.
	if s.finished {
		return
	}
	s.setMetric(keySamplingPriority, float64(priority))
	s.context.setSamplingPriority(priority, sampler)
}

// setTagError sets the error tag. It accounts for various valid scenarios.
// This method is not safe for concurrent use.
func (s *span) setTagError(value interface{}, cfg errorConfig) {
	setError := func(yes bool) {
		if yes {
			if s.Error == 0 {
				// new error
				atomic.AddInt32(&s.context.errors, 1)
			}
			s.Error = 1
		} else {
			if s.Error > 0 {
				// flip from active to inactive
				atomic.AddInt32(&s.context.errors, -1)
			}
			s.Error = 0
		}
	}
	if s.finished {
		return
	}
	switch v := value.(type) {
	case bool:
		// bool value as per Opentracing spec.
		setError(v)
	case error:
		// if anyone sets an error value as the tag, be nice here
		// and provide all the benefits.
		setError(true)
		s.setMeta(ext.ErrorMsg, v.Error())
		s.setMeta(ext.ErrorType, reflect.TypeOf(v).String())
		if !cfg.noDebugStack {
			s.setMeta(ext.ErrorStack, takeStacktrace(cfg.stackFrames, cfg.stackSkip))
		}
		switch v.(type) {
		case xerrors.Formatter:
			s.setMeta(ext.ErrorDetails, fmt.Sprintf("%+v", v))
		case fmt.Formatter:
			// pkg/errors approach
			s.setMeta(ext.ErrorDetails, fmt.Sprintf("%+v", v))
		}
	case nil:
		// no error
		setError(false)
	default:
		// in all other cases, let's assume that setting this tag
		// is the result of an error.
		setError(true)
	}
}

// defaultStackLength specifies the default maximum size of a stack trace.
const defaultStackLength = 32

// takeStacktrace takes a stack trace of maximum n entries, skipping the first skip entries.
// If n is 0, up to 20 entries are retrieved.
func takeStacktrace(n, skip uint) string {
	if n == 0 {
		n = defaultStackLength
	}
	var builder strings.Builder
	pcs := make([]uintptr, n)

	// +2 to exclude runtime.Callers and takeStacktrace
	numFrames := runtime.Callers(2+int(skip), pcs)
	if numFrames == 0 {
		return ""
	}
	frames := runtime.CallersFrames(pcs[:numFrames])
	for i := 0; ; i++ {
		frame, more := frames.Next()
		if i != 0 {
			builder.WriteByte('\n')
		}
		builder.WriteString(frame.Function)
		builder.WriteByte('\n')
		builder.WriteByte('\t')
		builder.WriteString(frame.File)
		builder.WriteByte(':')
		builder.WriteString(strconv.Itoa(frame.Line))
		if !more {
			break
		}
	}
	return builder.String()
}

// setMeta sets a string tag. This method is not safe for concurrent use.
func (s *span) setMeta(key, v string) {
	if s.Meta == nil {
		s.Meta = make(map[string]string, 1)
	}
	delete(s.Metrics, key)
	switch key {
	case ext.SpanName:
		s.Name = v
	case ext.ServiceName:
		s.Service = v
	case ext.ResourceName:
		s.Resource = v
	case ext.SpanType:
		s.Type = v
	default:
		s.Meta[key] = v
	}
}

func (s *span) setMetaStruct(key string, v any) {
	if s.MetaStruct == nil {
		s.MetaStruct = make(metaStructMap, 1)
	}
	s.MetaStruct[key] = v
}

// setTagBool sets a boolean tag on the span.
func (s *span) setTagBool(key string, v bool) {
	switch key {
	case ext.AnalyticsEvent:
		if v {
			s.setMetric(ext.EventSampleRate, 1.0)
		} else {
			s.setMetric(ext.EventSampleRate, 0.0)
		}
	case ext.ManualDrop:
		if v {
			s.setSamplingPriorityLocked(ext.PriorityUserReject, samplernames.Manual)
		}
	case ext.ManualKeep:
		if v {
			s.setSamplingPriorityLocked(ext.PriorityUserKeep, samplernames.Manual)
		}
	default:
		if v {
			s.setMeta(key, "true")
		} else {
			s.setMeta(key, "false")
		}
	}
}

// setMetric sets a numeric tag, in our case called a metric. This method
// is not safe for concurrent use.
func (s *span) setMetric(key string, v float64) {
	if s.Metrics == nil {
		s.Metrics = make(map[string]float64, 1)
	}
	delete(s.Meta, key)
	switch key {
	case ext.ManualKeep:
		if v == float64(samplernames.AppSec) {
			s.setSamplingPriorityLocked(ext.PriorityUserKeep, samplernames.AppSec)
		}
	case ext.SamplingPriority:
		// ext.SamplingPriority is deprecated in favor of ext.ManualKeep and ext.ManualDrop.
		// We have it here for backward compatibility.
		s.setSamplingPriorityLocked(int(v), samplernames.Manual)
	default:
		s.Metrics[key] = v
	}
}

// Finish closes this Span (but not its children) providing the duration
// of its part of the tracing session.
func (s *span) Finish(opts ...ddtrace.FinishOption) {
	t := now()
	if len(opts) > 0 {
		cfg := ddtrace.FinishConfig{
			NoDebugStack: s.noDebugStack,
		}
		for _, fn := range opts {
			fn(&cfg)
		}
		if !cfg.FinishTime.IsZero() {
			t = cfg.FinishTime.UnixNano()
		}
		if cfg.Error != nil {
			s.Lock()
			s.setTagError(cfg.Error, errorConfig{
				noDebugStack: cfg.NoDebugStack,
				stackFrames:  cfg.StackFrames,
				stackSkip:    cfg.SkipStackFrames,
			})
			s.Unlock()
		}
	}

	if s.goExecTraced && rt.IsEnabled() {
		// Only tag spans as traced if they both started & ended with
		// execution tracing enabled. This is technically not sufficient
		// for spans which could straddle the boundary between two
		// execution traces, but there's really nothing we can do in
		// those cases since execution tracing tasks aren't recorded in
		// traces if they started before the trace.
		s.SetTag("go_execution_traced", "yes")
	} else if s.goExecTraced {
		// If the span started with tracing enabled, but tracing wasn't
		// enabled when the span finished, we still have some data to
		// show. If tracing wasn't enabled when the span started, we
		// won't have data in the execution trace to identify it so
		// there's nothign we can show.
		s.SetTag("go_execution_traced", "partial")
	}

	if s.root() == s {
		if tr, ok := internal.GetGlobalTracer().(*tracer); ok && tr.rulesSampling.traces.enabled() {
			if !s.context.trace.isLocked() && s.context.trace.propagatingTag(keyDecisionMaker) != "-4" {
				tr.rulesSampling.SampleTrace(s)
			}
		}
	}

	s.finish(t)
	orchestrion.GLSPopValue(sharedinternal.ActiveSpanKey)
}

// SetOperationName sets or changes the operation name.
func (s *span) SetOperationName(operationName string) {
	s.Lock()
	defer s.Unlock()
	// We don't lock spans when flushing, so we could have a data race when
	// modifying a span as it's being flushed. This protects us against that
	// race, since spans are marked `finished` before we flush them.
	if s.finished {
		// already finished
		return
	}
	s.Name = operationName
}

func (s *span) finish(finishTime int64) {
	s.Lock()
	defer s.Unlock()
	// We don't lock spans when flushing, so we could have a data race when
	// modifying a span as it's being flushed. This protects us against that
	// race, since spans are marked `finished` before we flush them.
	if s.finished {
		// already finished
		return
	}
	if s.Duration == 0 {
		s.Duration = finishTime - s.Start
	}
	if s.Duration < 0 {
		s.Duration = 0
	}
	if s.taskEnd != nil {
		s.taskEnd()
	}

	keep := true
	if t, ok := internal.GetGlobalTracer().(*tracer); ok {
		if !t.config.enabled.current {
			return
		}
		// we have an active tracer
		// todo: no need to check for shouldCompute
		if t.config.canComputeStats() && shouldComputeStats(s) {
			statSpan, shouldCalc := t.stats.newAggregableSpan(s, t.obfuscator)
			log.Info("LETS COMPUTE SOME STATS: should calc %v stat span %v", shouldCalc, s)
			if shouldCalc {
				// the agent supports computed stats
				select {
				case t.stats.In <- statSpan:
					// ok
				default:
					log.Error("Stats channel full, disregarding span.")
				}
			}
		}
		if t.config.canDropP0s() {
			// the agent supports dropping p0's in the client
			keep = shouldKeep(s)
		}
		if t.config.debugAbandonedSpans {
			// the tracer supports debugging abandoned spans
			select {
			case t.abandonedSpansDebugger.In <- newAbandonedSpanCandidate(s, true):
				// ok
			default:
				log.Error("Abandoned spans channel full, disregarding span.")
			}
		}
	}
	if keep {
		// a single kept span keeps the whole trace.
		s.context.trace.keep()
	}
	if log.DebugEnabled() {
		// avoid allocating the ...interface{} argument if debug logging is disabled
		log.Debug("Finished Span: %v, Operation: %s, Resource: %s, Tags: %v, %v",
			s, s.Name, s.Resource, s.Meta, s.Metrics)
	}
	s.context.finish()

	if s.pprofCtxRestore != nil {
		// Restore the labels of the parent span so any CPU samples after this
		// point are attributed correctly.
		pprof.SetGoroutineLabels(s.pprofCtxRestore)
	}
}

<<<<<<< HEAD
=======
// newAggregableSpan creates a new summary for the span s, within an application
// version version.
func newAggregableSpan(s *span, obfuscator *obfuscate.Obfuscator) *aggregableSpan {
	var statusCode uint32
	if sc, ok := s.Meta["http.status_code"]; ok && sc != "" {
		if c, err := strconv.Atoi(sc); err == nil && c > 0 && c <= math.MaxInt32 {
			statusCode = uint32(c)
		}
	}
	var isTraceRoot trilean
	if s.ParentID == 0 {
		isTraceRoot = trileanTrue
	} else {
		isTraceRoot = trileanFalse
	}

	key := aggregation{
		Name:        s.Name,
		Resource:    obfuscatedResource(obfuscator, s.Type, s.Resource),
		Service:     s.Service,
		Type:        s.Type,
		Synthetics:  strings.HasPrefix(s.Meta[keyOrigin], "synthetics"),
		StatusCode:  statusCode,
		IsTraceRoot: isTraceRoot,
	}
	return &aggregableSpan{
		key:      key,
		Start:    s.Start,
		Duration: s.Duration,
		TopLevel: s.Metrics[keyTopLevel] == 1,
		Error:    s.Error,
	}
}

>>>>>>> 2c85bdc7
// textNonParsable specifies the text that will be assigned to resources for which the resource
// can not be parsed due to an obfuscation error.
const textNonParsable = "Non-parsable SQL query"

// obfuscatedResource returns the obfuscated version of the given resource. It is
// obfuscated using the given obfuscator for the given span type typ.
func obfuscatedResource(o *obfuscate.Obfuscator, typ, resource string) string {
	if o == nil {
		return resource
	}
	switch typ {
	case "sql", "cassandra":
		oq, err := o.ObfuscateSQLString(resource)
		if err != nil {
			log.Error("Error obfuscating stats group resource %q: %v", resource, err)
			return textNonParsable
		}
		return oq.Query
	case "redis":
		return o.QuantizeRedisString(resource)
	default:
		return resource
	}
}

// shouldKeep reports whether the trace should be kept.
// a single span being kept implies the whole trace being kept.
func shouldKeep(s *span) bool {
	if p, ok := s.context.SamplingPriority(); ok && p > 0 {
		// positive sampling priorities stay
		return true
	}
	if atomic.LoadInt32(&s.context.errors) > 0 {
		// traces with any span containing an error get kept
		return true
	}
	if v, ok := s.Metrics[ext.EventSampleRate]; ok {
		return sampledByRate(s.TraceID, v)
	}
	return false
}

// shouldComputeStats mentions whether this span needs to have stats computed for.
// Warning: callers must guard!
func shouldComputeStats(s *span) bool {
	if v, ok := s.Metrics[keyMeasured]; ok && v == 1 {
		return true
	}
	if v, ok := s.Metrics[keyTopLevel]; ok && v == 1 {
		return true
	}
	return false
}

// String returns a human readable representation of the span. Not for
// production, just debugging.
func (s *span) String() string {
	s.RLock()
	defer s.RUnlock()
	lines := []string{
		fmt.Sprintf("Name: %s", s.Name),
		fmt.Sprintf("Service: %s", s.Service),
		fmt.Sprintf("Resource: %s", s.Resource),
		fmt.Sprintf("TraceID: %d", s.TraceID),
		fmt.Sprintf("TraceID128: %s", s.context.TraceID128()),
		fmt.Sprintf("SpanID: %d", s.SpanID),
		fmt.Sprintf("ParentID: %d", s.ParentID),
		fmt.Sprintf("Start: %s", time.Unix(0, s.Start)),
		fmt.Sprintf("Duration: %s", time.Duration(s.Duration)),
		fmt.Sprintf("Error: %d", s.Error),
		fmt.Sprintf("Type: %s", s.Type),
		"Tags:",
	}
	for key, val := range s.Meta {
		lines = append(lines, fmt.Sprintf("\t%s:%s", key, val))
	}
	for key, val := range s.Metrics {
		lines = append(lines, fmt.Sprintf("\t%s:%f", key, val))
	}
	return strings.Join(lines, "\n")
}

// Format implements fmt.Formatter.
func (s *span) Format(f fmt.State, c rune) {
	switch c {
	case 's':
		fmt.Fprint(f, s.String())
	case 'v':
		if svc := globalconfig.ServiceName(); svc != "" {
			fmt.Fprintf(f, "dd.service=%s ", svc)
		}
		if tr, ok := internal.GetGlobalTracer().(*tracer); ok {
			if tr.config.env != "" {
				fmt.Fprintf(f, "dd.env=%s ", tr.config.env)
			}
			if tr.config.version != "" {
				fmt.Fprintf(f, "dd.version=%s ", tr.config.version)
			}
		} else {
			if env := os.Getenv("DD_ENV"); env != "" {
				fmt.Fprintf(f, "dd.env=%s ", env)
			}
			if v := os.Getenv("DD_VERSION"); v != "" {
				fmt.Fprintf(f, "dd.version=%s ", v)
			}
		}
		var traceID string
		if sharedinternal.BoolEnv("DD_TRACE_128_BIT_TRACEID_LOGGING_ENABLED", false) && s.context.traceID.HasUpper() {
			traceID = s.context.TraceID128()
		} else {
			traceID = fmt.Sprintf("%d", s.TraceID)
		}
		fmt.Fprintf(f, `dd.trace_id=%q `, traceID)
		fmt.Fprintf(f, `dd.span_id="%d" `, s.SpanID)
		fmt.Fprintf(f, `dd.parent_id="%d"`, s.ParentID)
	default:
		fmt.Fprintf(f, "%%!%c(ddtrace.Span=%v)", c, s)
	}
}

const (
	keySamplingPriority     = "_sampling_priority_v1"
	keySamplingPriorityRate = "_dd.agent_psr"
	keyDecisionMaker        = "_dd.p.dm"
	keyServiceHash          = "_dd.dm.service_hash"
	keyOrigin               = "_dd.origin"
	keyReparentID           = "_dd.parent_id"
	// keyHostname can be used to override the agent's hostname detection when using `WithHostname`. Not to be confused with keyTracerHostname
	// which is set via auto-detection.
	keyHostname                = "_dd.hostname"
	keyRulesSamplerAppliedRate = "_dd.rule_psr"
	keyRulesSamplerLimiterRate = "_dd.limit_psr"
	keyMeasured                = "_dd.measured"
	// keyTopLevel is the key of top level metric indicating if a span is top level.
	// A top level span is a local root (parent span of the local trace) or the first span of each service.
	keyTopLevel = "_dd.top_level"
	// keyPropagationError holds any error from propagated trace tags (if any)
	keyPropagationError = "_dd.propagation_error"
	// keySpanSamplingMechanism specifies the sampling mechanism by which an individual span was sampled
	keySpanSamplingMechanism = "_dd.span_sampling.mechanism"
	// keySingleSpanSamplingRuleRate specifies the configured sampling probability for the single span sampling rule.
	keySingleSpanSamplingRuleRate = "_dd.span_sampling.rule_rate"
	// keySingleSpanSamplingMPS specifies the configured limit for the single span sampling rule
	// that the span matched. If there is no configured limit, then this tag is omitted.
	keySingleSpanSamplingMPS = "_dd.span_sampling.max_per_second"
	// keyPropagatedUserID holds the propagated user identifier, if user id propagation is enabled.
	keyPropagatedUserID = "_dd.p.usr.id"
	//keyTracerHostname holds the tracer detected hostname, only present when not connected over UDS to agent.
	keyTracerHostname = "_dd.tracer_hostname"
	// keyTraceID128 is the lowercase, hex encoded upper 64 bits of a 128-bit trace id, if present.
	keyTraceID128 = "_dd.p.tid"
	// keySpanAttributeSchemaVersion holds the selected DD_TRACE_SPAN_ATTRIBUTE_SCHEMA version.
	keySpanAttributeSchemaVersion = "_dd.trace_span_attribute_schema"
	// keyPeerServiceSource indicates the precursor tag that was used as the value of peer.service.
	keyPeerServiceSource = "_dd.peer.service.source"
	// keyPeerServiceRemappedFrom indicates the previous value for peer.service, in case remapping happened.
	keyPeerServiceRemappedFrom = "_dd.peer.service.remapped_from"
	// keyBaseService contains the globally configured tracer service name. It is only set for spans that override it.
	keyBaseService = "_dd.base_service"
)

// The following set of tags is used for user monitoring and set through calls to span.SetUser().
const (
	keyUserID        = "usr.id"
	keyUserEmail     = "usr.email"
	keyUserName      = "usr.name"
	keyUserRole      = "usr.role"
	keyUserScope     = "usr.scope"
	keyUserSessionID = "usr.session_id"
)<|MERGE_RESOLUTION|>--- conflicted
+++ resolved
@@ -598,43 +598,6 @@
 	}
 }
 
-<<<<<<< HEAD
-=======
-// newAggregableSpan creates a new summary for the span s, within an application
-// version version.
-func newAggregableSpan(s *span, obfuscator *obfuscate.Obfuscator) *aggregableSpan {
-	var statusCode uint32
-	if sc, ok := s.Meta["http.status_code"]; ok && sc != "" {
-		if c, err := strconv.Atoi(sc); err == nil && c > 0 && c <= math.MaxInt32 {
-			statusCode = uint32(c)
-		}
-	}
-	var isTraceRoot trilean
-	if s.ParentID == 0 {
-		isTraceRoot = trileanTrue
-	} else {
-		isTraceRoot = trileanFalse
-	}
-
-	key := aggregation{
-		Name:        s.Name,
-		Resource:    obfuscatedResource(obfuscator, s.Type, s.Resource),
-		Service:     s.Service,
-		Type:        s.Type,
-		Synthetics:  strings.HasPrefix(s.Meta[keyOrigin], "synthetics"),
-		StatusCode:  statusCode,
-		IsTraceRoot: isTraceRoot,
-	}
-	return &aggregableSpan{
-		key:      key,
-		Start:    s.Start,
-		Duration: s.Duration,
-		TopLevel: s.Metrics[keyTopLevel] == 1,
-		Error:    s.Error,
-	}
-}
-
->>>>>>> 2c85bdc7
 // textNonParsable specifies the text that will be assigned to resources for which the resource
 // can not be parsed due to an obfuscation error.
 const textNonParsable = "Non-parsable SQL query"
