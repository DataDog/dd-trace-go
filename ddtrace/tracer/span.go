// Unless explicitly stated otherwise all files in this repository are licensed
// under the Apache License Version 2.0.
// This product includes software developed at Datadog (https://www.datadoghq.com/).
// Copyright 2016 Datadog, Inc.

//go:generate msgp -unexported -marshal=false -o=span_msgp.go -tests=false

package tracer

import (
	"context"
	"encoding/base64"
	"encoding/json"
	"fmt"
	"os"
	"reflect"
	"runtime"
	"runtime/pprof"
	rt "runtime/trace"
	"strconv"
	"strings"
	"sync"
	"sync/atomic"
	"time"

	"github.com/DataDog/dd-trace-go/v2/ddtrace/ext"
	sharedinternal "github.com/DataDog/dd-trace-go/v2/internal"
	"github.com/DataDog/dd-trace-go/v2/internal/globalconfig"
	"github.com/DataDog/dd-trace-go/v2/internal/log"
	"github.com/DataDog/dd-trace-go/v2/internal/orchestrion"
	"github.com/DataDog/dd-trace-go/v2/internal/samplernames"
	"github.com/DataDog/dd-trace-go/v2/internal/traceprof"

	"github.com/tinylib/msgp/msgp"
	"golang.org/x/xerrors"

	"github.com/DataDog/datadog-agent/pkg/obfuscate"
)

type (
	// spanList implements msgp.Encodable on top of a slice of spans.
	spanList []*Span

	// spanLists implements msgp.Decodable on top of a slice of spanList.
	// This type is only used in tests.
	spanLists []spanList
)

var (
	_ msgp.Encodable = (*spanList)(nil)
	_ msgp.Decodable = (*spanLists)(nil)
)

// errorConfig holds customization options for setting error tags.
type errorConfig struct {
	noDebugStack bool
	stackFrames  uint
	stackSkip    uint
}

// AsMap places tags and span properties into a map and returns it.
//
// Note that this is not performant, nor are spans guaranteed to have all of their
// properties set at any time during normal operation! This is used for testing only,
// and should not be used in non-test code, or you may run into performance or other
// issues.
func (s *Span) AsMap() map[string]interface{} {
	m := make(map[string]interface{})
	if s == nil {
		return m
	}
	m[ext.SpanName] = s.name
	m[ext.ServiceName] = s.service
	m[ext.ResourceName] = s.resource
	m[ext.SpanType] = s.spanType
	m[ext.MapSpanStart] = s.start
	m[ext.MapSpanDuration] = s.duration
	for k, v := range s.meta {
		m[k] = v
	}
	for k, v := range s.metrics {
		m[k] = v
	}
	for k, v := range s.metaStruct {
		m[k] = v
	}
	m[ext.MapSpanID] = s.spanID
	m[ext.MapSpanTraceID] = s.traceID
	m[ext.MapSpanParentID] = s.parentID
	m[ext.MapSpanError] = s.error
	return m
}

// Span represents a computation. Callers must call Finish when a Span is
// complete to ensure it's submitted.
type Span struct {
	sync.RWMutex `msg:"-"` // all fields are protected by this RWMutex

	name       string             `msg:"name"`                  // operation name
	service    string             `msg:"service"`               // service name (i.e. "grpc.server", "http.request")
	resource   string             `msg:"resource"`              // resource name (i.e. "/user?id=123", "SELECT * FROM users")
	spanType   string             `msg:"type"`                  // protocol associated with the span (i.e. "web", "db", "cache")
	start      int64              `msg:"start"`                 // span start time expressed in nanoseconds since epoch
	duration   int64              `msg:"duration"`              // duration of the span expressed in nanoseconds
	meta       map[string]string  `msg:"meta,omitempty"`        // arbitrary map of metadata
	metaStruct metaStructMap      `msg:"meta_struct,omitempty"` // arbitrary map of metadata with structured values
	metrics    map[string]float64 `msg:"metrics,omitempty"`     // arbitrary map of numeric metrics
	spanID     uint64             `msg:"span_id"`               // identifier of this span
	traceID    uint64             `msg:"trace_id"`              // lower 64-bits of the root span identifier
	parentID   uint64             `msg:"parent_id"`             // identifier of the span's direct parent
	error      int32              `msg:"error"`                 // error status of the span; 0 means no errors
	spanLinks  []SpanLink         `msg:"span_links,omitempty"`  // links to other spans

	goExecTraced bool         `msg:"-"`
	noDebugStack bool         `msg:"-"` // disables debug stack traces
	finished     bool         `msg:"-"` // true if the span has been submitted to a tracer. Can only be read/modified if the trace is locked.
	context      *SpanContext `msg:"-"` // span propagation context

	pprofCtxActive  context.Context `msg:"-"` // contains pprof.WithLabel labels to tell the profiler more about this span
	pprofCtxRestore context.Context `msg:"-"` // contains pprof.WithLabel labels of the parent span (if any) that need to be restored when this span finishes

	taskEnd func() // ends execution tracer (runtime/trace) task, if started
}

// Context yields the SpanContext for this Span. Note that the return
// value of Context() is still valid after a call to Finish(). This is
// called the span context and it is different from Go's context.
func (s *Span) Context() *SpanContext {
	if s == nil {
		return nil
	}
	return s.context
}

// SetBaggageItem sets a key/value pair as baggage on the span. Baggage items
// are propagated down to descendant spans and injected cross-process. Use with
// care as it adds extra load onto your tracing layer.
func (s *Span) SetBaggageItem(key, val string) {
	if s == nil {
		return
	}
	s.context.setBaggageItem(key, val)
}

// BaggageItem gets the value for a baggage item given its key. Returns the
// empty string if the value isn't found in this Span.
func (s *Span) BaggageItem(key string) string {
	if s == nil {
		return ""
	}
	return s.context.baggageItem(key)
}

// SetTag adds a set of key/value metadata to the span.
func (s *Span) SetTag(key string, value interface{}) {
	if s == nil {
		return
	}
	// To avoid dumping the memory address in case value is a pointer, we dereference it.
	// Any pointer value that is a pointer to a pointer will be dumped as a string.
	value = dereference(value)
	s.Lock()
	defer s.Unlock()
	// We don't lock spans when flushing, so we could have a data race when
	// modifying a span as it's being flushed. This protects us against that
	// race, since spans are marked `finished` before we flush them.
	if s.finished {
		return
	}
	switch key {
	case ext.Error:
		s.setTagError(value, errorConfig{
			noDebugStack: s.noDebugStack,
		})
		return
	}
	if v, ok := value.(bool); ok {
		s.setTagBool(key, v)
		return
	}
	if v, ok := value.(string); ok {
		if key == ext.ResourceName && s.pprofCtxActive != nil && spanResourcePIISafe(s) {
			// If the user overrides the resource name for the span,
			// update the endpoint label for the runtime profilers.
			//
			// We don't change s.pprofCtxRestore since that should
			// stay as the original parent span context regardless
			// of what we change at a lower level.
			s.pprofCtxActive = pprof.WithLabels(s.pprofCtxActive, pprof.Labels(traceprof.TraceEndpoint, v))
			pprof.SetGoroutineLabels(s.pprofCtxActive)
		}
		s.setMeta(key, v)
		return
	}
	if v, ok := toFloat64(value); ok {
		s.setMetric(key, v)
		return
	}
	if v, ok := value.(fmt.Stringer); ok {
		defer func() {
			if e := recover(); e != nil {
				if v := reflect.ValueOf(value); v.Kind() == reflect.Ptr && v.IsNil() {
					// If .String() panics due to a nil receiver, we want to catch this
					// and replace the string value with "<nil>", just as Sprintf does.
					// Other panics should not be handled.
					s.setMeta(key, "<nil>")
					return
				}
				panic(e)
			}
		}()
		s.setMeta(key, v.String())
		return
	}

	if v, ok := value.([]byte); ok {
		s.setMeta(key, string(v))
	}

	if value != nil {
		// Arrays will be translated to dot notation. e.g.
		// {"myarr.0": "foo", "myarr.1": "bar"}
		// which will be displayed as an array in the UI.
		switch reflect.TypeOf(value).Kind() {
		case reflect.Slice:
			slice := reflect.ValueOf(value)
			for i := 0; i < slice.Len(); i++ {
				key := fmt.Sprintf("%s.%d", key, i)
				v := slice.Index(i)
				if num, ok := toFloat64(v.Interface()); ok {
					s.setMetric(key, num)
				} else {
					s.setMeta(key, fmt.Sprintf("%v", v))
				}
			}
			return
		}

		// Can be sent as messagepack in `meta_struct` instead of `meta`
		// reserved for internal use only
		if v, ok := value.(sharedinternal.MetaStructValue); ok {
			s.setMetaStruct(key, v.Value)
			return
		}

		// Support for v1 shim meta struct values (only _dd.stack uses this)
		if key == "_dd.stack" {
			s.setMetaStruct(key, value)
			return
		}

		// Add this tag to propagating tags and to span tags
		// reserved for internal use only
		if v, ok := value.(sharedinternal.PropagatingTagValue); ok {
			s.context.trace.setPropagatingTag(key, v.Value)
		}
	}

	// not numeric, not a string, not a fmt.Stringer, not a bool, and not an error
	s.setMeta(key, fmt.Sprint(value))
}

// AddLink sets a casuality link to another span via a spanContext. It also
// stores details about the link in an attributes map.
func (s *Span) AddLink(spanContext *SpanContext, attributes map[string]string) {
	traceIDHex := spanContext.TraceID()
	traceIDHigh, _ := strconv.ParseUint(traceIDHex[:8], 16, 64)

	samplingDecision, hasSamplingDecision := spanContext.SamplingPriority()
	var flags uint32
	if hasSamplingDecision && samplingDecision >= ext.PriorityAutoKeep {
		flags = uint32(1<<31 | 1)
	} else if hasSamplingDecision {
		flags = uint32(1<<31 | 0)
	} else {
		flags = uint32(0)
	}

	s.spanLinks = append(s.spanLinks, SpanLink{
		TraceID:     spanContext.TraceIDLower(),
		TraceIDHigh: traceIDHigh,
		SpanID:      spanContext.SpanID(),
		Attributes:  attributes,
		Flags:       flags,
	})
}

// setSamplingPriority locks the span, then updates the sampling priority.
// It also updates the trace's sampling priority.
func (s *Span) setSamplingPriority(priority int, sampler samplernames.SamplerName) {
	if s == nil {
		return
	}
	s.Lock()
	defer s.Unlock()
	s.setSamplingPriorityLocked(priority, sampler)
}

// root returns the root span of the span's trace. The return value shouldn't be
// nil as long as the root span is valid and not finished.
func (s *Span) Root() *Span {
	if s == nil || s.context == nil {
		return nil
	}
	if s.context.trace == nil {
		return nil
	}
	return s.context.trace.root
}

// SetUser associates user information to the current trace which the
// provided span belongs to. The options can be used to tune which user
// bit of information gets monitored. In case of distributed traces,
// the user id can be propagated across traces using the WithPropagation() option.
// See https://docs.datadoghq.com/security_platform/application_security/setup_and_configure/?tab=set_user#add-user-information-to-traces
func (s *Span) SetUser(id string, opts ...UserMonitoringOption) {
	if s == nil {
		return
	}
	cfg := UserMonitoringConfig{
		Metadata: make(map[string]string),
	}
	for _, fn := range opts {
		fn(&cfg)
	}
	root := s.Root()
	trace := root.context.trace
	root.Lock()
	defer root.Unlock()
	// We don't lock spans when flushing, so we could have a data race when
	// modifying a span as it's being flushed. This protects us against that
	// race, since spans are marked `finished` before we flush them.
	if root.finished {
		return
	}
	if cfg.PropagateID {
		// Delete usr.id from the tags since _dd.p.usr.id takes precedence
		delete(root.meta, keyUserID)
		idenc := base64.StdEncoding.EncodeToString([]byte(id))
		trace.setPropagatingTag(keyPropagatedUserID, idenc)
		s.context.updated = true
	} else {
		if trace.hasPropagatingTag(keyPropagatedUserID) {
			// Unset the propagated user ID so that a propagated user ID coming from upstream won't be propagated anymore.
			trace.unsetPropagatingTag(keyPropagatedUserID)
			s.context.updated = true
		}
		delete(root.meta, keyPropagatedUserID)
	}

	usrData := map[string]string{
		keyUserID:        id,
		keyUserLogin:     cfg.Login,
<<<<<<< HEAD
=======
		keyUserOrg:       cfg.Org,
>>>>>>> 20928436
		keyUserEmail:     cfg.Email,
		keyUserName:      cfg.Name,
		keyUserScope:     cfg.Scope,
		keyUserRole:      cfg.Role,
		keyUserSessionID: cfg.SessionID,
	}
	for k, v := range cfg.Metadata {
		usrData[fmt.Sprintf("usr.%s", k)] = v
	}
	for k, v := range usrData {
		if v != "" {
			// setMeta is used since the span is already locked
			root.setMeta(k, v)
		}
	}
}

// StartChild starts a new child span with the given operation name and options.
func (s *Span) StartChild(operationName string, opts ...StartSpanOption) *Span {
	if s == nil {
		return nil
	}
	opts = append(opts, ChildOf(s.Context()))
	return GetGlobalTracer().StartSpan(operationName, opts...)
}

// setSamplingPriorityLocked updates the sampling priority.
// It also updates the trace's sampling priority.
func (s *Span) setSamplingPriorityLocked(priority int, sampler samplernames.SamplerName) {
	// We don't lock spans when flushing, so we could have a data race when
	// modifying a span as it's being flushed. This protects us against that
	// race, since spans are marked `finished` before we flush them.
	if s.finished {
		return
	}
	s.setMetric(keySamplingPriority, float64(priority))
	s.context.setSamplingPriority(priority, sampler)
}

// setTagError sets the error tag. It accounts for various valid scenarios.
// This method is not safe for concurrent use.
func (s *Span) setTagError(value interface{}, cfg errorConfig) {
	setError := func(yes bool) {
		if yes {
			if s.error == 0 {
				// new error
				atomic.AddInt32(&s.context.errors, 1)
			}
			s.error = 1
		} else {
			if s.error > 0 {
				// flip from active to inactive
				atomic.AddInt32(&s.context.errors, -1)
			}
			s.error = 0
		}
	}
	if s.finished {
		return
	}
	switch v := value.(type) {
	case bool:
		// bool value as per Opentracing spec.
		setError(v)
	case error:
		// if anyone sets an error value as the tag, be nice here
		// and provide all the benefits.
		setError(true)
		s.setMeta(ext.ErrorMsg, v.Error())
		s.setMeta(ext.ErrorType, reflect.TypeOf(v).String())
		if !cfg.noDebugStack {
			s.setMeta(ext.ErrorStack, takeStacktrace(cfg.stackFrames, cfg.stackSkip))
		}
		switch v.(type) {
		case xerrors.Formatter:
			s.setMeta(ext.ErrorDetails, fmt.Sprintf("%+v", v))
		case fmt.Formatter:
			// pkg/errors approach
			s.setMeta(ext.ErrorDetails, fmt.Sprintf("%+v", v))
		}
	case nil:
		// no error
		setError(false)
	default:
		// in all other cases, let's assume that setting this tag
		// is the result of an error.
		setError(true)
	}
}

// defaultStackLength specifies the default maximum size of a stack trace.
const defaultStackLength = 32

// takeStacktrace takes a stack trace of maximum n entries, skipping the first skip entries.
// If n is 0, up to 20 entries are retrieved.
func takeStacktrace(n, skip uint) string {
	if n == 0 {
		n = defaultStackLength
	}
	var builder strings.Builder
	pcs := make([]uintptr, n)

	// +2 to exclude runtime.Callers and takeStacktrace
	numFrames := runtime.Callers(2+int(skip), pcs)
	if numFrames == 0 {
		return ""
	}
	frames := runtime.CallersFrames(pcs[:numFrames])
	for i := 0; ; i++ {
		frame, more := frames.Next()
		if i != 0 {
			builder.WriteByte('\n')
		}
		builder.WriteString(frame.Function)
		builder.WriteByte('\n')
		builder.WriteByte('\t')
		builder.WriteString(frame.File)
		builder.WriteByte(':')
		builder.WriteString(strconv.Itoa(frame.Line))
		if !more {
			break
		}
	}
	return builder.String()
}

// setMeta sets a string tag. This method is not safe for concurrent use.
func (s *Span) setMeta(key, v string) {
	if s.meta == nil {
		s.meta = make(map[string]string, 1)
	}
	delete(s.metrics, key)
	switch key {
	case ext.SpanName:
		s.name = v
	case ext.ServiceName:
		s.service = v
	case ext.ResourceName:
		s.resource = v
	case ext.SpanType:
		s.spanType = v
	default:
		s.meta[key] = v
	}
}

func (s *Span) setMetaStruct(key string, v any) {
	if s.metaStruct == nil {
		s.metaStruct = make(metaStructMap, 1)
	}
	s.metaStruct[key] = v
}

// setTagBool sets a boolean tag on the span.
func (s *Span) setTagBool(key string, v bool) {
	switch key {
	case ext.AnalyticsEvent:
		if v {
			s.setMetric(ext.EventSampleRate, 1.0)
		} else {
			s.setMetric(ext.EventSampleRate, 0.0)
		}
	case ext.ManualDrop:
		if v {
			s.setSamplingPriorityLocked(ext.PriorityUserReject, samplernames.Manual)
		}
	case ext.ManualKeep:
		if v {
			s.setSamplingPriorityLocked(ext.PriorityUserKeep, samplernames.Manual)
		}
	default:
		if v {
			s.setMeta(key, "true")
		} else {
			s.setMeta(key, "false")
		}
	}
}

// setMetric sets a numeric tag, in our case called a metric. This method
// is not safe for concurrent use.
func (s *Span) setMetric(key string, v float64) {
	if s.metrics == nil {
		s.metrics = make(map[string]float64, 1)
	}
	delete(s.meta, key)
	switch key {
	case ext.ManualKeep:
		if v == float64(samplernames.AppSec) {
			s.setSamplingPriorityLocked(ext.PriorityUserKeep, samplernames.AppSec)
		}
	case "_sampling_priority_v1shim":
		// We have this for backward compatibility with the v1 shim.
		s.setSamplingPriorityLocked(int(v), samplernames.Manual)
	default:
		s.metrics[key] = v
	}
}

// AddSpanLink appends the given link to the span's span links.
func (s *Span) AddSpanLink(link SpanLink) {
	s.spanLinks = append(s.spanLinks, link)
}

// serializeSpanLinksInMeta saves span links as a JSON string under `Span[meta][_dd.span_links]`.
func (s *Span) serializeSpanLinksInMeta() {
	if len(s.spanLinks) == 0 {
		return
	}
	spanLinkBytes, err := json.Marshal(s.spanLinks)
	if err != nil {
		log.Debug("Unable to marshal span links. Not adding span links to span meta.")
		return
	}
	if s.meta == nil {
		s.meta = make(map[string]string)
	}
	s.meta["_dd.span_links"] = string(spanLinkBytes)
}

// Finish closes this Span (but not its children) providing the duration
// of its part of the tracing session.
func (s *Span) Finish(opts ...FinishOption) {
	if s == nil {
		return
	}
	t := now()
	if len(opts) > 0 {
		cfg := FinishConfig{
			NoDebugStack: s.noDebugStack,
		}
		for _, fn := range opts {
			fn(&cfg)
		}
		if !cfg.FinishTime.IsZero() {
			t = cfg.FinishTime.UnixNano()
		}
		if cfg.NoDebugStack {
			s.Lock()
			delete(s.meta, ext.ErrorStack)
			s.Unlock()
		}
		if cfg.Error != nil {
			s.Lock()
			s.setTagError(cfg.Error, errorConfig{
				noDebugStack: cfg.NoDebugStack,
				stackFrames:  cfg.StackFrames,
				stackSkip:    cfg.SkipStackFrames,
			})
			s.Unlock()
		}
	}

	if s.goExecTraced && rt.IsEnabled() {
		// Only tag spans as traced if they both started & ended with
		// execution tracing enabled. This is technically not sufficient
		// for spans which could straddle the boundary between two
		// execution traces, but there's really nothing we can do in
		// those cases since execution tracing tasks aren't recorded in
		// traces if they started before the trace.
		s.SetTag("go_execution_traced", "yes")
	} else if s.goExecTraced {
		// If the span started with tracing enabled, but tracing wasn't
		// enabled when the span finished, we still have some data to
		// show. If tracing wasn't enabled when the span started, we
		// won't have data in the execution trace to identify it so
		// there's nothign we can show.
		s.SetTag("go_execution_traced", "partial")
	}

	if s.Root() == s {
		if tr, ok := GetGlobalTracer().(*tracer); ok && tr.rulesSampling.traces.enabled() {
			if !s.context.trace.isLocked() && s.context.trace.propagatingTag(keyDecisionMaker) != "-4" {
				tr.rulesSampling.SampleTrace(s)
			}
		}
	}

	s.serializeSpanLinksInMeta()

	s.finish(t)
	orchestrion.GLSPopValue(sharedinternal.ActiveSpanKey)
}

// SetOperationName sets or changes the operation name.
func (s *Span) SetOperationName(operationName string) {
	if s == nil {
		return
	}
	s.Lock()
	defer s.Unlock()
	// We don't lock spans when flushing, so we could have a data race when
	// modifying a span as it's being flushed. This protects us against that
	// race, since spans are marked `finished` before we flush them.
	if s.finished {
		// already finished
		return
	}
	s.name = operationName
}

func (s *Span) finish(finishTime int64) {
	s.Lock()
	defer s.Unlock()
	// We don't lock spans when flushing, so we could have a data race when
	// modifying a span as it's being flushed. This protects us against that
	// race, since spans are marked `finished` before we flush them.
	if s.finished {
		// already finished
		return
	}
	if s.duration == 0 {
		s.duration = finishTime - s.start
	}
	if s.duration < 0 {
		s.duration = 0
	}
	if s.taskEnd != nil {
		s.taskEnd()
	}

	keep := true
	if t, ok := GetGlobalTracer().(*tracer); ok {
		if !t.config.enabled.current {
			return
		}
		t.Submit(s)
		if t.config.canDropP0s() {
			// the agent supports dropping p0's in the client
			keep = shouldKeep(s)
		}
		if t.config.debugAbandonedSpans {
			// the tracer supports debugging abandoned spans
			t.submitAbandonedSpan(s, true)
		}
	}
	if keep {
		// a single kept span keeps the whole trace.
		s.context.trace.keep()
	}
	if log.DebugEnabled() {
		// avoid allocating the ...interface{} argument if debug logging is disabled
		log.Debug("Finished Span: %v, Operation: %s, Resource: %s, Tags: %v, %v",
			s, s.name, s.resource, s.meta, s.metrics)
	}
	s.context.finish()

	if s.pprofCtxRestore != nil {
		// Restore the labels of the parent span so any CPU samples after this
		// point are attributed correctly.
		pprof.SetGoroutineLabels(s.pprofCtxRestore)
	}
}

// textNonParsable specifies the text that will be assigned to resources for which the resource
// can not be parsed due to an obfuscation error.
const textNonParsable = "Non-parsable SQL query"

// obfuscatedResource returns the obfuscated version of the given resource. It is
// obfuscated using the given obfuscator for the given span type typ.
func obfuscatedResource(o *obfuscate.Obfuscator, typ, resource string) string {
	if o == nil {
		return resource
	}
	switch typ {
	case "sql", "cassandra":
		oq, err := o.ObfuscateSQLString(resource)
		if err != nil {
			log.Error("Error obfuscating stats group resource %q: %v", resource, err)
			return textNonParsable
		}
		return oq.Query
	case "redis":
		return o.QuantizeRedisString(resource)
	default:
		return resource
	}
}

// shouldKeep reports whether the trace should be kept.
// a single span being kept implies the whole trace being kept.
func shouldKeep(s *Span) bool {
	if p, ok := s.context.SamplingPriority(); ok && p > 0 {
		// positive sampling priorities stay
		return true
	}
	if atomic.LoadInt32(&s.context.errors) > 0 {
		// traces with any span containing an error get kept
		return true
	}
	if v, ok := s.metrics[ext.EventSampleRate]; ok {
		return sampledByRate(s.traceID, v)
	}
	return false
}

// shouldComputeStats mentions whether this span needs to have stats computed for.
// Warning: callers must guard!
func shouldComputeStats(s *Span) bool {
	if v, ok := s.metrics[keyMeasured]; ok && v == 1 {
		return true
	}
	if v, ok := s.metrics[keyTopLevel]; ok && v == 1 {
		return true
	}
	return false
}

// String returns a human readable representation of the span. Not for
// production, just debugging.
func (s *Span) String() string {
	if s == nil {
		return "<nil>"
	}
	s.RLock()
	defer s.RUnlock()
	lines := []string{
		fmt.Sprintf("Name: %s", s.name),
		fmt.Sprintf("Service: %s", s.service),
		fmt.Sprintf("Resource: %s", s.resource),
		fmt.Sprintf("TraceID: %d", s.traceID),
		fmt.Sprintf("TraceID128: %s", s.context.TraceID()),
		fmt.Sprintf("SpanID: %d", s.spanID),
		fmt.Sprintf("ParentID: %d", s.parentID),
		fmt.Sprintf("Start: %s", time.Unix(0, s.start)),
		fmt.Sprintf("Duration: %s", time.Duration(s.duration)),
		fmt.Sprintf("Error: %d", s.error),
		fmt.Sprintf("Type: %s", s.spanType),
		"Tags:",
	}
	for key, val := range s.meta {
		lines = append(lines, fmt.Sprintf("\t%s:%s", key, val))
	}
	for key, val := range s.metrics {
		lines = append(lines, fmt.Sprintf("\t%s:%f", key, val))
	}
	return strings.Join(lines, "\n")
}

// Format implements fmt.Formatter.
func (s *Span) Format(f fmt.State, c rune) {
	if s == nil {
		fmt.Fprintf(f, "<nil>")
	}
	switch c {
	case 's':
		fmt.Fprint(f, s.String())
	case 'v':
		if svc := globalconfig.ServiceName(); svc != "" {
			fmt.Fprintf(f, "dd.service=%s ", svc)
		}
		if tr := GetGlobalTracer(); tr != nil {
			tc := tr.TracerConf()
			if tc.EnvTag != "" {
				fmt.Fprintf(f, "dd.env=%s ", tc.EnvTag)
			} else if env := os.Getenv("DD_ENV"); env != "" {
				fmt.Fprintf(f, "dd.env=%s ", env)
			}
			if tc.VersionTag != "" {
				fmt.Fprintf(f, "dd.version=%s ", tc.VersionTag)
			} else if v := os.Getenv("DD_VERSION"); v != "" {
				fmt.Fprintf(f, "dd.version=%s ", v)
			}
		}
		var traceID string
		if sharedinternal.BoolEnv("DD_TRACE_128_BIT_TRACEID_LOGGING_ENABLED", false) && s.context.traceID.HasUpper() {
			traceID = s.context.TraceID()
		} else {
			traceID = fmt.Sprintf("%d", s.traceID)
		}
		fmt.Fprintf(f, `dd.trace_id=%q `, traceID)
		fmt.Fprintf(f, `dd.span_id="%d" `, s.spanID)
		fmt.Fprintf(f, `dd.parent_id="%d"`, s.parentID)
	default:
		fmt.Fprintf(f, "%%!%c(tracer.Span=%v)", c, s)
	}
}

func getMeta(s *Span, key string) (string, bool) {
	s.RLock()
	defer s.RUnlock()
	val, ok := s.meta[key]
	return val, ok
}

const (
	keySamplingPriority     = "_sampling_priority_v1"
	keySamplingPriorityRate = "_dd.agent_psr"
	keyDecisionMaker        = "_dd.p.dm"
	keyServiceHash          = "_dd.dm.service_hash"
	keyOrigin               = "_dd.origin"
	keyReparentID           = "_dd.parent_id"
	// keyHostname can be used to override the agent's hostname detection when using `WithHostname`.
	// which is set via auto-detection.
	keyHostname                = "_dd.hostname"
	keyRulesSamplerAppliedRate = "_dd.rule_psr"
	keyRulesSamplerLimiterRate = "_dd.limit_psr"
	keyMeasured                = "_dd.measured"
	// keyTopLevel is the key of top level metric indicating if a span is top level.
	// A top level span is a local root (parent span of the local trace) or the first span of each service.
	keyTopLevel = "_dd.top_level"
	// keyPropagationError holds any error from propagated trace tags (if any)
	keyPropagationError = "_dd.propagation_error"
	// keySpanSamplingMechanism specifies the sampling mechanism by which an individual span was sampled
	keySpanSamplingMechanism = "_dd.span_sampling.mechanism"
	// keySingleSpanSamplingRuleRate specifies the configured sampling probability for the single span sampling rule.
	keySingleSpanSamplingRuleRate = "_dd.span_sampling.rule_rate"
	// keySingleSpanSamplingMPS specifies the configured limit for the single span sampling rule
	// that the span matched. If there is no configured limit, then this tag is omitted.
	keySingleSpanSamplingMPS = "_dd.span_sampling.max_per_second"
	// keyPropagatedUserID holds the propagated user identifier, if user id propagation is enabled.
	keyPropagatedUserID = "_dd.p.usr.id"
	// keyTraceID128 is the lowercase, hex encoded upper 64 bits of a 128-bit trace id, if present.
	keyTraceID128 = "_dd.p.tid"
	// keySpanAttributeSchemaVersion holds the selected DD_TRACE_SPAN_ATTRIBUTE_SCHEMA version.
	keySpanAttributeSchemaVersion = "_dd.trace_span_attribute_schema"
	// keyPeerServiceSource indicates the precursor tag that was used as the value of peer.service.
	keyPeerServiceSource = "_dd.peer.service.source"
	// keyPeerServiceRemappedFrom indicates the previous value for peer.service, in case remapping happened.
	keyPeerServiceRemappedFrom = "_dd.peer.service.remapped_from"
	// keyBaseService contains the globally configured tracer service name. It is only set for spans that override it.
	keyBaseService = "_dd.base_service"
)

// The following set of tags is used for user monitoring and set through calls to span.SetUser().
const (
	keyUserID        = "usr.id"
	keyUserLogin     = "usr.login"
	keyUserEmail     = "usr.email"
	keyUserName      = "usr.name"
	keyUserLogin     = "usr.login"
	keyUserOrg       = "usr.org"
	keyUserRole      = "usr.role"
	keyUserScope     = "usr.scope"
	keyUserSessionID = "usr.session_id"
)<|MERGE_RESOLUTION|>--- conflicted
+++ resolved
@@ -351,10 +351,6 @@
 	usrData := map[string]string{
 		keyUserID:        id,
 		keyUserLogin:     cfg.Login,
-<<<<<<< HEAD
-=======
-		keyUserOrg:       cfg.Org,
->>>>>>> 20928436
 		keyUserEmail:     cfg.Email,
 		keyUserName:      cfg.Name,
 		keyUserScope:     cfg.Scope,
@@ -885,7 +881,6 @@
 	keyUserLogin     = "usr.login"
 	keyUserEmail     = "usr.email"
 	keyUserName      = "usr.name"
-	keyUserLogin     = "usr.login"
 	keyUserOrg       = "usr.org"
 	keyUserRole      = "usr.role"
 	keyUserScope     = "usr.scope"
