--- conflicted
+++ resolved
@@ -17,11 +17,6 @@
 	"sync"
 	"time"
 
-<<<<<<< HEAD
-	"github.com/tinylib/msgp/msgp"
-
-=======
->>>>>>> 7dee14a7
 	"gopkg.in/DataDog/dd-trace-go.v1/ddtrace"
 	"gopkg.in/DataDog/dd-trace-go.v1/ddtrace/ext"
 
@@ -71,11 +66,8 @@
 
 	finished bool         `msg:"-"` // true if the span has been submitted to a tracer.
 	context  *spanContext `msg:"-"` // span propagation context
-<<<<<<< HEAD
+  taskEnd  func()       // ends execution tracer (runtime/trace) task, if started
 	errCfg   *errorConfig `msg:"-"` // configuration for errors tracing
-=======
-	taskEnd  func()       // ends execution tracer (runtime/trace) task, if started
->>>>>>> 7dee14a7
 }
 
 // Context yields the SpanContext for this Span. Note that the return
