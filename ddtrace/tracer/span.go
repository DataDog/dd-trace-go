// Unless explicitly stated otherwise all files in this repository are licensed
// under the Apache License Version 2.0.
// This product includes software developed at Datadog (https://www.datadoghq.com/).
// Copyright 2016 Datadog, Inc.

//go:generate go run github.com/tinylib/msgp -unexported -marshal=false -o=span_msgp.go -tests=false

package tracer

import (
	"context"
	"encoding/base64"
	"encoding/json"
	"fmt"
	"reflect"
	"runtime"
	"runtime/pprof"
	rt "runtime/trace"
	"strconv"
	"strings"
	"sync"
	"time"

	"github.com/DataDog/dd-trace-go/v2/ddtrace/ext"
	"github.com/DataDog/dd-trace-go/v2/instrumentation/errortrace"
	sharedinternal "github.com/DataDog/dd-trace-go/v2/internal"
	"github.com/DataDog/dd-trace-go/v2/internal/env"
	"github.com/DataDog/dd-trace-go/v2/internal/globalconfig"
	illmobs "github.com/DataDog/dd-trace-go/v2/internal/llmobs"
	"github.com/DataDog/dd-trace-go/v2/internal/log"
	"github.com/DataDog/dd-trace-go/v2/internal/orchestrion"
	"github.com/DataDog/dd-trace-go/v2/internal/samplernames"
	"github.com/DataDog/dd-trace-go/v2/internal/telemetry"
	"github.com/DataDog/dd-trace-go/v2/internal/traceprof"

	"github.com/tinylib/msgp/msgp"

	"golang.org/x/xerrors"

	"github.com/DataDog/datadog-agent/pkg/obfuscate"
)

type (
	// spanList implements msgp.Encodable on top of a slice of spans.
	spanList []*Span

	// spanLists implements msgp.Decodable on top of a slice of spanList.
	// This type is only used in tests.
	spanLists []spanList
)

var (
	_ msgp.Encodable = (*spanList)(nil)
	_ msgp.Decodable = (*spanLists)(nil)
)

// errorConfig holds customization options for setting error tags.
type errorConfig struct {
	noDebugStack bool
	stackFrames  uint
	stackSkip    uint
}

// AsMap places tags and span properties into a map and returns it.
//
// Note that this is not performant, nor are spans guaranteed to have all of their
// properties set at any time during normal operation! This is used for testing only,
// and should not be used in non-test code, or you may run into performance or other
// issues.
func (s *Span) AsMap() map[string]interface{} {
	m := make(map[string]interface{})
	if s == nil {
		return m
	}
	m[ext.SpanName] = s.name
	m[ext.ServiceName] = s.service
	m[ext.ResourceName] = s.resource
	m[ext.SpanType] = s.spanType
	m[ext.MapSpanStart] = s.start
	m[ext.MapSpanDuration] = s.duration
	for k, v := range s.meta {
		m[k] = v
	}
	for k, v := range s.metrics {
		m[k] = v
	}
	for k, v := range s.metaStruct {
		m[k] = v
	}
	m[ext.MapSpanID] = s.spanID
	m[ext.MapSpanTraceID] = s.traceID
	m[ext.MapSpanParentID] = s.parentID
	m[ext.MapSpanError] = s.error
	if events := s.spanEventsAsJSONString(); events != "" {
		m[ext.MapSpanEvents] = events
	}
	return m
}

func (s *Span) spanEventsAsJSONString() string {
	if !s.supportsEvents {
		return s.meta["events"]
	}
	if s.spanEvents == nil {
		return ""
	}
	events, err := json.Marshal(s.spanEvents)
	if err != nil {
		log.Error("failed to marshal span events: %s", err.Error())
		return ""
	}
	return string(events)
}

// Span represents a computation. Callers must call Finish when a Span is
// complete to ensure it's submitted.
type Span struct {
	mu sync.RWMutex `msg:"-"` // all fields are protected by this RWMutex

	name       string             `msg:"name"`                  // operation name
	service    string             `msg:"service"`               // service name (i.e. "grpc.server", "http.request")
	resource   string             `msg:"resource"`              // resource name (i.e. "/user?id=123", "SELECT * FROM users")
	spanType   string             `msg:"type"`                  // protocol associated with the span (i.e. "web", "db", "cache")
	start      int64              `msg:"start"`                 // span start time expressed in nanoseconds since epoch
	duration   int64              `msg:"duration"`              // duration of the span expressed in nanoseconds
	meta       map[string]string  `msg:"meta,omitempty"`        // arbitrary map of metadata
	metaStruct metaStructMap      `msg:"meta_struct,omitempty"` // arbitrary map of metadata with structured values
	metrics    map[string]float64 `msg:"metrics,omitempty"`     // arbitrary map of numeric metrics
	spanID     uint64             `msg:"span_id"`               // identifier of this span
	traceID    uint64             `msg:"trace_id"`              // lower 64-bits of the root span identifier
	parentID   uint64             `msg:"parent_id"`             // identifier of the span's direct parent
	error      int32              `msg:"error"`                 // error status of the span; 0 means no errors
	spanLinks  []SpanLink         `msg:"span_links,omitempty"`  // links to other spans
	spanEvents []spanEvent        `msg:"span_events,omitempty"` // events produced related to this span

	goExecTraced   bool         `msg:"-"`
	noDebugStack   bool         `msg:"-"` // disables debug stack traces
	finished       bool         `msg:"-"` // true if the span has been submitted to a tracer. Can only be read/modified if the trace is locked.
	context        *SpanContext `msg:"-"` // span propagation context
	integration    string       `msg:"-"` // where the span was started from, such as a specific contrib or "manual"
	supportsEvents bool         `msg:"-"` // whether the span supports native span events or not

	pprofCtxActive  context.Context `msg:"-"` // contains pprof.WithLabel labels to tell the profiler more about this span
	pprofCtxRestore context.Context `msg:"-"` // contains pprof.WithLabel labels of the parent span (if any) that need to be restored when this span finishes

	taskEnd func() // ends execution tracer (runtime/trace) task, if started
}

// Context yields the SpanContext for this Span. Note that the return
// value of Context() is still valid after a call to Finish(). This is
// called the span context and it is different from Go's context.
func (s *Span) Context() *SpanContext {
	if s == nil {
		return nil
	}
	return s.context
}

// SetBaggageItem sets a key/value pair as baggage on the span. Baggage items
// are propagated down to descendant spans and injected cross-process. Use with
// care as it adds extra load onto your tracing layer.
func (s *Span) SetBaggageItem(key, val string) {
	if s == nil {
		return
	}
	s.context.setBaggageItem(key, val)
}

// BaggageItem gets the value for a baggage item given its key. Returns the
// empty string if the value isn't found in this Span.
func (s *Span) BaggageItem(key string) string {
	if s == nil {
		return ""
	}
	return s.context.baggageItem(key)
}

// SetTag adds a set of key/value metadata to the span.
func (s *Span) SetTag(key string, value interface{}) {
	if s == nil {
		return
	}
	// To avoid dumping the memory address in case value is a pointer, we dereference it.
	// Any pointer value that is a pointer to a pointer will be dumped as a string.
	value = dereference(value)
	s.mu.Lock()
	defer s.mu.Unlock()

	// We don't lock spans when flushing, so we could have a data race when
	// modifying a span as it's being flushed. This protects us against that
	// race, since spans are marked `finished` before we flush them.
	if s.finished {
		return
	}
	switch key {
	case ext.Error:
		s.setTagError(value, errorConfig{
			noDebugStack: s.noDebugStack,
		})
		return
	case ext.Component:
		integration, ok := value.(string)
		if ok {
			s.integration = integration
		}
	}
	if v, ok := value.(bool); ok {
		s.setTagBool(key, v)
		return
	}
	if v, ok := value.(string); ok {
		if key == ext.ResourceName && s.pprofCtxActive != nil && spanResourcePIISafe(s) {
			// If the user overrides the resource name for the span,
			// update the endpoint label for the runtime profilers.
			//
			// We don't change s.pprofCtxRestore since that should
			// stay as the original parent span context regardless
			// of what we change at a lower level.
			s.pprofCtxActive = pprof.WithLabels(s.pprofCtxActive, pprof.Labels(traceprof.TraceEndpoint, v))
			pprof.SetGoroutineLabels(s.pprofCtxActive)
		}
		s.setMeta(key, v)
		return
	}
	if v, ok := sharedinternal.ToFloat64(value); ok {
		s.setMetric(key, v)
		return
	}
	if v, ok := value.(fmt.Stringer); ok {
		defer func() {
			if e := recover(); e != nil {
				if v := reflect.ValueOf(value); v.Kind() == reflect.Ptr && v.IsNil() {
					// If .String() panics due to a nil receiver, we want to catch this
					// and replace the string value with "<nil>", just as Sprintf does.
					// Other panics should not be handled.
					s.setMeta(key, "<nil>")
					return
				}
				panic(e)
			}
		}()
		s.setMeta(key, v.String())
		return
	}

	if v, ok := value.([]byte); ok {
		s.setMeta(key, string(v))
		return
	}

	if value != nil {
		// Arrays will be translated to dot notation. e.g.
		// {"myarr.0": "foo", "myarr.1": "bar"}
		// which will be displayed as an array in the UI.
		switch reflect.TypeOf(value).Kind() {
		case reflect.Slice:
			slice := reflect.ValueOf(value)
			for i := 0; i < slice.Len(); i++ {
				key := fmt.Sprintf("%s.%d", key, i)
				v := slice.Index(i)
				if num, ok := sharedinternal.ToFloat64(v.Interface()); ok {
					s.setMetric(key, num)
				} else {
					s.setMeta(key, fmt.Sprintf("%v", v))
				}
			}
			return
		}

		// Can be sent as messagepack in `meta_struct` instead of `meta`
		// reserved for internal use only
		if v, ok := value.(sharedinternal.MetaStructValue); ok {
			s.setMetaStruct(key, v.Value)
			return
		}

		// Support for v1 shim meta struct values (only _dd.stack uses this)
		if key == "_dd.stack" {
			s.setMetaStruct(key, value)
			return
		}

		// Add this trace source tag to propagating tags and to span tags
		// reserved for internal use only
		if v, ok := value.(sharedinternal.TraceSourceTagValue); ok {
			s.context.trace.setTraceSourcePropagatingTag(key, v.Value)
		}
	}

	// not numeric, not a string, not a fmt.Stringer, not a bool, and not an error
	s.setMeta(key, fmt.Sprint(value))
}

// setSamplingPriority locks the span, then updates the sampling priority.
// It also updates the trace's sampling priority.
func (s *Span) setSamplingPriority(priority int, sampler samplernames.SamplerName) {
	if s == nil {
		return
	}
	s.mu.Lock()
	defer s.mu.Unlock()
	s.setSamplingPriorityLocked(priority, sampler)
}

// root returns the root span of the span's trace. The return value shouldn't be
// nil as long as the root span is valid and not finished.
func (s *Span) Root() *Span {
	if s == nil || s.context == nil {
		return nil
	}
	if s.context.trace == nil {
		return nil
	}
	return s.context.trace.root
}

// SetUser associates user information to the current trace which the
// provided span belongs to. The options can be used to tune which user
// bit of information gets monitored. In case of distributed traces,
// the user id can be propagated across traces using the WithPropagation() option.
// See https://docs.datadoghq.com/security_platform/application_security/setup_and_configure/?tab=set_user#add-user-information-to-traces
func (s *Span) SetUser(id string, opts ...UserMonitoringOption) {
	if s == nil {
		return
	}
	cfg := UserMonitoringConfig{
		Metadata: make(map[string]string),
	}
	for _, fn := range opts {
		fn(&cfg)
	}
	root := s.Root()
	trace := root.context.trace
	root.mu.Lock()
	defer root.mu.Unlock()

	// We don't lock spans when flushing, so we could have a data race when
	// modifying a span as it's being flushed. This protects us against that
	// race, since spans are marked `finished` before we flush them.
	if root.finished {
		return
	}
	if cfg.PropagateID {
		// Delete usr.id from the tags since _dd.p.usr.id takes precedence
		delete(root.meta, keyUserID)
		idenc := base64.StdEncoding.EncodeToString([]byte(id))
		trace.setPropagatingTag(keyPropagatedUserID, idenc)
		s.context.updated = true
	} else {
		if trace.hasPropagatingTag(keyPropagatedUserID) {
			// Unset the propagated user ID so that a propagated user ID coming from upstream won't be propagated anymore.
			trace.unsetPropagatingTag(keyPropagatedUserID)
			s.context.updated = true
		}
		delete(root.meta, keyPropagatedUserID)
	}

	usrData := map[string]string{
		keyUserID:        id,
		keyUserLogin:     cfg.Login,
		keyUserEmail:     cfg.Email,
		keyUserName:      cfg.Name,
		keyUserScope:     cfg.Scope,
		keyUserRole:      cfg.Role,
		keyUserSessionID: cfg.SessionID,
	}
	for k, v := range cfg.Metadata {
		usrData[fmt.Sprintf("usr.%s", k)] = v
	}
	for k, v := range usrData {
		if v != "" {
			// setMeta is used since the span is already locked
			root.setMeta(k, v)
		}
	}
}

// StartChild starts a new child span with the given operation name and options.
func (s *Span) StartChild(operationName string, opts ...StartSpanOption) *Span {
	if s == nil {
		return nil
	}
	opts = append(opts, ChildOf(s.Context()))
	return getGlobalTracer().StartSpan(operationName, opts...)
}

// setSamplingPriorityLocked updates the sampling priority.
// It also updates the trace's sampling priority.
func (s *Span) setSamplingPriorityLocked(priority int, sampler samplernames.SamplerName) {
	// We don't lock spans when flushing, so we could have a data race when
	// modifying a span as it's being flushed. This protects us against that
	// race, since spans are marked `finished` before we flush them.
	if s.finished {
		return
	}
	s.setMetric(keySamplingPriority, float64(priority))
	s.context.setSamplingPriority(priority, sampler)
}

// setTagError sets the error tag. It accounts for various valid scenarios.
// This method is not safe for concurrent use.
func (s *Span) setTagError(value interface{}, cfg errorConfig) {
	setError := func(yes bool) {
		if yes {
			if s.error == 0 {
				// new error
				s.context.errors.Add(1)
			}
			s.error = 1
		} else {
			if s.error > 0 {
				// flip from active to inactive
				s.context.errors.Add(-1)
			}
			s.error = 0
		}
	}
	// We don't lock spans when flushing, so we could have a data race when
	// modifying a span as it's being flushed. This protects us against that
	// race, since spans are marked `finished` before we flush them.
	if s.finished {
		return
	}
	switch v := value.(type) {
	case bool:
		// bool value as per Opentracing spec.
		setError(v)
	case error:
		// if anyone sets an error value as the tag, be nice here
		// and provide all the benefits.
		setError(true)
		s.setMeta(ext.ErrorMsg, v.Error())
		s.setMeta(ext.ErrorType, reflect.TypeOf(v).String())
		switch err := v.(type) {
		case xerrors.Formatter:
			s.setMeta(ext.ErrorDetails, fmt.Sprintf("%+v", v))
		case fmt.Formatter:
			// pkg/errors approach
			s.setMeta(ext.ErrorDetails, fmt.Sprintf("%+v", v))
		case *errortrace.TracerError:
			// instrumentation/errortrace approach
			s.setMeta(ext.ErrorDetails, fmt.Sprintf("%+v", v))
			if !cfg.noDebugStack {
				s.setMeta(ext.ErrorStack, err.Format())
			}
			return
		}
		if !cfg.noDebugStack {
			s.setMeta(ext.ErrorStack, takeStacktrace(cfg.stackFrames, cfg.stackSkip))
		}
	case nil:
		// no error
		setError(false)
	default:
		// in all other cases, let's assume that setting this tag
		// is the result of an error.
		setError(true)
	}
}

// defaultStackLength specifies the default maximum size of a stack trace.
const defaultStackLength = 32

// takeStacktrace takes a stack trace of maximum n entries, skipping the first skip entries.
// If n is 0, up to 20 entries are retrieved.
func takeStacktrace(n, skip uint) string {
	telemetry.Count(telemetry.NamespaceTracers, "errorstack.source", []string{"source:takeStacktrace"}).Submit(1)
	now := time.Now()
	defer func() {
		dur := float64(time.Since(now))
		telemetry.Distribution(telemetry.NamespaceTracers, "errorstack.duration", []string{"source:takeStacktrace"}).Submit(dur)
	}()
	if n == 0 {
		n = defaultStackLength
	}
	var builder strings.Builder
	pcs := make([]uintptr, n)

	// +2 to exclude runtime.Callers and takeStacktrace
	numFrames := runtime.Callers(2+int(skip), pcs)
	if numFrames == 0 {
		return ""
	}
	frames := runtime.CallersFrames(pcs[:numFrames])
	for i := 0; ; i++ {
		frame, more := frames.Next()
		if i != 0 {
			builder.WriteByte('\n')
		}
		builder.WriteString(frame.Function)
		builder.WriteByte('\n')
		builder.WriteByte('\t')
		builder.WriteString(frame.File)
		builder.WriteByte(':')
		builder.WriteString(strconv.Itoa(frame.Line))
		if !more {
			break
		}
	}
	return builder.String()
}

// setMeta sets a string tag. This method is not safe for concurrent use.
func (s *Span) setMeta(key, v string) {
	if s.meta == nil {
		s.meta = make(map[string]string, 1)
	}
	delete(s.metrics, key)
	switch key {
	case ext.SpanName:
		s.name = v
	case ext.ServiceName:
		s.service = v
	case ext.ResourceName:
		s.resource = v
	case ext.SpanType:
		s.spanType = v
	default:
		s.meta[key] = v
	}
}

func (s *Span) setMetaStruct(key string, v any) {
	if s.metaStruct == nil {
		s.metaStruct = make(metaStructMap, 1)
	}
	s.metaStruct[key] = v
}

// setTagBool sets a boolean tag on the span.
func (s *Span) setTagBool(key string, v bool) {
	switch key {
	case ext.AnalyticsEvent:
		if v {
			s.setMetric(ext.EventSampleRate, 1.0)
		} else {
			s.setMetric(ext.EventSampleRate, 0.0)
		}
	case ext.ManualDrop:
		if v {
			s.setSamplingPriorityLocked(ext.PriorityUserReject, samplernames.Manual)
		}
	case ext.ManualKeep:
		if v {
			s.setSamplingPriorityLocked(ext.PriorityUserKeep, samplernames.Manual)
		}
	default:
		if v {
			s.setMeta(key, "true")
		} else {
			s.setMeta(key, "false")
		}
	}
}

// setMetric sets a numeric tag, in our case called a metric. This method
// is not safe for concurrent use.
func (s *Span) setMetric(key string, v float64) {
	if s.metrics == nil {
		s.metrics = make(map[string]float64, 1)
	}
	delete(s.meta, key)
	switch key {
	case ext.ManualKeep:
		if v == float64(samplernames.AppSec) {
			s.setSamplingPriorityLocked(ext.PriorityUserKeep, samplernames.AppSec)
		}
	case "_sampling_priority_v1shim":
		// We have this for backward compatibility with the v1 shim.
		s.setSamplingPriorityLocked(int(v), samplernames.Manual)
	default:
		s.metrics[key] = v
	}
}

// AddLink appends the given link to the span's span links.
func (s *Span) AddLink(link SpanLink) {
	if s == nil {
		return
	}
	s.mu.Lock()
	defer s.mu.Unlock()

	// We don't lock spans when flushing, so we could have a data race when
	// modifying a span as it's being flushed. This protects us against that
	// race, since spans are marked `finished` before we flush them.
	if s.finished {
		// already finished
		return
	}
	s.spanLinks = append(s.spanLinks, link)
}

// serializeSpanLinksInMeta saves span links as a JSON string under `Span[meta][_dd.span_links]`.
func (s *Span) serializeSpanLinksInMeta() {
	if len(s.spanLinks) == 0 {
		return
	}
	spanLinkBytes, err := json.Marshal(s.spanLinks)
	if err != nil {
		log.Debug("Unable to marshal span links. Not adding span links to span meta.")
		return
	}
	if s.meta == nil {
		s.meta = make(map[string]string)
	}
	s.meta["_dd.span_links"] = string(spanLinkBytes)
}

// serializeSpanEvents sets the span events from the current span in the correct transport, depending on whether the
// agent supports the native method or not.
func (s *Span) serializeSpanEvents() {
	if len(s.spanEvents) == 0 {
		return
	}
	// if span events are natively supported by the agent, there's nothing to do
	// as the events will be already included when the span is serialized.
	if s.supportsEvents {
		return
	}
	// otherwise, we need to serialize them as a string tag and remove them from the struct
	// so they are not sent twice.
	b, err := json.Marshal(s.spanEvents)
	s.spanEvents = nil
	if err != nil {
		log.Debug("Unable to marshal span events; events dropped from span meta\n%s", err.Error())
		return
	}
	s.meta["events"] = string(b)
}

// Finish closes this Span (but not its children) providing the duration
// of its part of the tracing session.
func (s *Span) Finish(opts ...FinishOption) {
	if s == nil {
		return
	}

	t := now()
	if len(opts) > 0 {
		cfg := FinishConfig{
			NoDebugStack: s.noDebugStack,
		}
		for _, fn := range opts {
			if fn == nil {
				continue
			}
			fn(&cfg)
		}
		if !cfg.FinishTime.IsZero() {
			t = cfg.FinishTime.UnixNano()
		}
		if cfg.Error != nil {
			s.mu.Lock()
			s.setTagError(cfg.Error, errorConfig{
				noDebugStack: cfg.NoDebugStack,
				stackFrames:  cfg.StackFrames,
				stackSkip:    cfg.SkipStackFrames,
			})
			s.mu.Unlock()
		}
	}

	if s.goExecTraced && rt.IsEnabled() {
		// Only tag spans as traced if they both started & ended with
		// execution tracing enabled. This is technically not sufficient
		// for spans which could straddle the boundary between two
		// execution traces, but there's really nothing we can do in
		// those cases since execution tracing tasks aren't recorded in
		// traces if they started before the trace.
		s.SetTag("go_execution_traced", "yes")
	} else if s.goExecTraced {
		// If the span started with tracing enabled, but tracing wasn't
		// enabled when the span finished, we still have some data to
		// show. If tracing wasn't enabled when the span started, we
		// won't have data in the execution trace to identify it so
		// there's nothign we can show.
		s.SetTag("go_execution_traced", "partial")
	}

	if s.Root() == s {
		if tr, ok := getGlobalTracer().(*tracer); ok && tr.rulesSampling.traces.enabled() {
			if !s.context.trace.isLocked() && s.context.trace.propagatingTag(keyDecisionMaker) != "-4" {
				tr.rulesSampling.SampleTrace(s)
			}
		}
	}

	s.finish(t)
	orchestrion.GLSPopValue(sharedinternal.ActiveSpanKey)
}

// SetOperationName sets or changes the operation name.
func (s *Span) SetOperationName(operationName string) {
	if s == nil {
		return
	}
	s.mu.Lock()
	defer s.mu.Unlock()

	// We don't lock spans when flushing, so we could have a data race when
	// modifying a span as it's being flushed. This protects us against that
	// race, since spans are marked `finished` before we flush them.
	if s.finished {
		// already finished
		return
	}
	s.name = operationName
}

func (s *Span) finish(finishTime int64) {
	s.mu.Lock()
	defer s.mu.Unlock()

	// We don't lock spans when flushing, so we could have a data race when
	// modifying a span as it's being flushed. This protects us against that
	// race, since spans are marked `finished` before we flush them.
	if s.finished {
		// already finished
		return
	}

	s.serializeSpanLinksInMeta()
	s.serializeSpanEvents()

	if s.duration == 0 {
		s.duration = finishTime - s.start
	}
	if s.duration < 0 {
		s.duration = 0
	}
	if s.taskEnd != nil {
		s.taskEnd()
	}

	keep := true
	tracer, hasTracer := getGlobalTracer().(*tracer)
	if hasTracer {
		if !tracer.config.enabled.current {
			return
		}
		if tracer.config.canDropP0s() {
			// the agent supports dropping p0's in the client
			keep = shouldKeep(s)
		}
		if tracer.config.debugAbandonedSpans {
			// the tracer supports debugging abandoned spans
			tracer.submitAbandonedSpan(s, true)
		}
		tracer.spansFinished.Inc(s.integration)
	}
	if keep {
		// a single kept span keeps the whole trace.
		s.context.trace.keep()
	}
	if log.DebugEnabled() {
		// avoid allocating the ...interface{} argument if debug logging is disabled
		log.Debug("Finished Span: %v, Operation: %s, Resource: %s, Tags: %v, %v", //nolint:gocritic // Debug logging needs full span representation
			s, s.name, s.resource, s.meta, s.metrics)
	}
	s.context.finish()

	// compute stats after finishing the span. This ensures any normalization or tag propagation has been applied
	if hasTracer {
		tracer.submit(s)
	}

	if s.pprofCtxRestore != nil {
		// Restore the labels of the parent span so any CPU samples after this
		// point are attributed correctly.
		pprof.SetGoroutineLabels(s.pprofCtxRestore)
	}
}

// textNonParsable specifies the text that will be assigned to resources for which the resource
// can not be parsed due to an obfuscation error.
const textNonParsable = "Non-parsable SQL query"

// obfuscatedResource returns the obfuscated version of the given resource. It is
// obfuscated using the given obfuscator for the given span type typ.
func obfuscatedResource(o *obfuscate.Obfuscator, typ, resource string) string {
	if o == nil {
		return resource
	}
	switch typ {
	case "sql", "cassandra":
		oq, err := o.ObfuscateSQLString(resource)
		if err != nil {
			log.Error("Error obfuscating stats group resource %q: %v", resource, err.Error())
			return textNonParsable
		}
		return oq.Query
	case "redis":
		return o.QuantizeRedisString(resource)
	default:
		return resource
	}
}

// shouldKeep reports whether the trace should be kept.
// a single span being kept implies the whole trace being kept.
func shouldKeep(s *Span) bool {
	if p, ok := s.context.SamplingPriority(); ok && p > 0 {
		// positive sampling priorities stay
		return true
	}
	if s.context.errors.Load() > 0 {
		// traces with any span containing an error get kept
		return true
	}
	if v, ok := s.metrics[ext.EventSampleRate]; ok {
		return sampledByRate(s.traceID, v)
	}
	return false
}

// shouldComputeStats mentions whether this span needs to have stats computed for.
// Warning: callers must guard!
func shouldComputeStats(s *Span) bool {
	if v, ok := s.metrics[keyMeasured]; ok && v == 1 {
		return true
	}
	if v, ok := s.metrics[keyTopLevel]; ok && v == 1 {
		return true
	}
	return false
}

// String returns a human readable representation of the span. Not for
// production, just debugging.
func (s *Span) String() string {
	if s == nil {
		return "<nil>"
	}
	s.mu.RLock()
	defer s.mu.RUnlock()
	lines := []string{
		fmt.Sprintf("Name: %s", s.name),
		fmt.Sprintf("Service: %s", s.service),
		fmt.Sprintf("Resource: %s", s.resource),
		fmt.Sprintf("TraceID: %d", s.traceID),
		fmt.Sprintf("TraceID128: %s", s.context.TraceID()),
		fmt.Sprintf("SpanID: %d", s.spanID),
		fmt.Sprintf("ParentID: %d", s.parentID),
		fmt.Sprintf("Start: %s", time.Unix(0, s.start)),
		fmt.Sprintf("Duration: %s", time.Duration(s.duration)),
		fmt.Sprintf("Error: %d", s.error),
		fmt.Sprintf("Type: %s", s.spanType),
		"Tags:",
	}
	for key, val := range s.meta {
		lines = append(lines, fmt.Sprintf("\t%s:%s", key, val))
	}
	for key, val := range s.metrics {
		lines = append(lines, fmt.Sprintf("\t%s:%f", key, val))
	}
	return strings.Join(lines, "\n")
}

// Format implements fmt.Formatter.
func (s *Span) Format(f fmt.State, c rune) {
	if s == nil {
		fmt.Fprintf(f, "<nil>")
	}
	switch c {
	case 's':
		fmt.Fprint(f, s.String())
	case 'v':
		if svc := globalconfig.ServiceName(); svc != "" {
			fmt.Fprintf(f, "dd.service=%s ", svc)
		}
		if tr := getGlobalTracer(); tr != nil {
			tc := tr.TracerConf()
			if tc.EnvTag != "" {
				fmt.Fprintf(f, "dd.env=%s ", tc.EnvTag)
			} else if env := env.Get("DD_ENV"); env != "" {
				fmt.Fprintf(f, "dd.env=%s ", env)
			}
			if tc.VersionTag != "" {
				fmt.Fprintf(f, "dd.version=%s ", tc.VersionTag)
			} else if v := env.Get("DD_VERSION"); v != "" {
				fmt.Fprintf(f, "dd.version=%s ", v)
			}
		}
		var traceID string
		if sharedinternal.BoolEnv("DD_TRACE_128_BIT_TRACEID_LOGGING_ENABLED", true) && s.context.traceID.HasUpper() {
			traceID = s.context.TraceID()
		} else {
			traceID = fmt.Sprintf("%d", s.traceID)
		}
		fmt.Fprintf(f, `dd.trace_id=%q `, traceID)
		fmt.Fprintf(f, `dd.span_id="%d" `, s.spanID)
		fmt.Fprintf(f, `dd.parent_id="%d"`, s.parentID)
	default:
		fmt.Fprintf(f, "%%!%c(tracer.Span=%v)", c, s)
	}
}

// AddEvent attaches a new event to the current span.
func (s *Span) AddEvent(name string, opts ...SpanEventOption) {
	if s == nil {
		return
	}
	s.mu.Lock()
	defer s.mu.Unlock()

	// We don't lock spans when flushing, so we could have a data race when
	// modifying a span as it's being flushed. This protects us against that
	// race, since spans are marked `finished` before we flush them.
	if s.finished {
		return
	}
	cfg := SpanEventConfig{}
	for _, opt := range opts {
		opt(&cfg)
	}
	if cfg.Time.IsZero() {
		cfg.Time = time.Now()
	}
	event := spanEvent{
		Name:         name,
		TimeUnixNano: uint64(cfg.Time.UnixNano()),
	}
	if s.supportsEvents {
		event.Attributes = toSpanEventAttributeMsg(cfg.Attributes)
	} else {
		event.RawAttributes = cfg.Attributes
	}
	s.spanEvents = append(s.spanEvents, event)
}

func setLLMObsPropagatingTags(ctx context.Context, spanCtx *SpanContext) {
	if llmSpan, ok := illmobs.ActiveLLMSpanFromContext(ctx); ok {
		spanCtx.trace.setPropagatingTag(keyPropagatedLLMObsParentID, llmSpan.SpanID())
		spanCtx.trace.setPropagatingTag(keyPropagatedLLMObsTraceID, llmSpan.TraceID())
		spanCtx.trace.setPropagatingTag(keyPropagatedLLMObsMLAPP, llmSpan.MLApp())
	}
}

// used in internal/civisibility/integrations/manual_api_common.go using linkname
func getMeta(s *Span, key string) (string, bool) {
	s.mu.RLock()
	defer s.mu.RUnlock()
	val, ok := s.meta[key]
	return val, ok
}

// used in internal/civisibility/integrations/manual_api_common.go using linkname
func getMetric(s *Span, key string) (float64, bool) {
	s.mu.RLock()
	defer s.mu.RUnlock()
	val, ok := s.metrics[key]
	return val, ok
}

const (
	keySamplingPriority     = "_sampling_priority_v1"
	keySamplingPriorityRate = "_dd.agent_psr"
	keyDecisionMaker        = "_dd.p.dm"
	keyServiceHash          = "_dd.dm.service_hash"
	keyOrigin               = "_dd.origin"
	keyReparentID           = "_dd.parent_id"
	// keyHostname can be used to override the agent's hostname detection when using `WithHostname`.
	// which is set via auto-detection.
	keyHostname                = "_dd.hostname"
	keyRulesSamplerAppliedRate = "_dd.rule_psr"
	keyRulesSamplerLimiterRate = "_dd.limit_psr"
	keyMeasured                = "_dd.measured"
	// keyTopLevel is the key of top level metric indicating if a span is top level.
	// A top level span is a local root (parent span of the local trace) or the first span of each service.
	keyTopLevel = "_dd.top_level"
	// keyPropagationError holds any error from propagated trace tags (if any)
	keyPropagationError = "_dd.propagation_error"
	// keySpanSamplingMechanism specifies the sampling mechanism by which an individual span was sampled
	keySpanSamplingMechanism = "_dd.span_sampling.mechanism"
	// keySingleSpanSamplingRuleRate specifies the configured sampling probability for the single span sampling rule.
	keySingleSpanSamplingRuleRate = "_dd.span_sampling.rule_rate"
	// keySingleSpanSamplingMPS specifies the configured limit for the single span sampling rule
	// that the span matched. If there is no configured limit, then this tag is omitted.
	keySingleSpanSamplingMPS = "_dd.span_sampling.max_per_second"
	// keyPropagatedUserID holds the propagated user identifier, if user id propagation is enabled.
	keyPropagatedUserID = "_dd.p.usr.id"
	// keyPropagatedTraceSource holds a 2 character hexadecimal string representation of the product responsible
	// for the span creation.
	keyPropagatedTraceSource = "_dd.p.ts"
	// keyTraceID128 is the lowercase, hex encoded upper 64 bits of a 128-bit trace id, if present.
	keyTraceID128 = "_dd.p.tid"
	// keySpanAttributeSchemaVersion holds the selected DD_TRACE_SPAN_ATTRIBUTE_SCHEMA version.
	keySpanAttributeSchemaVersion = "_dd.trace_span_attribute_schema"
	// keyPeerServiceSource indicates the precursor tag that was used as the value of peer.service.
	keyPeerServiceSource = "_dd.peer.service.source"
	// keyPeerServiceRemappedFrom indicates the previous value for peer.service, in case remapping happened.
	keyPeerServiceRemappedFrom = "_dd.peer.service.remapped_from"
	// keyBaseService contains the globally configured tracer service name. It is only set for spans that override it.
	keyBaseService = "_dd.base_service"
	// keyProcessTags contains a list of process tags to identify the service.
	keyProcessTags = "_dd.tags.process"
<<<<<<< HEAD
	// keyPropagatedLLMObsParentID contains the propagated llmobs span ID.
	keyPropagatedLLMObsParentID = "_dd.p.llmobs_parent_id"
	// keyPropagatedLLMObsMLAPP contains the propagated ML App.
	keyPropagatedLLMObsMLAPP = "_dd.p.llmobs_ml_app"
	// keyPropagatedLLMObsTraceID contains the propagated llmobs trace ID.
	keyPropagatedLLMObsTraceID = "_dd.p.llmobs_trace_id"
=======
	// keyKnuthSamplingRate holds the propagated Knuth-based sampling rate applied by agent or trace sampling rules.
	// Value is a string with up to 6 decimal digits and is forwarded unchanged.
	keyKnuthSamplingRate = "_dd.p.ksr"
>>>>>>> a7d75a75
)

// The following set of tags is used for user monitoring and set through calls to span.SetUser().
const (
	keyUserID        = "usr.id"
	keyUserLogin     = "usr.login"
	keyUserEmail     = "usr.email"
	keyUserName      = "usr.name"
	keyUserOrg       = "usr.org"
	keyUserRole      = "usr.role"
	keyUserScope     = "usr.scope"
	keyUserSessionID = "usr.session_id"
)<|MERGE_RESOLUTION|>--- conflicted
+++ resolved
@@ -995,18 +995,15 @@
 	keyBaseService = "_dd.base_service"
 	// keyProcessTags contains a list of process tags to identify the service.
 	keyProcessTags = "_dd.tags.process"
-<<<<<<< HEAD
+	// keyKnuthSamplingRate holds the propagated Knuth-based sampling rate applied by agent or trace sampling rules.
+	// Value is a string with up to 6 decimal digits and is forwarded unchanged.
+	keyKnuthSamplingRate = "_dd.p.ksr"
 	// keyPropagatedLLMObsParentID contains the propagated llmobs span ID.
 	keyPropagatedLLMObsParentID = "_dd.p.llmobs_parent_id"
 	// keyPropagatedLLMObsMLAPP contains the propagated ML App.
 	keyPropagatedLLMObsMLAPP = "_dd.p.llmobs_ml_app"
 	// keyPropagatedLLMObsTraceID contains the propagated llmobs trace ID.
 	keyPropagatedLLMObsTraceID = "_dd.p.llmobs_trace_id"
-=======
-	// keyKnuthSamplingRate holds the propagated Knuth-based sampling rate applied by agent or trace sampling rules.
-	// Value is a string with up to 6 decimal digits and is forwarded unchanged.
-	keyKnuthSamplingRate = "_dd.p.ksr"
->>>>>>> a7d75a75
 )
 
 // The following set of tags is used for user monitoring and set through calls to span.SetUser().
