// Unless explicitly stated otherwise all files in this repository are licensed
// under the Apache License Version 2.0.
// This product includes software developed at Datadog (https://www.datadoghq.com/).
// Copyright 2016 Datadog, Inc.

package tracer

import (
	"fmt"
	"net/http"
	"os"
	"regexp"
	"strconv"
	"strings"

	"gopkg.in/DataDog/dd-trace-go.v1/ddtrace"
	"gopkg.in/DataDog/dd-trace-go.v1/ddtrace/ext"
	"gopkg.in/DataDog/dd-trace-go.v1/internal/log"
	"gopkg.in/DataDog/dd-trace-go.v1/internal/samplernames"
)

// HTTPHeadersCarrier wraps an http.Header as a TextMapWriter and TextMapReader, allowing
// it to be used using the provided Propagator implementation.
type HTTPHeadersCarrier http.Header

var _ TextMapWriter = (*HTTPHeadersCarrier)(nil)
var _ TextMapReader = (*HTTPHeadersCarrier)(nil)

// Set implements TextMapWriter.
func (c HTTPHeadersCarrier) Set(key, val string) {
	http.Header(c).Set(key, val)
}

// ForeachKey implements TextMapReader.
func (c HTTPHeadersCarrier) ForeachKey(handler func(key, val string) error) error {
	for k, vals := range c {
		for _, v := range vals {
			if err := handler(k, v); err != nil {
				return err
			}
		}
	}
	return nil
}

// TextMapCarrier allows the use of a regular map[string]string as both TextMapWriter
// and TextMapReader, making it compatible with the provided Propagator.
type TextMapCarrier map[string]string

var _ TextMapWriter = (*TextMapCarrier)(nil)
var _ TextMapReader = (*TextMapCarrier)(nil)

// Set implements TextMapWriter.
func (c TextMapCarrier) Set(key, val string) {
	c[key] = val
}

// ForeachKey conforms to the TextMapReader interface.
func (c TextMapCarrier) ForeachKey(handler func(key, val string) error) error {
	for k, v := range c {
		if err := handler(k, v); err != nil {
			return err
		}
	}
	return nil
}

const (
	headerPropagationStyleInject  = "DD_TRACE_PROPAGATION_STYLE_INJECT"
	headerPropagationStyleExtract = "DD_TRACE_PROPAGATION_STYLE_EXTRACT"
	headerPropagationStyle        = "DD_TRACE_PROPAGATION_STYLE"

	headerPropagationStyleInjectDeprecated  = "DD_PROPAGATION_STYLE_INJECT"  // deprecated
	headerPropagationStyleExtractDeprecated = "DD_PROPAGATION_STYLE_EXTRACT" // deprecated
)

const (
	// DefaultBaggageHeaderPrefix specifies the prefix that will be used in
	// HTTP headers or text maps to prefix baggage keys.
	DefaultBaggageHeaderPrefix = "ot-baggage-"

	// DefaultTraceIDHeader specifies the key that will be used in HTTP headers
	// or text maps to store the trace ID.
	DefaultTraceIDHeader = "x-datadog-trace-id"

	// DefaultParentIDHeader specifies the key that will be used in HTTP headers
	// or text maps to store the parent ID.
	DefaultParentIDHeader = "x-datadog-parent-id"

	// DefaultPriorityHeader specifies the key that will be used in HTTP headers
	// or text maps to store the sampling priority value.
	DefaultPriorityHeader = "x-datadog-sampling-priority"
)

// originHeader specifies the name of the header indicating the origin of the trace.
// It is used with the Synthetics product and usually has the value "synthetics".
const originHeader = "x-datadog-origin"

// traceTagsHeader holds the propagated trace tags
const traceTagsHeader = "x-datadog-tags"

// propagationExtractMaxSize limits the total size of incoming propagated tags to parse
const propagationExtractMaxSize = 512

// PropagatorConfig defines the configuration for initializing a propagator.
type PropagatorConfig struct {
	// BaggagePrefix specifies the prefix that will be used to store baggage
	// items in a map. It defaults to DefaultBaggageHeaderPrefix.
	BaggagePrefix string

	// TraceHeader specifies the map key that will be used to store the trace ID.
	// It defaults to DefaultTraceIDHeader.
	TraceHeader string

	// ParentHeader specifies the map key that will be used to store the parent ID.
	// It defaults to DefaultParentIDHeader.
	ParentHeader string

	// PriorityHeader specifies the map key that will be used to store the sampling priority.
	// It defaults to DefaultPriorityHeader.
	PriorityHeader string

	// MaxTagsHeaderLen specifies the maximum length of trace tags header value.
	// It defaults to defaultMaxTagsHeaderLen, a value of 0 disables propagation of tags.
	MaxTagsHeaderLen int

	// B3 specifies if B3 headers should be added for trace propagation.
	// See https://github.com/openzipkin/b3-propagation
	B3 bool
}

// NewPropagator returns a new propagator which uses TextMap to inject
// and extract values. It propagates trace and span IDs and baggage.
// To use the defaults, nil may be provided in place of the config.
//
// The inject and extract propagators are determined using environment variables
// with the following order of precedence:
//  1. DD_TRACE_PROPAGATION_STYLE_INJECT
//  2. DD_PROPAGATION_STYLE_INJECT (deprecated)
//  3. DD_TRACE_PROPAGATION_STYLE (applies to both inject and extract)
//  4. If none of the above, use default values
func NewPropagator(cfg *PropagatorConfig, propagators ...Propagator) Propagator {
	if cfg == nil {
		cfg = new(PropagatorConfig)
	}
	if cfg.BaggagePrefix == "" {
		cfg.BaggagePrefix = DefaultBaggageHeaderPrefix
	}
	if cfg.TraceHeader == "" {
		cfg.TraceHeader = DefaultTraceIDHeader
	}
	if cfg.ParentHeader == "" {
		cfg.ParentHeader = DefaultParentIDHeader
	}
	if cfg.PriorityHeader == "" {
		cfg.PriorityHeader = DefaultPriorityHeader
	}
	if len(propagators) > 0 {
		return &chainedPropagator{
			injectors:  propagators,
			extractors: propagators,
		}
	}
	injectorsPs := os.Getenv(headerPropagationStyleInject)
	if injectorsPs == "" {
		if injectorsPs = os.Getenv(headerPropagationStyleInjectDeprecated); injectorsPs != "" {
			log.Warn("%v is deprecated. Please use %v or %v instead.\n", headerPropagationStyleInjectDeprecated, headerPropagationStyleInject, headerPropagationStyle)
		}
	}
	extractorsPs := os.Getenv(headerPropagationStyleExtract)
	if extractorsPs == "" {
		if extractorsPs = os.Getenv(headerPropagationStyleExtractDeprecated); extractorsPs != "" {
			log.Warn("%v is deprecated. Please use %v or %v instead.\n", headerPropagationStyleExtractDeprecated, headerPropagationStyleExtract, headerPropagationStyle)
		}
	}
	return &chainedPropagator{
		injectors:  getPropagators(cfg, injectorsPs),
		extractors: getPropagators(cfg, extractorsPs),
	}
}

// chainedPropagator implements Propagator and applies a list of injectors and extractors.
// When injecting, all injectors are called to propagate the span context.
// When extracting, it tries each extractor, selecting the first successful one.
type chainedPropagator struct {
	injectors  []Propagator
	extractors []Propagator
}

// getPropagators returns a list of propagators based on ps, which is a comma seperated
// list of propagators. If the list doesn't contain any valid values, the
// default propagator will be returned. Any invalid values in the list will log
// a warning and be ignored.
func getPropagators(cfg *PropagatorConfig, ps string) []Propagator {
	dd := &propagator{cfg}
	defaultPs := []Propagator{&propagatorW3c{}, dd}
	if cfg.B3 {
		defaultPs = append(defaultPs, &propagatorB3{})
	}
	if ps == "" {
		if prop := os.Getenv(headerPropagationStyle); prop != "" {
			ps = prop // use the generic DD_TRACE_PROPAGATION_STYLE if set
		} else {
			return defaultPs // no env set, so use default from configuration
		}
	}
	if ps == "none" {
		return nil
	}
	var list []Propagator
	if cfg.B3 {
		list = append(list, &propagatorB3{})
	}
	for _, v := range strings.Split(ps, ",") {
		switch strings.ToLower(v) {
		case "datadog":
			list = append(list, dd)
		case "tracecontext":
			list = append([]Propagator{&propagatorW3c{}}, list...)
		case "b3", "b3multi":
			if !cfg.B3 {
				// propagatorB3 hasn't already been added, add a new one.
				list = append(list, &propagatorB3{})
			}
		case "none":
			log.Warn("Propagator \"none\" has no effect when combined with other propagators. " +
				"To disable the propagator, set to `none`")
		default:
			log.Warn("unrecognized propagator: %s\n", v)
		}
	}
	if len(list) == 0 {
		return defaultPs // no valid propagators, so return default
	}
	return list
}

// Inject defines the Propagator to propagate SpanContext data
// out of the current process. The implementation propagates the
// TraceID and the current active SpanID, as well as the Span baggage.
func (p *chainedPropagator) Inject(spanCtx ddtrace.SpanContext, carrier interface{}) error {
	for _, v := range p.injectors {
		err := v.Inject(spanCtx, carrier)
		if err != nil {
			return err
		}
	}
	return nil
}

// Extract implements Propagator.
func (p *chainedPropagator) Extract(carrier interface{}) (ddtrace.SpanContext, error) {
	for _, v := range p.extractors {
		ctx, err := v.Extract(carrier)
		if ctx != nil {
			// first extractor returns
			log.Debug("Extracted span context: %#v", ctx)
			return ctx, nil
		}
		if err == ErrSpanContextNotFound {
			continue
		}
		return nil, err
	}
	return nil, ErrSpanContextNotFound
}

// propagator implements Propagator and injects/extracts span contexts
// using datadog headers. Only TextMap carriers are supported.
type propagator struct {
	cfg *PropagatorConfig
}

func (p *propagator) Inject(spanCtx ddtrace.SpanContext, carrier interface{}) error {
	switch c := carrier.(type) {
	case TextMapWriter:
		return p.injectTextMap(spanCtx, c)
	default:
		return ErrInvalidCarrier
	}
}

func (p *propagator) injectTextMap(spanCtx ddtrace.SpanContext, writer TextMapWriter) error {
	ctx, ok := spanCtx.(*spanContext)
	if !ok || ctx.traceID == 0 || ctx.spanID == 0 {
		return ErrInvalidSpanContext
	}
	// propagate the TraceID and the current active SpanID
	writer.Set(p.cfg.TraceHeader, strconv.FormatUint(ctx.traceID, 10))
	writer.Set(p.cfg.ParentHeader, strconv.FormatUint(ctx.spanID, 10))
	if sp, ok := ctx.samplingPriority(); ok {
		writer.Set(p.cfg.PriorityHeader, strconv.Itoa(sp))
	}
	if ctx.origin != "" {
		writer.Set(originHeader, ctx.origin)
	}
	// propagate OpenTracing baggage
	for k, v := range ctx.baggage {
		writer.Set(p.cfg.BaggagePrefix+k, v)
	}
	if p.cfg.MaxTagsHeaderLen <= 0 {
		return nil
	}
	if s := p.marshalPropagatingTags(ctx); len(s) > 0 {
		writer.Set(traceTagsHeader, s)
	}
	return nil
}

// marshalPropagatingTags marshals all propagating tags included in ctx to a comma separated string
func (p *propagator) marshalPropagatingTags(ctx *spanContext) string {
	var sb strings.Builder
	if ctx.trace == nil {
		return ""
	}
	ctx.trace.mu.Lock()
	defer ctx.trace.mu.Unlock()
	for k, v := range ctx.trace.propagatingTags {
		if err := isValidPropagatableTag(k, v); err != nil {
			log.Warn("Won't propagate tag '%s': %v", k, err.Error())
			ctx.trace.setTag(keyPropagationError, "encoding_error")
			continue
		}
		if sb.Len()+len(k)+len(v) > p.cfg.MaxTagsHeaderLen {
			sb.Reset()
			log.Warn("Won't propagate tag: maximum trace tags header len (%d) reached.", p.cfg.MaxTagsHeaderLen)
			ctx.trace.setTag(keyPropagationError, "inject_max_size")
			break
		}
		if sb.Len() > 0 {
			sb.WriteByte(',')
		}
		sb.WriteString(k)
		sb.WriteByte('=')
		sb.WriteString(v)
	}
	return sb.String()
}

func (p *propagator) Extract(carrier interface{}) (ddtrace.SpanContext, error) {
	switch c := carrier.(type) {
	case TextMapReader:
		return p.extractTextMap(c)
	default:
		return nil, ErrInvalidCarrier
	}
}

func (p *propagator) extractTextMap(reader TextMapReader) (ddtrace.SpanContext, error) {
	var ctx spanContext
	err := reader.ForeachKey(func(k, v string) error {
		var err error
		key := strings.ToLower(k)
		switch key {
		case p.cfg.TraceHeader:
			ctx.traceID, err = parseUint64(v)
			if err != nil {
				return ErrSpanContextCorrupted
			}
		case p.cfg.ParentHeader:
			ctx.spanID, err = parseUint64(v)
			if err != nil {
				return ErrSpanContextCorrupted
			}
		case p.cfg.PriorityHeader:
			priority, err := strconv.Atoi(v)
			if err != nil {
				return ErrSpanContextCorrupted
			}
			ctx.setSamplingPriority(priority, samplernames.Unknown)
		case originHeader:
			ctx.origin = v
		case traceTagsHeader:
			unmarshalPropagatingTags(&ctx, v)
		default:
			if strings.HasPrefix(key, p.cfg.BaggagePrefix) {
				ctx.setBaggageItem(strings.TrimPrefix(key, p.cfg.BaggagePrefix), v)
			}
		}
		return nil
	})
	if err != nil {
		return nil, err
	}
	if ctx.traceID == 0 || (ctx.spanID == 0 && ctx.origin != "synthetics") {
		return nil, ErrSpanContextNotFound
	}
	return &ctx, nil
}

// unmarshalPropagatingTags unmarshals tags from v into ctx
func unmarshalPropagatingTags(ctx *spanContext, v string) {
	if ctx.trace == nil {
		ctx.trace = newTrace()
	}
	ctx.trace.mu.Lock()
	defer ctx.trace.mu.Unlock()
	if len(v) > propagationExtractMaxSize {
		log.Warn("Did not extract %s, size limit exceeded: %d. Incoming tags will not be propagated further.", traceTagsHeader, propagationExtractMaxSize)
		ctx.trace.setTag(keyPropagationError, "extract_max_size")
		return
	}
	var err error
	ctx.trace.propagatingTags, err = parsePropagatableTraceTags(v)
	if err != nil {
		log.Warn("Did not extract %s: %v. Incoming tags will not be propagated further.", traceTagsHeader, err.Error())
		ctx.trace.setTag(keyPropagationError, "decoding_error")
	}
}

// setPropagatingTag adds the key value pair to the map of propagating tags on the trace,
// creating the map if one is not initialized.
func setPropagatingTag(ctx *spanContext, k, v string) {
	if ctx.trace == nil {
		// extractors initialize a new spanContext, so the trace might be nil
		ctx.trace = newTrace()
	}
	ctx.trace.mu.Lock()
	defer ctx.trace.mu.Unlock()
	if ctx.trace.propagatingTags == nil {
		ctx.trace.propagatingTags = make(map[string]string)
	}
	ctx.trace.propagatingTags[k] = v
}

const (
	b3TraceIDHeader = "x-b3-traceid"
	b3SpanIDHeader  = "x-b3-spanid"
	b3SampledHeader = "x-b3-sampled"
)

// propagatorB3 implements Propagator and injects/extracts span contexts
// using B3 headers. Only TextMap carriers are supported.
type propagatorB3 struct{}

func (p *propagatorB3) Inject(spanCtx ddtrace.SpanContext, carrier interface{}) error {
	switch c := carrier.(type) {
	case TextMapWriter:
		return p.injectTextMap(spanCtx, c)
	default:
		return ErrInvalidCarrier
	}
}

func (*propagatorB3) injectTextMap(spanCtx ddtrace.SpanContext, writer TextMapWriter) error {
	ctx, ok := spanCtx.(*spanContext)
	if !ok || ctx.traceID == 0 || ctx.spanID == 0 {
		return ErrInvalidSpanContext
	}
	writer.Set(b3TraceIDHeader, fmt.Sprintf("%016x", ctx.traceID))
	writer.Set(b3SpanIDHeader, fmt.Sprintf("%016x", ctx.spanID))
	if p, ok := ctx.samplingPriority(); ok {
		if p >= ext.PriorityAutoKeep {
			writer.Set(b3SampledHeader, "1")
		} else {
			writer.Set(b3SampledHeader, "0")
		}
	}
	return nil
}

func (p *propagatorB3) Extract(carrier interface{}) (ddtrace.SpanContext, error) {
	switch c := carrier.(type) {
	case TextMapReader:
		return p.extractTextMap(c)
	default:
		return nil, ErrInvalidCarrier
	}
}

func (*propagatorB3) extractTextMap(reader TextMapReader) (ddtrace.SpanContext, error) {
	var ctx spanContext
	err := reader.ForeachKey(func(k, v string) error {
		var err error
		key := strings.ToLower(k)
		switch key {
		case b3TraceIDHeader:
			if len(v) > 16 {
				v = v[len(v)-16:]
			}
			ctx.traceID, err = strconv.ParseUint(v, 16, 64)
			if err != nil {
				return ErrSpanContextCorrupted
			}
		case b3SpanIDHeader:
			ctx.spanID, err = strconv.ParseUint(v, 16, 64)
			if err != nil {
				return ErrSpanContextCorrupted
			}
		case b3SampledHeader:
			priority, err := strconv.Atoi(v)
			if err != nil {
				return ErrSpanContextCorrupted
			}
			ctx.setSamplingPriority(priority, samplernames.Unknown)
		default:
		}
		return nil
	})
	if err != nil {
		return nil, err
	}
	if ctx.traceID == 0 || ctx.spanID == 0 {
		return nil, ErrSpanContextNotFound
	}
	return &ctx, nil
}

const (
	traceparentHeader = "traceparent"
	tracestateHeader  = "tracestate"
	w3cTraceIDTag     = "w3cTraceID"
)

// propagatorW3c implements Propagator and injects/extracts span contexts
// using W3C tracecontext/traceparent headers. Only TextMap carriers are supported.
type propagatorW3c struct{}

func (p *propagatorW3c) Inject(spanCtx ddtrace.SpanContext, carrier interface{}) error {
	switch c := carrier.(type) {
	case TextMapWriter:
		return p.injectTextMap(spanCtx, c)
	default:
		return ErrInvalidCarrier
	}
}

// injectTextMap propagates span context attributes into the writer,
// in the format of the traceparentHeader and tracestateHeader.
// traceparentHeader encodes W3C Trace Propagation version, 128-bit traceID,
// spanID, and a flags field, which supports 8 unique flags.
// The current specification only supports a single flag called sampled,
// which is equal to 00000001 when no other flag is present.
// tracestateHeader is a comma-separated list of list-members with a <key>=<value> format,
// where each list-member is managed by a vendor or instrumentation library.
func (*propagatorW3c) injectTextMap(spanCtx ddtrace.SpanContext, writer TextMapWriter) error {
	ctx, ok := spanCtx.(*spanContext)
	if !ok || ctx.traceID == 0 || ctx.spanID == 0 {
		return ErrInvalidSpanContext
	}
	flags := ""
	p, ok := ctx.samplingPriority()
	if ok && p >= ext.PriorityAutoKeep {
		flags = "01"
	} else {
		flags = "00"
	}

	var traceID string
	// if previous traceparent is valid, do NOT update the trace ID
	if ctx.trace != nil && ctx.trace.propagatingTags != nil {
<<<<<<< HEAD
		h := strings.Trim(ctx.trace.propagatingTags[traceparentHeader], "\t -")
		if err := validateTraceparent(h); err == nil {
			h = h[len("00-")+16 : len("00-")+32] // full trace id
			if ctx.trace.propagatingTags[w3cTraceIDTag] != "" && h[:16] == strings.Repeat("0", 16) {
				traceID = ctx.trace.propagatingTags[w3cTraceIDTag] + h[16:]
			}
=======
		tag := ctx.trace.propagatingTags[w3cTraceIDTag]
		id, err := strconv.ParseUint(tag, 16, 64)
		if err == nil && id != 0 {
			traceID = tag
>>>>>>> 5e8e1aad
		} else {
			traceID = fmt.Sprintf("%032x", ctx.traceID)
		}
	}
	writer.Set(traceparentHeader, fmt.Sprintf("00-%s-%016x-%v", traceID, ctx.spanID, flags))
	// if context priority / origin / tags were updated after extraction,
	// or the tracestateHeader doesn't start with `dd=`
	// we need to recreate tracestate
	if ctx.updated ||
		(ctx.trace != nil && ctx.trace.propagatingTags != nil && !strings.HasPrefix(ctx.trace.propagatingTags[tracestateHeader], "dd=")) {
		writer.Set(tracestateHeader, composeTracestate(ctx, p, ctx.trace.propagatingTags[tracestateHeader]))
	} else {
		writer.Set(tracestateHeader, ctx.trace.propagatingTags[tracestateHeader])
	}
	return nil
}

// composeTracestate creates a tracestateHeader from the spancontext.
// The Datadog tracing library is only responsible for managing the list member with key dd,
// which holds the values of the sampling decision(`s:<value>`), origin(`o:<origin>`),
// and propagated tags prefixed with `t.`(e.g. _dd.p.usr.id:usr_id tag will become `t.usr.id:usr_id`).
// All tag keys in the list must have all invalid characters replaced with the underscore.
// Invalid key characters include characters outside the ASCII range 0x20 to 0x7E, space, comma and equal sign.
// All tag values in the list must have all invalid characters replaced with the underscore.
// Invalid value characters include characters outside the ASCII range 0x20 to 0x7E, space,
// comma(reserved for tracestate list-member separator), semi-colon(reserved for separator between entries),
// and tilde sign(reserved to represent equals sign).
func composeTracestate(ctx *spanContext, priority int, oldState string) string {
	keyRgx := regexp.MustCompile(",|=|[^\\x20-\\x7E]+")
	valueRgx := regexp.MustCompile(",|;|:|[^\\x20-\\x7E]+")

	var b strings.Builder
	b.WriteString(fmt.Sprintf("dd=s:%d;", priority))
	listLength := 1

	if ctx.origin != "" {
		b.WriteString(fmt.Sprintf("o:%s",
			valueRgx.ReplaceAllString(ctx.origin, "_")))
	}

	for k, v := range ctx.trace.propagatingTags {
		if !strings.HasPrefix(k, "_dd.p.") {
			continue
		}
		// Datadog propagating tags must be appended to the tracestateHeader
		// with the `t.` prefix. Tag value must have all `=` signs replaced with a tilde (`~`).
		tag := fmt.Sprintf("t.%s:%s",
			keyRgx.ReplaceAllString(k[len("_dd.p."):], "_"),
			strings.ReplaceAll(valueRgx.ReplaceAllString(v, "_"), "=", "~"))
		if b.Len()+len(tag) > 256 {
			break
		}
		b.WriteString(";")
		b.WriteString(tag)
	}
	// the old state is split by vendors, must be concatenated with a `,`
	for _, s := range strings.Split(oldState, ",") {
		if strings.HasPrefix(s, "dd=") {
			continue
		}
		listLength++
		// if the resulting tracestateHeader exceeds 32 list-members,
		// remove the rightmost list-member(s)
		if listLength > 32 {
			break
		}
		b.WriteString("," + s)
	}
	return b.String()
}

func (p *propagatorW3c) Extract(carrier interface{}) (ddtrace.SpanContext, error) {
	switch c := carrier.(type) {
	case TextMapReader:
		return p.extractTextMap(c)
	default:
		return nil, ErrInvalidCarrier
	}
}

func (*propagatorW3c) extractTextMap(reader TextMapReader) (ddtrace.SpanContext, error) {
	var parentHeader string
	var stateHeaders []string
	// to avoid parsing tracestate header(s) if traceparent is invalid
	if err := reader.ForeachKey(func(k, v string) error {
		key := strings.ToLower(k)
		switch key {
		case traceparentHeader:
			if parentHeader != "" {
				return ErrSpanContextCorrupted
			}
			parentHeader = v
		case tracestateHeader:
			stateHeaders = append(stateHeaders, v)
		}
		return nil
	}); err != nil {
		return nil, err
	}
	var ctx spanContext
	if err := parseTraceparent(&ctx, parentHeader); err != nil {
		return nil, err
	}
	if err := parseTracestate(&ctx, stateHeaders); err != nil {
		return nil, err
	}
	if ctx.traceID == 0 || ctx.spanID == 0 {
		return nil, ErrSpanContextNotFound
	}
	return &ctx, nil
}

// parseTraceparent attempts to parse traceparentHeader which describes the position
// of the incoming request in its trace graph in a portable, fixed-length format.
// The format of the traceparentHeader is `-` separated string with in the
// following format: `version-traceId-spanID-flags`,
// where:
// - version - represents the version of the W3C Tracecontext Propagation format in hex format.
// - traceId - represents the propagated traceID in the format of 32 hex-encoded digits.
// - spanID - represents the propagated spanID in the format of 16 hex-encoded digits.
// - flags - represents the propagated flags in the format of 2 hex-encoded digits, and supports 8 unique flags.
// Example value of HTTP `traceparent` header: `00-4bf92f3577b34da6a3ce929d0e0e4736-00f067aa0ba902b7-01`,
// Currently, Go tracer doesn't support 128-bit traceIDs, so the full traceID (32 hex-encoded digits) must be
// stored into a field that is accessible from the span’s context. TraceId will be parsed from the least significant 16
// hex-encoded digits into a 64-bit number.
func parseTraceparent(ctx *spanContext, v string) error {
	v = strings.Trim(v, "\t -")
	if len(v) != 55 {
		return ErrSpanContextCorrupted
	}
	var version, flags int
	var traceID string
	_, err := fmt.Sscanf(v, "%2d-%32s-%16x-%2d", &version, &traceID, &ctx.spanID, &flags)
	if err != nil || version == 255 {
		return ErrSpanContextCorrupted
	}
	if ctx.spanID == 0 {
		return ErrSpanContextCorrupted
	}
	if ctx.traceID, err = strconv.ParseUint(traceID[16:], 16, 64); err != nil || ctx.traceID == 0 {
		return ErrSpanContextCorrupted
	}
	// setting trace-id to be used for span context propagation
	setPropagatingTag(ctx, w3cTraceIDTag, traceID)
	ctx.setSamplingPriority(flags&0x1, samplernames.Unknown)
	return nil
}

// parseTracestate attempts to parse tracestateHeader which is a list
// with zero or more comma-separated (,) list-members.
// An example value would be: `vendorname1=opaqueValue1,vendorname2=opaqueValue2,dd=s:1;o:synthetics`,
// Where `dd` list contains values that would be in x-datadog-tags as well as those needed for propagation information.
// The keys to the “dd“ values have been shortened as follows to save space:
// `sampling_priority` = `s`
// `origin` = `o`
// `_dd.p.` prefix = `t.`
func parseTracestate(ctx *spanContext, headers []string) error {
	// if multiple headers are present, they must be combined and stored
	setPropagatingTag(ctx, tracestateHeader, strings.Join(headers, ";"))
	for _, v := range headers {
		list := strings.Split(strings.Trim(v, "\t "), ",")
		for _, s := range list {
			if !strings.HasPrefix(s, "dd=") {
				continue
			}
			dd := strings.Split(s[len("dd="):], ";")
			tags := make(map[string]string)
			for _, val := range dd {
				x := strings.SplitN(val, ":", 2)
				if len(x) != 2 {
					continue
				}
				tags[x[0]] = x[1]
			}
			for k, v := range tags {
				if k == "o" {
					ctx.origin = v
				} else if k == "s" {
					p, err := strconv.Atoi(v)
					if p > 0 && err == nil {
						// priority from traceparent header
						flagPriority, ok := ctx.samplingPriority()
						if !ok {
							return ErrSpanContextCorrupted
						}
						if (flagPriority == 0 && p < 1) || (flagPriority != 0 && p > 0) {
							ctx.setSamplingPriority(p, samplernames.Unknown)
						}
					}
				} else if strings.HasPrefix(k, "t.") {
					k = k[len("t."):]
					v = strings.ReplaceAll(v, "~", "=")
					setPropagatingTag(ctx, "_dd.p."+k, v)
				}
			}
		}
	}
	return nil
}<|MERGE_RESOLUTION|>--- conflicted
+++ resolved
@@ -415,12 +415,7 @@
 		// extractors initialize a new spanContext, so the trace might be nil
 		ctx.trace = newTrace()
 	}
-	ctx.trace.mu.Lock()
-	defer ctx.trace.mu.Unlock()
-	if ctx.trace.propagatingTags == nil {
-		ctx.trace.propagatingTags = make(map[string]string)
-	}
-	ctx.trace.propagatingTags[k] = v
+	ctx.trace.setPropagatingTag(k, v)
 }
 
 const (
@@ -549,19 +544,10 @@
 	var traceID string
 	// if previous traceparent is valid, do NOT update the trace ID
 	if ctx.trace != nil && ctx.trace.propagatingTags != nil {
-<<<<<<< HEAD
-		h := strings.Trim(ctx.trace.propagatingTags[traceparentHeader], "\t -")
-		if err := validateTraceparent(h); err == nil {
-			h = h[len("00-")+16 : len("00-")+32] // full trace id
-			if ctx.trace.propagatingTags[w3cTraceIDTag] != "" && h[:16] == strings.Repeat("0", 16) {
-				traceID = ctx.trace.propagatingTags[w3cTraceIDTag] + h[16:]
-			}
-=======
 		tag := ctx.trace.propagatingTags[w3cTraceIDTag]
 		id, err := strconv.ParseUint(tag, 16, 64)
 		if err == nil && id != 0 {
 			traceID = tag
->>>>>>> 5e8e1aad
 		} else {
 			traceID = fmt.Sprintf("%032x", ctx.traceID)
 		}
