--- conflicted
+++ resolved
@@ -511,17 +511,13 @@
 const (
 	traceparentHeader = "traceparent"
 	tracestateHeader  = "tracestate"
-<<<<<<< HEAD
-=======
 	w3cTraceIDTag     = "w3cTraceID"
->>>>>>> 747b0c52
 )
 
 // propagatorW3c implements Propagator and injects/extracts span contexts
 // using W3C tracecontext/traceparent headers. Only TextMap carriers are supported.
 type propagatorW3c struct{}
 
-<<<<<<< HEAD
 func (p *propagatorW3c) Inject(spanCtx ddtrace.SpanContext, carrier interface{}) error {
 	switch c := carrier.(type) {
 	case TextMapWriter:
@@ -630,14 +626,6 @@
 		break
 	}
 	return b.String()
-}
-func (p *propagatorW3c) Extract(carrier interface{}) (ddtrace.SpanContext, error) {
-	//TODO implement me
-	panic("implement me")
-=======
-func (p *propagatorW3c) Inject(context ddtrace.SpanContext, carrier interface{}) error {
-	//TODO implement me
-	panic("implement me")
 }
 
 func (p *propagatorW3c) Extract(carrier interface{}) (ddtrace.SpanContext, error) {
@@ -770,5 +758,4 @@
 		}
 	}
 	return nil
->>>>>>> 747b0c52
 }