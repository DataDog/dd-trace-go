// Unless explicitly stated otherwise all files in this repository are licensed
// under the Apache License Version 2.0.
// This product includes software developed at Datadog (https://www.datadoghq.com/).
// Copyright 2016 Datadog, Inc.

package tracer

import (
	"fmt"
	"net/http"
	"os"
	"regexp"
	"strconv"
	"strings"

	"github.com/DataDog/dd-trace-go/v2/ddtrace/ext"
	"github.com/DataDog/dd-trace-go/v2/internal"
	"github.com/DataDog/dd-trace-go/v2/internal/log"
	"github.com/DataDog/dd-trace-go/v2/internal/samplernames"
)

// HTTPHeadersCarrier wraps an http.Header as a TextMapWriter and TextMapReader, allowing
// it to be used using the provided Propagator implementation.
type HTTPHeadersCarrier http.Header

var _ TextMapWriter = (*HTTPHeadersCarrier)(nil)
var _ TextMapReader = (*HTTPHeadersCarrier)(nil)

// Set implements TextMapWriter.
func (c HTTPHeadersCarrier) Set(key, val string) {
	http.Header(c).Set(key, val)
}

// ForeachKey implements TextMapReader.
func (c HTTPHeadersCarrier) ForeachKey(handler func(key, val string) error) error {
	for k, vals := range c {
		for _, v := range vals {
			if err := handler(k, v); err != nil {
				return err
			}
		}
	}
	return nil
}

// TextMapCarrier allows the use of a regular map[string]string as both TextMapWriter
// and TextMapReader, making it compatible with the provided Propagator.
type TextMapCarrier map[string]string

var _ TextMapWriter = (*TextMapCarrier)(nil)
var _ TextMapReader = (*TextMapCarrier)(nil)

// Set implements TextMapWriter.
func (c TextMapCarrier) Set(key, val string) {
	c[key] = val
}

// ForeachKey conforms to the TextMapReader interface.
func (c TextMapCarrier) ForeachKey(handler func(key, val string) error) error {
	for k, v := range c {
		if err := handler(k, v); err != nil {
			return err
		}
	}
	return nil
}

const (
	headerPropagationStyleInject  = "DD_TRACE_PROPAGATION_STYLE_INJECT"
	headerPropagationStyleExtract = "DD_TRACE_PROPAGATION_STYLE_EXTRACT"
	headerPropagationStyle        = "DD_TRACE_PROPAGATION_STYLE"

	headerPropagationStyleInjectDeprecated  = "DD_PROPAGATION_STYLE_INJECT"  // deprecated
	headerPropagationStyleExtractDeprecated = "DD_PROPAGATION_STYLE_EXTRACT" // deprecated
)

const (
	// DefaultBaggageHeaderPrefix specifies the prefix that will be used in
	// HTTP headers or text maps to prefix baggage keys.
	DefaultBaggageHeaderPrefix = "ot-baggage-"

	// DefaultTraceIDHeader specifies the key that will be used in HTTP headers
	// or text maps to store the trace ID.
	DefaultTraceIDHeader = "x-datadog-trace-id"

	// DefaultParentIDHeader specifies the key that will be used in HTTP headers
	// or text maps to store the parent ID.
	DefaultParentIDHeader = "x-datadog-parent-id"

	// DefaultPriorityHeader specifies the key that will be used in HTTP headers
	// or text maps to store the sampling priority value.
	DefaultPriorityHeader = "x-datadog-sampling-priority"
)

// originHeader specifies the name of the header indicating the origin of the trace.
// It is used with the Synthetics product and usually has the value "synthetics".
const originHeader = "x-datadog-origin"

// traceTagsHeader holds the propagated trace tags
const traceTagsHeader = "x-datadog-tags"

// propagationExtractMaxSize limits the total size of incoming propagated tags to parse
const propagationExtractMaxSize = 512

// PropagatorConfig defines the configuration for initializing a propagator.
type PropagatorConfig struct {
	// BaggagePrefix specifies the prefix that will be used to store baggage
	// items in a map. It defaults to DefaultBaggageHeaderPrefix.
	BaggagePrefix string

	// TraceHeader specifies the map key that will be used to store the trace ID.
	// It defaults to DefaultTraceIDHeader.
	TraceHeader string

	// ParentHeader specifies the map key that will be used to store the parent ID.
	// It defaults to DefaultParentIDHeader.
	ParentHeader string

	// PriorityHeader specifies the map key that will be used to store the sampling priority.
	// It defaults to DefaultPriorityHeader.
	PriorityHeader string

	// MaxTagsHeaderLen specifies the maximum length of trace tags header value.
	// It defaults to defaultMaxTagsHeaderLen, a value of 0 disables propagation of tags.
	MaxTagsHeaderLen int

	// B3 specifies if B3 headers should be added for trace propagation.
	// See https://github.com/openzipkin/b3-propagation
	B3 bool
}

// NewPropagator returns a new propagator which uses TextMap to inject
// and extract values. It propagates trace and span IDs and baggage.
// To use the defaults, nil may be provided in place of the config.
//
// The inject and extract propagators are determined using environment variables
// with the following order of precedence:
//  1. DD_TRACE_PROPAGATION_STYLE_INJECT
//  2. DD_PROPAGATION_STYLE_INJECT (deprecated)
//  3. DD_TRACE_PROPAGATION_STYLE (applies to both inject and extract)
//  4. If none of the above, use default values
func NewPropagator(cfg *PropagatorConfig, propagators ...Propagator) Propagator {
	if cfg == nil {
		cfg = new(PropagatorConfig)
	}
	if cfg.BaggagePrefix == "" {
		cfg.BaggagePrefix = DefaultBaggageHeaderPrefix
	}
	if cfg.TraceHeader == "" {
		cfg.TraceHeader = DefaultTraceIDHeader
	}
	if cfg.ParentHeader == "" {
		cfg.ParentHeader = DefaultParentIDHeader
	}
	if cfg.PriorityHeader == "" {
		cfg.PriorityHeader = DefaultPriorityHeader
	}
	cp := new(chainedPropagator)
	cp.onlyExtractFirst = internal.BoolEnv("DD_TRACE_PROPAGATION_EXTRACT_FIRST", false)
	if len(propagators) > 0 {
		cp.injectors = propagators
		cp.extractors = propagators
		return cp
	}
	injectorsPs := os.Getenv(headerPropagationStyleInject)
	if injectorsPs == "" {
		if injectorsPs = os.Getenv(headerPropagationStyleInjectDeprecated); injectorsPs != "" {
			log.Warn("%v is deprecated. Please use %v or %v instead.\n", headerPropagationStyleInjectDeprecated, headerPropagationStyleInject, headerPropagationStyle)
		}
	}
	extractorsPs := os.Getenv(headerPropagationStyleExtract)
	if extractorsPs == "" {
		if extractorsPs = os.Getenv(headerPropagationStyleExtractDeprecated); extractorsPs != "" {
			log.Warn("%v is deprecated. Please use %v or %v instead.\n", headerPropagationStyleExtractDeprecated, headerPropagationStyleExtract, headerPropagationStyle)
		}
	}
	cp.injectors, cp.injectorNames = getPropagators(cfg, injectorsPs)
	cp.extractors, cp.extractorsNames = getPropagators(cfg, extractorsPs)
	return cp
}

// chainedPropagator implements Propagator and applies a list of injectors and extractors.
// When injecting, all injectors are called to propagate the span context.
// When extracting, it tries each extractor, selecting the first successful one.
type chainedPropagator struct {
	injectors        []Propagator
	extractors       []Propagator
	injectorNames    string
	extractorsNames  string
	onlyExtractFirst bool // value of DD_TRACE_PROPAGATION_EXTRACT_FIRST
}

// getPropagators returns a list of propagators based on ps, which is a comma seperated
// list of propagators. If the list doesn't contain any valid values, the
// default propagator will be returned. Any invalid values in the list will log
// a warning and be ignored.
func getPropagators(cfg *PropagatorConfig, ps string) ([]Propagator, string) {
	dd := &propagator{cfg}
<<<<<<< HEAD
	defaultPs := []Propagator{&propagatorW3c{}, dd}
=======
	defaultPs := []Propagator{dd, &propagatorW3c{}}
>>>>>>> c86c2193
	defaultPsName := "datadog,tracecontext"
	if cfg.B3 {
		defaultPs = append(defaultPs, &propagatorB3{})
		defaultPsName += ",b3"
	}
	if ps == "" {
		if prop := os.Getenv(headerPropagationStyle); prop != "" {
			ps = prop // use the generic DD_TRACE_PROPAGATION_STYLE if set
		} else {
			return defaultPs, defaultPsName // no env set, so use default from configuration
		}
	}
	ps = strings.ToLower(ps)
	if ps == "none" {
		return nil, ""
	}
	var list []Propagator
	var listNames []string
	if cfg.B3 {
		list = append(list, &propagatorB3{})
		listNames = append(listNames, "b3")
	}
	for _, v := range strings.Split(ps, ",") {
		switch v := strings.ToLower(v); v {
		case "datadog":
			list = append(list, dd)
			listNames = append(listNames, v)
		case "tracecontext":
			list = append(list, &propagatorW3c{})
			listNames = append(listNames, v)
		case "b3", "b3multi":
			if !cfg.B3 {
				// propagatorB3 hasn't already been added, add a new one.
				list = append(list, &propagatorB3{})
				listNames = append(listNames, v)
			}
		case "b3 single header":
			list = append(list, &propagatorB3SingleHeader{})
			listNames = append(listNames, v)
		case "none":
			log.Warn("Propagator \"none\" has no effect when combined with other propagators. " +
				"To disable the propagator, set to `none`")
		default:
			log.Warn("unrecognized propagator: %s\n", v)
		}
	}
	if len(list) == 0 {
		return defaultPs, defaultPsName // no valid propagators, so return default
	}
	return list, strings.Join(listNames, ",")
}

// Inject defines the Propagator to propagate SpanContext data
// out of the current process. The implementation propagates the
// TraceID and the current active SpanID, as well as the Span baggage.
func (p *chainedPropagator) Inject(spanCtx *SpanContext, carrier interface{}) error {
	if spanCtx == nil {
		return ErrInvalidSpanContext
	}
	for _, v := range p.injectors {
		err := v.Inject(spanCtx, carrier)
		if err != nil {
			return err
		}
	}
	return nil
}

// Extract implements Propagator. This method will attempt to extract the context
// based on the precedence order of the propagators. Generally, the first valid
// trace context that could be extracted will be returned, and other extractors will
// be ignored. However, the W3C tracestate header value will always be extracted and
// stored in the local trace context even if a previous propagator has already succeeded
// so long as the trace-ids match.
func (p *chainedPropagator) Extract(carrier interface{}) (*SpanContext, error) {
	var ctx *SpanContext
	for _, v := range p.extractors {
		if ctx != nil {
			// A local trace context has already been extracted.
			p, isW3C := v.(*propagatorW3c)
			if !isW3C {
				continue // Ignore other propagators.
			}
			p.propagateTracestate(ctx, carrier)
			break
		}
		var err error
		ctx, err = v.Extract(carrier)
		if ctx != nil {
			if p.onlyExtractFirst {
				// Return early if the customer configured that only the first successful
				// extraction should occur.
				return ctx, nil
			}
		} else if err != ErrSpanContextNotFound {
			return nil, err
		}
	}
	if ctx == nil {
		return nil, ErrSpanContextNotFound
	}
	log.Debug("Extracted span context: %#v", ctx)
	return ctx, nil
}

// propagateTracestate will add the tracestate propagating tag to the given
// *spanContext. The W3C trace context will be extracted from the provided
// carrier. The trace id of this W3C trace context must match the trace id
// provided by the given *spanContext. If it matches, then the tracestate
// will be re-composed based on the composition of the given *spanContext,
// but will include the non-DD vendors in the W3C trace context's tracestate.
func (p *propagatorW3c) propagateTracestate(ctx *SpanContext, carrier interface{}) {
	w3cCtx, _ := p.Extract(carrier)
	if w3cCtx == nil {
		return // It's not valid, so ignore it.
	}
	if ctx.TraceID() != w3cCtx.TraceID() {
		return // The trace-ids must match.
	}
	if w3cCtx.trace == nil {
		return // this shouldn't happen, since it should have a propagating tag already
	}
	if ctx.trace == nil {
		ctx.trace = newTrace()
	}
	// Get the tracestate header from extracted w3C context, and propagate
	// it to the span context that will be returned.
	// Note: Other trace context fields like sampling priority, propagated tags,
	// and origin will remain unchanged.
	ts := w3cCtx.trace.propagatingTag(tracestateHeader)
	priority, _ := ctx.SamplingPriority()
	setPropagatingTag(ctx, tracestateHeader, composeTracestate(ctx, priority, ts))
}

// propagator implements Propagator and injects/extracts span contexts
// using datadog headers. Only TextMap carriers are supported.
type propagator struct {
	cfg *PropagatorConfig
}

func (p *propagator) Inject(spanCtx *SpanContext, carrier interface{}) error {
	if spanCtx == nil {
		return ErrInvalidSpanContext
	}
	switch c := carrier.(type) {
	case TextMapWriter:
		return p.injectTextMap(spanCtx, c)
	default:
		return ErrInvalidCarrier
	}
}

func (p *propagator) injectTextMap(spanCtx *SpanContext, writer TextMapWriter) error {
	ctx := spanCtx
	if ctx.traceID.Empty() || ctx.spanID == 0 {
		return ErrInvalidSpanContext
	}
	// propagate the TraceID and the current active SpanID
	if ctx.traceID.HasUpper() {
		setPropagatingTag(ctx, keyTraceID128, ctx.traceID.UpperHex())
	} else if ctx.trace != nil {
		ctx.trace.unsetPropagatingTag(keyTraceID128)
	}
	writer.Set(p.cfg.TraceHeader, strconv.FormatUint(ctx.traceID.Lower(), 10))
	writer.Set(p.cfg.ParentHeader, strconv.FormatUint(ctx.spanID, 10))
	if sp, ok := ctx.SamplingPriority(); ok {
		writer.Set(p.cfg.PriorityHeader, strconv.Itoa(sp))
	}
	if ctx.origin != "" {
		writer.Set(originHeader, ctx.origin)
	}
	ctx.ForeachBaggageItem(func(k, v string) bool {
		// Propagate OpenTracing baggage.
		writer.Set(p.cfg.BaggagePrefix+k, v)
		return true
	})
	if p.cfg.MaxTagsHeaderLen <= 0 {
		return nil
	}
	if s := p.marshalPropagatingTags(ctx); len(s) > 0 {
		writer.Set(traceTagsHeader, s)
	}
	return nil
}

// marshalPropagatingTags marshals all propagating tags included in ctx to a comma separated string
func (p *propagator) marshalPropagatingTags(ctx *SpanContext) string {
	var sb strings.Builder
	if ctx.trace == nil {
		return ""
	}

	var properr string
	ctx.trace.iteratePropagatingTags(func(k, v string) bool {
		if k == tracestateHeader || k == traceparentHeader {
			return true // don't propagate W3C headers with the DD propagator
		}
		if err := isValidPropagatableTag(k, v); err != nil {
			log.Warn("Won't propagate tag '%s': %v", k, err.Error())
			properr = "encoding_error"
			return true
		}
		if tagLen := sb.Len() + len(k) + len(v); tagLen > p.cfg.MaxTagsHeaderLen {
			sb.Reset()
			log.Warn("Won't propagate tag: length is (%d) which exceeds the maximum len of (%d).", tagLen, p.cfg.MaxTagsHeaderLen)
			properr = "inject_max_size"
			return false
		}
		if sb.Len() > 0 {
			sb.WriteByte(',')
		}
		sb.WriteString(k)
		sb.WriteByte('=')
		sb.WriteString(v)
		return true
	})
	if properr != "" {
		ctx.trace.setTag(keyPropagationError, properr)
	}
	return sb.String()
}

func (p *propagator) Extract(carrier interface{}) (*SpanContext, error) {
	switch c := carrier.(type) {
	case TextMapReader:
		return p.extractTextMap(c)
	default:
		return nil, ErrInvalidCarrier
	}
}

func (p *propagator) extractTextMap(reader TextMapReader) (*SpanContext, error) {
	var ctx SpanContext
	err := reader.ForeachKey(func(k, v string) error {
		var err error
		key := strings.ToLower(k)
		switch key {
		case p.cfg.TraceHeader:
			var lowerTid uint64
			lowerTid, err = parseUint64(v)
			if err != nil {
				return ErrSpanContextCorrupted
			}
			ctx.traceID.SetLower(lowerTid)
		case p.cfg.ParentHeader:
			ctx.spanID, err = parseUint64(v)
			if err != nil {
				return ErrSpanContextCorrupted
			}
		case p.cfg.PriorityHeader:
			priority, err := strconv.Atoi(v)
			if err != nil {
				return ErrSpanContextCorrupted
			}
			ctx.setSamplingPriority(priority, samplernames.Unknown)
		case originHeader:
			ctx.origin = v
		case traceTagsHeader:
			unmarshalPropagatingTags(&ctx, v)
		default:
			if strings.HasPrefix(key, p.cfg.BaggagePrefix) {
				ctx.setBaggageItem(strings.TrimPrefix(key, p.cfg.BaggagePrefix), v)
			}
		}
		return nil
	})
	if err != nil {
		return nil, err
	}
	if ctx.trace != nil {
		tid := ctx.trace.propagatingTag(keyTraceID128)
		if err := validateTID(tid); err != nil {
			log.Debug("Invalid hex traceID: %s", err)
			ctx.trace.unsetPropagatingTag(keyTraceID128)
		} else if err := ctx.traceID.SetUpperFromHex(tid); err != nil {
			log.Debug("Attempted to set an invalid hex traceID: %s", err)
			ctx.trace.unsetPropagatingTag(keyTraceID128)
		}
	}
	if ctx.traceID.Empty() || (ctx.spanID == 0 && ctx.origin != "synthetics") {
		return nil, ErrSpanContextNotFound
	}
	return &ctx, nil
}

func validateTID(tid string) error {
	if len(tid) != 16 {
		return fmt.Errorf("invalid length: %q", tid)
	}
	if !isValidID(tid) {
		return fmt.Errorf("malformed: %q", tid)
	}
	return nil
}

// unmarshalPropagatingTags unmarshals tags from v into ctx
func unmarshalPropagatingTags(ctx *SpanContext, v string) {
	if ctx.trace == nil {
		ctx.trace = newTrace()
	}
	if len(v) > propagationExtractMaxSize {
		log.Warn("Did not extract %s, size limit exceeded: %d. Incoming tags will not be propagated further.", traceTagsHeader, propagationExtractMaxSize)
		ctx.trace.setTag(keyPropagationError, "extract_max_size")
		return
	}
	tags, err := parsePropagatableTraceTags(v)
	if err != nil {
		log.Warn("Did not extract %s: %v. Incoming tags will not be propagated further.", traceTagsHeader, err.Error())
		ctx.trace.setTag(keyPropagationError, "decoding_error")
	}
	ctx.trace.replacePropagatingTags(tags)
}

// setPropagatingTag adds the key value pair to the map of propagating tags on the trace,
// creating the map if one is not initialized.
func setPropagatingTag(ctx *SpanContext, k, v string) {
	if ctx.trace == nil {
		// extractors initialize a new spanContext, so the trace might be nil
		ctx.trace = newTrace()
	}
	ctx.trace.setPropagatingTag(k, v)
}

const (
	b3TraceIDHeader = "x-b3-traceid"
	b3SpanIDHeader  = "x-b3-spanid"
	b3SampledHeader = "x-b3-sampled"
	b3SingleHeader  = "b3"
)

// propagatorB3 implements Propagator and injects/extracts span contexts
// using B3 headers. Only TextMap carriers are supported.
type propagatorB3 struct{}

func (p *propagatorB3) Inject(spanCtx *SpanContext, carrier interface{}) error {
	if spanCtx == nil {
		return ErrInvalidSpanContext
	}
	switch c := carrier.(type) {
	case TextMapWriter:
		return p.injectTextMap(spanCtx, c)
	default:
		return ErrInvalidCarrier
	}
}

func (*propagatorB3) injectTextMap(spanCtx *SpanContext, writer TextMapWriter) error {
	if spanCtx == nil {
		return ErrInvalidSpanContext
	}
	ctx := spanCtx
	if ctx.traceID.Empty() || ctx.spanID == 0 {
		return ErrInvalidSpanContext
	}
	if !ctx.traceID.HasUpper() { // 64-bit trace id
		writer.Set(b3TraceIDHeader, fmt.Sprintf("%016x", ctx.traceID.Lower()))
	} else { // 128-bit trace id
		writer.Set(b3TraceIDHeader, ctx.TraceID())
	}
	writer.Set(b3SpanIDHeader, fmt.Sprintf("%016x", ctx.spanID))
	if p, ok := ctx.SamplingPriority(); ok {
		if p >= ext.PriorityAutoKeep {
			writer.Set(b3SampledHeader, "1")
		} else {
			writer.Set(b3SampledHeader, "0")
		}
	}
	return nil
}

func (p *propagatorB3) Extract(carrier interface{}) (*SpanContext, error) {
	switch c := carrier.(type) {
	case TextMapReader:
		return p.extractTextMap(c)
	default:
		return nil, ErrInvalidCarrier
	}
}

func (*propagatorB3) extractTextMap(reader TextMapReader) (*SpanContext, error) {
	var ctx SpanContext
	err := reader.ForeachKey(func(k, v string) error {
		var err error
		key := strings.ToLower(k)
		switch key {
		case b3TraceIDHeader:
			if err := extractTraceID128(&ctx, v); err != nil {
				return nil
			}
		case b3SpanIDHeader:
			ctx.spanID, err = strconv.ParseUint(v, 16, 64)
			if err != nil {
				return ErrSpanContextCorrupted
			}
		case b3SampledHeader:
			priority, err := strconv.Atoi(v)
			if err != nil {
				return ErrSpanContextCorrupted
			}
			ctx.setSamplingPriority(priority, samplernames.Unknown)
		default:
		}
		return nil
	})
	if err != nil {
		return nil, err
	}
	if ctx.traceID.Empty() || ctx.spanID == 0 {
		return nil, ErrSpanContextNotFound
	}
	return &ctx, nil
}

// propagatorB3 implements Propagator and injects/extracts span contexts
// using B3 headers. Only TextMap carriers are supported.
type propagatorB3SingleHeader struct{}

func (p *propagatorB3SingleHeader) Inject(spanCtx *SpanContext, carrier interface{}) error {
	if spanCtx == nil {
		return ErrInvalidSpanContext
	}
	switch c := carrier.(type) {
	case TextMapWriter:
		return p.injectTextMap(spanCtx, c)
	default:
		return ErrInvalidCarrier
	}
}

func (*propagatorB3SingleHeader) injectTextMap(spanCtx *SpanContext, writer TextMapWriter) error {
	if spanCtx == nil {
		return ErrInvalidSpanContext
	}
	ctx := spanCtx
	if ctx.traceID.Empty() || ctx.spanID == 0 {
		return ErrInvalidSpanContext
	}
	sb := strings.Builder{}
	var traceID string
	if !ctx.traceID.HasUpper() { // 64-bit trace id
		traceID = fmt.Sprintf("%016x", ctx.traceID.Lower())
	} else { // 128-bit trace id
		traceID = ctx.TraceID()
	}
	sb.WriteString(fmt.Sprintf("%s-%016x", traceID, ctx.spanID))
	if p, ok := ctx.SamplingPriority(); ok {
		if p >= ext.PriorityAutoKeep {
			sb.WriteString("-1")
		} else {
			sb.WriteString("-0")
		}
	}
	writer.Set(b3SingleHeader, sb.String())
	return nil
}

func (p *propagatorB3SingleHeader) Extract(carrier interface{}) (*SpanContext, error) {
	switch c := carrier.(type) {
	case TextMapReader:
		return p.extractTextMap(c)
	default:
		return nil, ErrInvalidCarrier
	}
}

func (*propagatorB3SingleHeader) extractTextMap(reader TextMapReader) (*SpanContext, error) {
	var ctx SpanContext
	err := reader.ForeachKey(func(k, v string) error {
		var err error
		key := strings.ToLower(k)
		switch key {
		case b3SingleHeader:
			b3Parts := strings.Split(v, "-")
			if len(b3Parts) >= 2 {
				if err = extractTraceID128(&ctx, b3Parts[0]); err != nil {
					return err
				}
				ctx.spanID, err = strconv.ParseUint(b3Parts[1], 16, 64)
				if err != nil {
					return ErrSpanContextCorrupted
				}
				if len(b3Parts) >= 3 {
					switch b3Parts[2] {
					case "":
						break
					case "1", "d": // Treat 'debug' traces as priority 1
						ctx.setSamplingPriority(1, samplernames.Unknown)
					case "0":
						ctx.setSamplingPriority(0, samplernames.Unknown)
					default:
						return ErrSpanContextCorrupted
					}
				}
			} else {
				return ErrSpanContextCorrupted
			}
		default:
		}
		return nil
	})
	if err != nil {
		return nil, err
	}
	if ctx.traceID.Empty() || ctx.spanID == 0 {
		return nil, ErrSpanContextNotFound
	}
	return &ctx, nil
}

const (
	traceparentHeader = "traceparent"
	tracestateHeader  = "tracestate"
)

// propagatorW3c implements Propagator and injects/extracts span contexts
// using W3C tracecontext/traceparent headers. Only TextMap carriers are supported.
type propagatorW3c struct{}

func (p *propagatorW3c) Inject(spanCtx *SpanContext, carrier interface{}) error {
	if spanCtx == nil {
		return ErrInvalidSpanContext
	}
	switch c := carrier.(type) {
	case TextMapWriter:
		return p.injectTextMap(spanCtx, c)
	default:
		return ErrInvalidCarrier
	}
}

// injectTextMap propagates span context attributes into the writer,
// in the format of the traceparentHeader and tracestateHeader.
// traceparentHeader encodes W3C Trace Propagation version, 128-bit traceID,
// spanID, and a flags field, which supports 8 unique flags.
// The current specification only supports a single flag called sampled,
// which is equal to 00000001 when no other flag is present.
// tracestateHeader is a comma-separated list of list-members with a <key>=<value> format,
// where each list-member is managed by a vendor or instrumentation library.
func (*propagatorW3c) injectTextMap(spanCtx *SpanContext, writer TextMapWriter) error {
	if spanCtx == nil {
		return ErrInvalidSpanContext
	}
	ctx := spanCtx
	if ctx.traceID.Empty() || ctx.spanID == 0 {
		return ErrInvalidSpanContext
	}
	flags := ""
	p, ok := ctx.SamplingPriority()
	if ok && p >= ext.PriorityAutoKeep {
		flags = "01"
	} else {
		flags = "00"
	}

	var traceID string
	if ctx.traceID.HasUpper() {
		setPropagatingTag(ctx, keyTraceID128, ctx.traceID.UpperHex())
		traceID = ctx.TraceID()
	} else {
		traceID = fmt.Sprintf("%032x", ctx.traceID)
		if ctx.trace != nil {
			ctx.trace.unsetPropagatingTag(keyTraceID128)
		}
	}
	writer.Set(traceparentHeader, fmt.Sprintf("00-%s-%016x-%v", traceID, ctx.spanID, flags))
	// if context priority / origin / tags were updated after extraction,
	// or the tracestateHeader doesn't start with `dd=`
	// we need to recreate tracestate
	if ctx.updated ||
		(ctx.trace != nil && !strings.HasPrefix(ctx.trace.propagatingTag(tracestateHeader), "dd=")) ||
		ctx.trace.propagatingTagsLen() == 0 {
		writer.Set(tracestateHeader, composeTracestate(ctx, p, ctx.trace.propagatingTag(tracestateHeader)))
	} else {
		writer.Set(tracestateHeader, ctx.trace.propagatingTag(tracestateHeader))
	}
	return nil
}

var (
	// keyRgx is used to sanitize the keys of the datadog propagating tags.
	// Disallowed characters are comma (reserved as a list-member separator),
	// equals (reserved for list-member key-value separator),
	// space and characters outside the ASCII range 0x20 to 0x7E.
	// Disallowed characters must be replaced with the underscore.
	keyRgx = regexp.MustCompile(",|=|[^\\x20-\\x7E]+")

	// valueRgx is used to sanitize the values of the datadog propagating tags.
	// Disallowed characters are comma (reserved as a list-member separator),
	// semi-colon (reserved for separator between entries in the dd list-member),
	// tilde (reserved, will represent 0x3D (equals) in the encoded tag value,
	// and characters outside the ASCII range 0x20 to 0x7E.
	// Equals character must be encoded with a tilde.
	// Other disallowed characters must be replaced with the underscore.
	valueRgx = regexp.MustCompile(",|;|~|[^\\x20-\\x7E]+")

	// originRgx is used to sanitize the value of the datadog origin tag.
	// Disallowed characters are comma (reserved as a list-member separator),
	// semi-colon (reserved for separator between entries in the dd list-member),
	// equals (reserved for list-member key-value separator),
	// and characters outside the ASCII range 0x21 to 0x7E.
	// Equals character must be encoded with a tilde.
	// Other disallowed characters must be replaced with the underscore.
	originRgx = regexp.MustCompile(",|~|;|[^\\x21-\\x7E]+")
)

const (
	asciiLowerA = 97
	asciiLowerF = 102
	asciiZero   = 48
	asciiNine   = 57
)

// isValidID is used to verify that the input is a valid hex string.
// This is an equivalent check to the regexp ^[a-f0-9]+$
// In benchmarks, this function is roughly 10x faster than the equivalent
// regexp, which is why we split it out.
// isValidID is applicable for both trace and span IDs.
func isValidID(id string) bool {
	if len(id) == 0 {
		return false
	}

	for _, c := range id {
		ascii := int(c)
		if ascii < asciiZero || ascii > asciiLowerF || (ascii > asciiNine && ascii < asciiLowerA) {
			return false
		}
	}

	return true
}

// composeTracestate creates a tracestateHeader from the spancontext.
// The Datadog tracing library is only responsible for managing the list member with key dd,
// which holds the values of the sampling decision(`s:<value>`), origin(`o:<origin>`),
// and propagated tags prefixed with `t.`(e.g. _dd.p.usr.id:usr_id tag will become `t.usr.id:usr_id`).
func composeTracestate(ctx *SpanContext, priority int, oldState string) string {
	var b strings.Builder
	b.Grow(128)
	b.WriteString(fmt.Sprintf("dd=s:%d", priority))
	listLength := 1

	if ctx.origin != "" {
		oWithSub := originRgx.ReplaceAllString(ctx.origin, "_")
		b.WriteString(fmt.Sprintf(";o:%s",
			strings.ReplaceAll(oWithSub, "=", "~")))
	}

	ctx.trace.iteratePropagatingTags(func(k, v string) bool {
		if !strings.HasPrefix(k, "_dd.p.") {
			return true
		}
		// Datadog propagating tags must be appended to the tracestateHeader
		// with the `t.` prefix. Tag value must have all `=` signs replaced with a tilde (`~`).
		tag := fmt.Sprintf("t.%s:%s",
			keyRgx.ReplaceAllString(k[len("_dd.p."):], "_"),
			strings.ReplaceAll(valueRgx.ReplaceAllString(v, "_"), "=", "~"))
		if b.Len()+len(tag) > 256 {
			return false
		}
		b.WriteString(";")
		b.WriteString(tag)
		return true
	})
	// the old state is split by vendors, must be concatenated with a `,`
	if len(oldState) == 0 {
		return b.String()
	}
	for _, s := range strings.Split(strings.Trim(oldState, " \t"), ",") {
		if strings.HasPrefix(s, "dd=") {
			continue
		}
		listLength++
		// if the resulting tracestateHeader exceeds 32 list-members,
		// remove the rightmost list-member(s)
		if listLength > 32 {
			break
		}
		b.WriteString("," + strings.Trim(s, " \t"))
	}
	return b.String()
}

func (p *propagatorW3c) Extract(carrier interface{}) (*SpanContext, error) {
	switch c := carrier.(type) {
	case TextMapReader:
		return p.extractTextMap(c)
	default:
		return nil, ErrInvalidCarrier
	}
}

func (*propagatorW3c) extractTextMap(reader TextMapReader) (*SpanContext, error) {
	var parentHeader string
	var stateHeader string
	var ctx SpanContext
	// to avoid parsing tracestate header(s) if traceparent is invalid
	if err := reader.ForeachKey(func(k, v string) error {
		key := strings.ToLower(k)
		switch key {
		case traceparentHeader:
			if parentHeader != "" {
				return ErrSpanContextCorrupted
			}
			parentHeader = v
		case tracestateHeader:
			stateHeader = v
		default:
			if strings.HasPrefix(key, DefaultBaggageHeaderPrefix) {
				ctx.setBaggageItem(strings.TrimPrefix(key, DefaultBaggageHeaderPrefix), v)
			}
		}
		return nil
	}); err != nil {
		return nil, err
	}
	if err := parseTraceparent(&ctx, parentHeader); err != nil {
		return nil, err
	}
	parseTracestate(&ctx, stateHeader)
	return &ctx, nil
}

// parseTraceparent attempts to parse traceparentHeader which describes the position
// of the incoming request in its trace graph in a portable, fixed-length format.
// The format of the traceparentHeader is `-` separated string with in the
// following format: `version-traceId-spanID-flags`, with an optional `-<prefix>` if version > 0.
// where:
// - version - represents the version of the W3C Tracecontext Propagation format in hex format.
// - traceId - represents the propagated traceID in the format of 32 hex-encoded digits.
// - spanID - represents the propagated spanID (parentID) in the format of 16 hex-encoded digits.
// - flags - represents the propagated flags in the format of 2 hex-encoded digits, and supports 8 unique flags.
// Example value of HTTP `traceparent` header: `00-4bf92f3577b34da6a3ce929d0e0e4736-00f067aa0ba902b7-01`,
// Currently, Go tracer doesn't support 128-bit traceIDs, so the full traceID (32 hex-encoded digits) must be
// stored into a field that is accessible from the span’s context. TraceId will be parsed from the least significant 16
// hex-encoded digits into a 64-bit number.
func parseTraceparent(ctx *SpanContext, header string) error {
	nonWordCutset := "_-\t \n"
	header = strings.ToLower(strings.Trim(header, "\t -"))
	headerLen := len(header)
	if headerLen == 0 {
		return ErrSpanContextNotFound
	}
	if headerLen < 55 {
		return ErrSpanContextCorrupted
	}
	parts := strings.SplitN(header, "-", 5) // 5 because we expect 4 required + 1 optional substrings
	if len(parts) < 4 {
		return ErrSpanContextCorrupted
	}
	version := strings.Trim(parts[0], nonWordCutset)
	if len(version) != 2 {
		return ErrSpanContextCorrupted
	}
	v, err := strconv.ParseUint(version, 16, 64)
	if err != nil || v == 255 {
		// version 255 (0xff) is invalid
		return ErrSpanContextCorrupted
	}
	if v == 0 && headerLen != 55 {
		// The header length in v0 has to be 55.
		// It's allowed to be longer in other versions.
		return ErrSpanContextCorrupted
	}
	// parsing traceID
	fullTraceID := strings.Trim(parts[1], nonWordCutset)
	if len(fullTraceID) != 32 {
		return ErrSpanContextCorrupted
	}
	// checking that the entire TraceID is a valid hex string
	if !isValidID(fullTraceID) {
		return ErrSpanContextCorrupted
	}
	if ctx.trace != nil {
		// Ensure that the 128-bit trace id tag doesn't propagate
		ctx.trace.unsetPropagatingTag(keyTraceID128)
	}
	if err := extractTraceID128(ctx, fullTraceID); err != nil {
		return err
	}
	// parsing spanID
	spanID := strings.Trim(parts[2], nonWordCutset)
	if len(spanID) != 16 {
		return ErrSpanContextCorrupted
	}
	if !isValidID(spanID) {
		return ErrSpanContextCorrupted
	}
	if ctx.spanID, err = strconv.ParseUint(spanID, 16, 64); err != nil {
		return ErrSpanContextCorrupted
	}
	if ctx.spanID == 0 {
		return ErrSpanContextNotFound
	}
	// parsing flags
	flags := parts[3]
	f, err := strconv.ParseInt(flags, 16, 8)
	if err != nil {
		return ErrSpanContextCorrupted
	}
	ctx.setSamplingPriority(int(f)&0x1, samplernames.Unknown)
	return nil
}

// parseTracestate attempts to parse tracestateHeader which is a list
// with up to 32 comma-separated (,) list-members.
// An example value would be: `vendorname1=opaqueValue1,vendorname2=opaqueValue2,dd=s:1;o:synthetics`,
// Where `dd` list contains values that would be in x-datadog-tags as well as those needed for propagation information.
// The keys to the “dd“ values have been shortened as follows to save space:
// `sampling_priority` = `s`
// `origin` = `o`
// `_dd.p.` prefix = `t.`
func parseTracestate(ctx *SpanContext, header string) {
	if header == "" {
		// The W3C spec says tracestate can be empty but should avoid sending it.
		// https://www.w3.org/TR/trace-context-1/#tracestate-header-field-values
		return
	}
	// if multiple headers are present, they must be combined and stored
	setPropagatingTag(ctx, tracestateHeader, header)
	combined := strings.Split(strings.Trim(header, "\t "), ",")
	for _, group := range combined {
		if !strings.HasPrefix(group, "dd=") {
			continue
		}
		ddMembers := strings.Split(group[len("dd="):], ";")
		dropDM := false
		for _, member := range ddMembers {
			keyVal := strings.SplitN(member, ":", 2)
			if len(keyVal) != 2 {
				continue
			}
			key, val := keyVal[0], keyVal[1]
			if key == "o" {
				ctx.origin = strings.ReplaceAll(val, "~", "=")
			} else if key == "s" {
				stateP, err := strconv.Atoi(val)
				if err != nil {
					// If the tracestate priority is absent,
					// we rely on the traceparent sampled flag
					// set in the parseTraceparent function.
					continue
				}
				// The sampling priority and decision maker values are set based on
				// the specification in the internal W3C context propagation RFC.
				// See the document for more details.
				parentP, _ := ctx.SamplingPriority()
				if (parentP == 1 && stateP > 0) || (parentP == 0 && stateP <= 0) {
					// As extracted from tracestate
					ctx.setSamplingPriority(stateP, samplernames.Unknown)
				}
				if parentP == 1 && stateP <= 0 {
					// Auto keep (1) and set the decision maker to default
					ctx.setSamplingPriority(1, samplernames.Default)
				}
				if parentP == 0 && stateP > 0 {
					// Auto drop (0) and drop the decision maker
					ctx.setSamplingPriority(0, samplernames.Unknown)
					dropDM = true
				}
			} else if strings.HasPrefix(key, "t.dm") {
				if ctx.trace.hasPropagatingTag(keyDecisionMaker) || dropDM {
					continue
				}
				setPropagatingTag(ctx, keyDecisionMaker, val)
			} else if strings.HasPrefix(key, "t.") {
				keySuffix := key[len("t."):]
				val = strings.ReplaceAll(val, "~", "=")
				setPropagatingTag(ctx, "_dd.p."+keySuffix, val)
			}
		}
	}
}

// extractTraceID128 extracts the trace id from v and populates the traceID
// field, and the traceID128 field (if applicable) of the provided ctx,
// returning an error if v is invalid.
func extractTraceID128(ctx *SpanContext, v string) error {
	if len(v) > 32 {
		v = v[len(v)-32:]
	}
	v = strings.TrimLeft(v, "0")
	var err error
	if len(v) <= 16 { // 64-bit trace id
		var tid uint64
		tid, err = strconv.ParseUint(v, 16, 64)
		ctx.traceID.SetLower(tid)
	} else { // 128-bit trace id
		idUpper := v[:len(v)-16]
		ctx.traceID.SetUpperFromHex(idUpper)
		var l uint64
		l, err = strconv.ParseUint(v[len(idUpper):], 16, 64)
		ctx.traceID.SetLower(l)
	}
	if err != nil {
		return ErrSpanContextCorrupted
	}
	return nil
}<|MERGE_RESOLUTION|>--- conflicted
+++ resolved
@@ -196,11 +196,7 @@
 // a warning and be ignored.
 func getPropagators(cfg *PropagatorConfig, ps string) ([]Propagator, string) {
 	dd := &propagator{cfg}
-<<<<<<< HEAD
-	defaultPs := []Propagator{&propagatorW3c{}, dd}
-=======
 	defaultPs := []Propagator{dd, &propagatorW3c{}}
->>>>>>> c86c2193
 	defaultPsName := "datadog,tracecontext"
 	if cfg.B3 {
 		defaultPs = append(defaultPs, &propagatorB3{})
