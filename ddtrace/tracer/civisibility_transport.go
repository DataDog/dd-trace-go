// Unless explicitly stated otherwise all files in this repository are licensed
// under the Apache License Version 2.0.
// This product includes software developed at Datadog (https://www.datadoghq.com/).
// Copyright 2024 Datadog, Inc.

package tracer

import (
	"bytes"
	"compress/gzip"
	"fmt"
	"io"
	"net/http"
	"os"
	"runtime"
	"strings"
	"time"

	pb "github.com/DataDog/datadog-agent/pkg/proto/pbgo/trace"

	"github.com/DataDog/dd-trace-go/v2/internal"
	"github.com/DataDog/dd-trace-go/v2/internal/civisibility/constants"
	"github.com/DataDog/dd-trace-go/v2/internal/civisibility/utils/telemetry"
	"github.com/DataDog/dd-trace-go/v2/internal/log"
	"github.com/DataDog/dd-trace-go/v2/internal/urlsanitizer"
	"github.com/DataDog/dd-trace-go/v2/internal/version"
)

// Constants for CI Visibility API paths and subdomains.
const (
	TestCycleSubdomain = "citestcycle-intake" // Subdomain for test cycle intake.
	TestCyclePath      = "api/v2/citestcycle" // API path for test cycle.
	EvpProxyPath       = "evp_proxy/v2"       // Path for EVP proxy.
)

// Ensure that civisibilityTransport implements the transport interface.
var _ transport = (*ciVisibilityTransport)(nil)

// ciVisibilityTransport is a structure that handles sending CI Visibility payloads
// to the Datadog endpoint, either in agentless mode or through the EVP proxy.
type ciVisibilityTransport struct {
	config           *config           // Configuration for the tracer.
	testCycleURLPath string            // URL path for the test cycle endpoint.
	headers          map[string]string // HTTP headers to be included in the requests.
	agentless        bool              // Gets if the transport is configured in agentless mode (eg: Gzip support)
}

// newCiVisibilityTransport creates and initializes a new civisibilityTransport
// based on the provided tracer configuration. It sets up the appropriate headers
// and determines the URL path based on whether agentless mode is enabled.
//
// Parameters:
//
//	config - The tracer configuration.
//
// Returns:
//
//	A pointer to an initialized civisibilityTransport instance.
func newCiVisibilityTransport(config *config) *ciVisibilityTransport {
	// Initialize the default headers with encoder metadata.
	defaultHeaders := map[string]string{
		"Datadog-Meta-Lang":             "go",
		"Datadog-Meta-Lang-Version":     strings.TrimPrefix(runtime.Version(), "go"),
		"Datadog-Meta-Lang-Interpreter": runtime.Compiler + "-" + runtime.GOARCH + "-" + runtime.GOOS,
		"Datadog-Meta-Tracer-Version":   version.Tag,
		"Content-Type":                  "application/msgpack",
	}
	if cid := internal.ContainerID(); cid != "" {
		defaultHeaders["Datadog-Container-ID"] = cid
	}
	if eid := internal.EntityID(); eid != "" {
		defaultHeaders["Datadog-Entity-ID"] = eid
	}

	// Determine if agentless mode is enabled through an environment variable.
	agentlessEnabled := internal.BoolEnv(constants.CIVisibilityAgentlessEnabledEnvironmentVariable, false)

	testCycleURL := ""
	if agentlessEnabled {
		// Agentless mode is enabled.
		APIKeyValue := os.Getenv(constants.APIKeyEnvironmentVariable)
		if APIKeyValue == "" {
			log.Error("An API key is required for agentless mode. Use the DD_API_KEY env variable to set it")
		}

		defaultHeaders["dd-api-key"] = APIKeyValue

		// Check for a custom agentless URL.
		agentlessURL := ""
		if v := os.Getenv(constants.CIVisibilityAgentlessURLEnvironmentVariable); v != "" {
			agentlessURL = v
		}

		if agentlessURL == "" {
			// Use the standard agentless URL format.
			site := "datadoghq.com"
			if v := os.Getenv("DD_SITE"); v != "" {
				site = v
			}

			testCycleURL = fmt.Sprintf("https://%s.%s/%s", TestCycleSubdomain, site, TestCyclePath)
		} else {
			// Use the custom agentless URL.
			testCycleURL = fmt.Sprintf("%s/%s", agentlessURL, TestCyclePath)
		}
	} else {
		// Use agent mode with the EVP proxy.
		defaultHeaders["X-Datadog-EVP-Subdomain"] = TestCycleSubdomain
		testCycleURL = fmt.Sprintf("%s/%s/%s", config.agentURL.String(), EvpProxyPath, TestCyclePath)
	}
	log.Debug("ciVisibilityTransport: creating transport instance [agentless: %t, testcycleurl: %s]", agentlessEnabled, urlsanitizer.SanitizeURL(testCycleURL))

	return &ciVisibilityTransport{
		config:           config,
		testCycleURLPath: testCycleURL,
		headers:          defaultHeaders,
		agentless:        agentlessEnabled,
	}
}

// send sends the CI Visibility payload to the Datadog endpoint.
// It prepares the payload, creates the HTTP request, and handles the response.
//
// Parameters:
//
//	p - The payload to be sent.
//
// Returns:
//
//	An io.ReadCloser for reading the response body, and an error if the operation fails.
<<<<<<< HEAD
func (t *ciVisibilityTransport) send(p *payloadV04) (body io.ReadCloser, err error) {
	ciVisibilityPayload := &ciVisibilityPayload{p, 0}
=======
func (t *ciVisibilityTransport) send(p payload) (body io.ReadCloser, err error) {
	ciVisibilityPayload := &ciVisibilityPayload{payload: p, serializationTime: 0}
>>>>>>> 105f1eff
	buffer, bufferErr := ciVisibilityPayload.getBuffer(t.config)
	if bufferErr != nil {
		return nil, fmt.Errorf("cannot create buffer payload: %v", bufferErr)
	}

	if t.agentless {
		// Compress payload
		var gzipBuffer bytes.Buffer
		gzipWriter := gzip.NewWriter(&gzipBuffer)
		_, err = io.Copy(gzipWriter, buffer)
		if err != nil {
			return nil, fmt.Errorf("cannot compress request body: %s", err.Error())
		}
		err = gzipWriter.Close()
		if err != nil {
			return nil, fmt.Errorf("cannot compress request body: %s", err.Error())
		}
		buffer = &gzipBuffer
	}

	req, err := http.NewRequest("POST", t.testCycleURLPath, buffer)
	if err != nil {
		return nil, fmt.Errorf("cannot create http request: %s", err.Error())
	}
	req.ContentLength = int64(buffer.Len())
	for header, value := range t.headers {
		req.Header.Set(header, value)
	}
	if t.agentless {
		req.Header.Set("Content-Encoding", "gzip")
	}
	log.Debug("ciVisibilityTransport: sending transport request: %d bytes", buffer.Len())

	startTime := time.Now()
	response, err := t.config.httpClient.Do(req)
	telemetry.EndpointPayloadRequestsMs(telemetry.TestCycleEndpointType, float64(time.Since(startTime).Milliseconds()))
	if err != nil {
		return nil, err
	}
	if code := response.StatusCode; code >= 400 {
		// error, check the body for context information and
		// return a nice error.
		msg := make([]byte, 1000)
		n, _ := response.Body.Read(msg)
		_ = response.Body.Close()
		txt := http.StatusText(code)
		telemetry.EndpointPayloadRequestsErrors(telemetry.TestCycleEndpointType, telemetry.GetErrorTypeFromStatusCode(code))
		if n > 0 {
			return nil, fmt.Errorf("%s (Status: %s)", msg[:n], txt)
		}
		return nil, fmt.Errorf("%s", txt)
	}
	return response.Body, nil
}

// sendStats is a no-op for CI Visibility transport as it does not support sending stats payloads.
//
// Parameters:
//
//	payload - The stats payload to be sent.
//
// Returns:
//
//	An error indicating that stats are not supported.
func (t *ciVisibilityTransport) sendStats(*pb.ClientStatsPayload, int) error {
	// Stats are not supported by CI Visibility agentless / EVP proxy.
	return nil
}

// endpoint returns the URL path of the test cycle endpoint.
//
// Returns:
//
//	The URL path as a string.
func (t *ciVisibilityTransport) endpoint() string {
	return t.testCycleURLPath
}<|MERGE_RESOLUTION|>--- conflicted
+++ resolved
@@ -128,13 +128,8 @@
 // Returns:
 //
 //	An io.ReadCloser for reading the response body, and an error if the operation fails.
-<<<<<<< HEAD
-func (t *ciVisibilityTransport) send(p *payloadV04) (body io.ReadCloser, err error) {
-	ciVisibilityPayload := &ciVisibilityPayload{p, 0}
-=======
 func (t *ciVisibilityTransport) send(p payload) (body io.ReadCloser, err error) {
 	ciVisibilityPayload := &ciVisibilityPayload{payload: p, serializationTime: 0}
->>>>>>> 105f1eff
 	buffer, bufferErr := ciVisibilityPayload.getBuffer(t.config)
 	if bufferErr != nil {
 		return nil, fmt.Errorf("cannot create buffer payload: %v", bufferErr)
