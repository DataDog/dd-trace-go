// Unless explicitly stated otherwise all files in this repository are licensed
// under the Apache License Version 2.0.
// This product includes software developed at Datadog (https://www.datadoghq.com/).
// Copyright 2016 Datadog, Inc.

package tracer

import (
	"context"
	"encoding/json"
	"fmt"
	"io"
	"io/fs"
	"io/ioutil"
	"math"
	"net"
	"net/http"
	"net/http/httptest"
	"net/url"
	"os"
	"os/exec"
	"path/filepath"
	"runtime"
	"runtime/debug"
	"strings"
	"testing"
	"time"

	"github.com/DataDog/dd-trace-go/v2/ddtrace/ext"
	"github.com/DataDog/dd-trace-go/v2/internal/globalconfig"
	"github.com/DataDog/dd-trace-go/v2/internal/log"
	"github.com/DataDog/dd-trace-go/v2/internal/namingschema"
	"github.com/DataDog/dd-trace-go/v2/internal/traceprof"

	"github.com/stretchr/testify/assert"
	"github.com/stretchr/testify/require"
)

func withTransport(t transport) StartOption {
	return func(c *config) {
		c.transport = t
	}
}

func withTickChan(ch <-chan time.Time) StartOption {
	return func(c *config) {
		c.tickChan = ch
	}
}

// testStatsd asserts that the given statsd.Client can successfully send metrics
// to a UDP listener located at addr.
func testStatsd(t *testing.T, cfg *config, addr string) {
	client, err := newStatsdClient(cfg)
	require.NoError(t, err)
	defer client.Close()
	require.Equal(t, addr, cfg.dogstatsdAddr)
	_, err = net.ResolveUDPAddr("udp", addr)
	require.NoError(t, err)

	client.Count("name", 1, []string{"tag"}, 1)
	require.NoError(t, client.Close())
}

func TestStatsdUDPConnect(t *testing.T) {
<<<<<<< HEAD
	defer func(old string) { os.Setenv("DD_DOGSTATSD_PORT", old) }(os.Getenv("DD_DOGSTATSD_PORT"))
	os.Setenv("DD_DOGSTATSD_PORT", "8111")
	cfg, err := newConfig()
	require.NoError(t, err)
	testStatsd(t, cfg, net.JoinHostPort(defaultHostname, "8111"))
=======
	t.Setenv("DD_DOGSTATSD_PORT", "8111")
	testStatsd(t, newConfig(), net.JoinHostPort(defaultHostname, "8111"))
	cfg := newConfig()
>>>>>>> a3176e07
	addr := net.JoinHostPort(defaultHostname, "8111")

	client, err := newStatsdClient(cfg)
	require.NoError(t, err)
	defer client.Close()
	require.Equal(t, addr, cfg.dogstatsdAddr)
	udpaddr, err := net.ResolveUDPAddr("udp", addr)
	require.NoError(t, err)
	conn, err := net.ListenUDP("udp", udpaddr)
	require.NoError(t, err)
	defer conn.Close()

	client.Count("name", 1, []string{"tag"}, 1)
	require.NoError(t, client.Close())

	done := make(chan struct{})
	buf := make([]byte, 4096)
	n := 0
	go func() {
		n, _ = io.ReadAtLeast(conn, buf, 1)
		close(done)
	}()

	select {
	case <-done:
		// OK
	case <-time.After(1 * time.Second):
		require.Fail(t, "No data was flushed.")
	}
	assert.Contains(t, string(buf[:n]), "name:1|c|#lang:go")
}

func TestAutoDetectStatsd(t *testing.T) {
	t.Run("default", func(t *testing.T) {
		cfg, err := newConfig()
		require.NoError(t, err)

		testStatsd(t, cfg, net.JoinHostPort(defaultHostname, "8125"))
	})

	t.Run("socket", func(t *testing.T) {
		if strings.HasPrefix(runtime.GOOS, "windows") {
			t.Skip("Unix only")
		}
		if testing.Short() {
			return
		}
		dir, err := ioutil.TempDir("", "socket")
		if err != nil {
			t.Fatal(err)
		}
		addr := filepath.Join(dir, "dsd.socket")

		defer func(old string) { defaultSocketDSD = old }(defaultSocketDSD)
		defaultSocketDSD = addr

		uaddr, err := net.ResolveUnixAddr("unixgram", addr)
		if err != nil {
			t.Fatal(err)
		}
		conn, err := net.ListenUnixgram("unixgram", uaddr)
		if err != nil {
			t.Fatal(err)
		}
		defer conn.Close()
		conn.SetDeadline(time.Now().Add(5 * time.Second))

		cfg, err := newConfig()
		assert.NoError(t, err)
		statsd, err := newStatsdClient(cfg)
		require.NoError(t, err)
		defer statsd.Close()
		require.Equal(t, cfg.dogstatsdAddr, "unix://"+addr)
		statsd.Count("name", 1, []string{"tag"}, 1)

		buf := make([]byte, 17)
		n, err := conn.Read(buf)
		if err != nil {
			t.Fatal(err)
		}
		require.Contains(t, string(buf[:n]), "name:1|c|#lang:go")
	})

	t.Run("env", func(t *testing.T) {
<<<<<<< HEAD
		defer func(old string) { os.Setenv("DD_DOGSTATSD_PORT", old) }(os.Getenv("DD_DOGSTATSD_PORT"))
		os.Setenv("DD_DOGSTATSD_PORT", "8111")
		cfg, err := newConfig()
		assert.NoError(t, err)
		testStatsd(t, cfg, net.JoinHostPort(defaultHostname, "8111"))
=======
		t.Setenv("DD_DOGSTATSD_PORT", "8111")
		testStatsd(t, newConfig(), net.JoinHostPort(defaultHostname, "8111"))
>>>>>>> a3176e07
	})

	t.Run("agent", func(t *testing.T) {
		t.Run("default", func(t *testing.T) {
			srv := httptest.NewServer(http.HandlerFunc(func(w http.ResponseWriter, _ *http.Request) {
				w.Write([]byte(`{"statsd_port":0}`))
			}))
			defer srv.Close()
			cfg, err := newConfig(WithAgentAddr(strings.TrimPrefix(srv.URL, "http://")))
			assert.NoError(t, err)
			testStatsd(t, cfg, net.JoinHostPort(defaultHostname, "8125"))
		})

		t.Run("port", func(t *testing.T) {
			srv := httptest.NewServer(http.HandlerFunc(func(w http.ResponseWriter, _ *http.Request) {
				w.Write([]byte(`{"statsd_port":8999}`))
			}))
			defer srv.Close()
			cfg, err := newConfig(WithAgentAddr(strings.TrimPrefix(srv.URL, "http://")))
			assert.NoError(t, err)
			testStatsd(t, cfg, net.JoinHostPort(defaultHostname, "8999"))
		})
	})
}

func TestLoadAgentFeatures(t *testing.T) {
	t.Run("zero", func(t *testing.T) {
		t.Run("disabled", func(t *testing.T) {
			cfg, err := newConfig(WithLambdaMode(true))
			assert.NoError(t, err)
			assert.Zero(t, cfg.agent)
		})

		t.Run("unreachable", func(t *testing.T) {
			if testing.Short() {
				return
			}
			srv := httptest.NewServer(http.HandlerFunc(func(w http.ResponseWriter, _ *http.Request) {
				w.WriteHeader(http.StatusInternalServerError)
			}))
			defer srv.Close()
			cfg, err := newConfig(WithAgentAddr("127.9.9.9:8181"))
			assert.NoError(t, err)
			assert.Zero(t, cfg.agent)
		})

		t.Run("StatusNotFound", func(t *testing.T) {
			srv := httptest.NewServer(http.HandlerFunc(func(w http.ResponseWriter, _ *http.Request) {
				w.WriteHeader(http.StatusNotFound)
			}))
			defer srv.Close()
			cfg, err := newConfig(WithAgentAddr(strings.TrimPrefix(srv.URL, "http://")))
			require.NoError(t, err)
			assert.Zero(t, cfg.agent)
		})

		t.Run("error", func(t *testing.T) {
			srv := httptest.NewServer(http.HandlerFunc(func(w http.ResponseWriter, _ *http.Request) {
				w.Write([]byte("Not JSON"))
			}))
			defer srv.Close()
			cfg, err := newConfig(WithAgentAddr(strings.TrimPrefix(srv.URL, "http://")))
			require.NoError(t, err)
			assert.Zero(t, cfg.agent)
		})
	})

	t.Run("OK", func(t *testing.T) {
		srv := httptest.NewServer(http.HandlerFunc(func(w http.ResponseWriter, _ *http.Request) {
			w.Write([]byte(`{"endpoints":["/v0.6/stats"],"feature_flags":["a","b"],"client_drop_p0s":true,"statsd_port":8999}`))
		}))
		defer srv.Close()
		cfg, err := newConfig(WithAgentAddr(strings.TrimPrefix(srv.URL, "http://")))
		assert.NoError(t, err)
		assert.True(t, cfg.agent.DropP0s)
		assert.Equal(t, cfg.agent.StatsdPort, 8999)
		assert.EqualValues(t, cfg.agent.featureFlags, map[string]struct{}{
			"a": {},
			"b": {},
		})
		assert.True(t, cfg.agent.Stats)
		assert.True(t, cfg.agent.HasFlag("a"))
		assert.True(t, cfg.agent.HasFlag("b"))
	})

	t.Run("discovery", func(t *testing.T) {
		t.Setenv("DD_TRACE_FEATURES", "discovery")
		srv := httptest.NewServer(http.HandlerFunc(func(w http.ResponseWriter, _ *http.Request) {
			w.Write([]byte(`{"endpoints":["/v0.6/stats"],"client_drop_p0s":true,"statsd_port":8999}`))
		}))
		defer srv.Close()
		cfg, err := newConfig(WithAgentAddr(strings.TrimPrefix(srv.URL, "http://")))
		assert.NoError(t, err)
		assert.True(t, cfg.agent.DropP0s)
		assert.True(t, cfg.agent.Stats)
		assert.Equal(t, 8999, cfg.agent.StatsdPort)
	})
}

// clearIntegreationsForTests clears the state of all integrations
func clearIntegrationsForTests() {
	for name, state := range contribIntegrations {
		state.imported = false
		contribIntegrations[name] = state
	}
}

func TestAgentIntegration(t *testing.T) {
	t.Run("err", func(t *testing.T) {
		assert.False(t, MarkIntegrationImported("this-integration-does-not-exist"))
	})

	// this test is run before configuring integrations and after: ensures we clean up global state
	defaultUninstrumentedTest := func(t *testing.T) {
		cfg, err := newConfig()
		assert.Nil(t, err)
		defer clearIntegrationsForTests()

		cfg.loadContribIntegrations(nil)
		assert.Equal(t, len(cfg.integrations), 55)
		for integrationName, v := range cfg.integrations {
			assert.False(t, v.Instrumented, "integrationName=%s", integrationName)
		}
	}
	t.Run("default_before", defaultUninstrumentedTest)

	t.Run("OK import", func(t *testing.T) {
		cfg, err := newConfig()
		assert.Nil(t, err)
		defer clearIntegrationsForTests()

		ok := MarkIntegrationImported("github.com/go-chi/chi")
		assert.True(t, ok)
		cfg.loadContribIntegrations([]*debug.Module{})
		assert.True(t, cfg.integrations["chi"].Instrumented)
	})

	t.Run("available", func(t *testing.T) {
		cfg, err := newConfig()
		assert.Nil(t, err)
		defer clearIntegrationsForTests()

		d := debug.Module{
			Path:    "github.com/go-redis/redis",
			Version: "v1.538",
		}

		deps := []*debug.Module{&d}
		cfg.loadContribIntegrations(deps)
		assert.True(t, cfg.integrations["Redis"].Available)
		assert.Equal(t, cfg.integrations["Redis"].Version, "v1.538")
	})

	t.Run("grpc", func(t *testing.T) {
		cfg, err := newConfig()
		assert.Nil(t, err)
		defer clearIntegrationsForTests()

		d := debug.Module{
			Path:    "google.golang.org/grpc",
			Version: "v1.520",
		}

		deps := []*debug.Module{&d}
		cfg.loadContribIntegrations(deps)
		assert.True(t, cfg.integrations["gRPC"].Available)
		assert.Equal(t, cfg.integrations["gRPC"].Version, "v1.520")
		assert.False(t, cfg.integrations["gRPC v12"].Available)
	})

	t.Run("grpc v12", func(t *testing.T) {
		cfg, err := newConfig()
		assert.Nil(t, err)
		defer clearIntegrationsForTests()

		d := debug.Module{
			Path:    "google.golang.org/grpc",
			Version: "v1.10",
		}

		deps := []*debug.Module{&d}
		cfg.loadContribIntegrations(deps)
		assert.True(t, cfg.integrations["gRPC v12"].Available)
		assert.Equal(t, cfg.integrations["gRPC v12"].Version, "v1.10")
		assert.False(t, cfg.integrations["gRPC"].Available)
	})

	t.Run("grpc bad", func(t *testing.T) {
		cfg, err := newConfig()
		assert.Nil(t, err)
		defer clearIntegrationsForTests()

		d := debug.Module{
			Path:    "google.golang.org/grpc",
			Version: "v10.10",
		}

		deps := []*debug.Module{&d}
		cfg.loadContribIntegrations(deps)
		assert.False(t, cfg.integrations["gRPC v12"].Available)
		assert.Equal(t, cfg.integrations["gRPC v12"].Version, "")
		assert.False(t, cfg.integrations["gRPC"].Available)
	})

	// ensure we clean up global state
	t.Run("default_after", defaultUninstrumentedTest)
}

type contribPkg struct {
	Dir        string
	Root       string
	ImportPath string
	Name       string
}

func TestIntegrationEnabled(t *testing.T) {
	root, err := filepath.Abs("../../v2/contrib")
	if err != nil {
		t.Fatal(err)
	}
	if _, err = os.Stat(root); err != nil {
		t.Fatal(err)
	}
	err = filepath.WalkDir(root, func(path string, d fs.DirEntry, err error) error {
		if filepath.Base(path) != "go.mod" {
			return nil
		}
		rErr := testIntegrationEnabled(t, filepath.Dir(path))
		if rErr != nil {
			return fmt.Errorf("path: %s, err: %w", path, rErr)
		}
		return nil
	})
	if err != nil {
		t.Fatal(err)
	}
}

func testIntegrationEnabled(t *testing.T, contribPath string) error {
	t.Helper()
	t.Log(contribPath)
	pwd, err := os.Getwd()
	if err != nil {
		return err
	}
	defer func() {
		_ = os.Chdir(pwd)
	}()
	if err = os.Chdir(contribPath); err != nil {
		return err
	}
	body, err := exec.Command("go", "list", "-json", "./...").Output()
	if err != nil {
		return err
	}
	var packages []contribPkg
	stream := json.NewDecoder(strings.NewReader(string(body)))
	for stream.More() {
		var out contribPkg
		err := stream.Decode(&out)
		if err != nil {
			return err
		}
		packages = append(packages, out)
	}
	for _, pkg := range packages {
		if strings.Contains(pkg.ImportPath, "/test") || strings.Contains(pkg.ImportPath, "/internal") {
			continue
		}
		body, err := exec.Command("grep", "-rl", "MarkIntegrationImported", pkg.Root).Output()
		if err != nil {
			return err
		}
		assert.NotZero(t, len(body), "expected %s to call MarkIntegrationImported", pkg.Name)
	}
	return nil
}

func TestTracerOptionsDefaults(t *testing.T) {
	t.Run("defaults", func(t *testing.T) {
		assert := assert.New(t)
		c, err := newConfig()
		assert.NoError(err)
		assert.Equal(float64(1), c.sampler.(RateSampler).Rate())
		assert.Regexp(`tracer\.test(\.exe)?`, c.serviceName)
		assert.Equal(&url.URL{Scheme: "http", Host: "localhost:8126"}, c.agentURL)
		assert.Equal("localhost:8125", c.dogstatsdAddr)
		assert.Nil(nil, c.httpClient)
		assert.Equal(defaultClient, c.httpClient)
	})

	t.Run("http-client", func(t *testing.T) {
		c, err := newConfig()
		assert.NoError(t, err)
		assert.Equal(t, defaultClient, c.httpClient)
		client := &http.Client{}
		WithHTTPClient(client)(c)
		assert.Equal(t, client, c.httpClient)
	})

	t.Run("analytics", func(t *testing.T) {
		t.Run("option", func(t *testing.T) {
			defer globalconfig.SetAnalyticsRate(math.NaN())
			assert := assert.New(t)
			assert.True(math.IsNaN(globalconfig.AnalyticsRate()))
			tracer, err := newTracer(WithAnalyticsRate(0.5))
			defer tracer.Stop()
			assert.NoError(err)
			assert.Equal(0.5, globalconfig.AnalyticsRate())
			tracer, err = newTracer(WithAnalytics(false))
			defer tracer.Stop()
			assert.True(math.IsNaN(globalconfig.AnalyticsRate()))
			tracer, err = newTracer(WithAnalytics(true))
			defer tracer.Stop()
			assert.NoError(err)
			assert.Equal(1., globalconfig.AnalyticsRate())
		})

		t.Run("env/on", func(t *testing.T) {
			t.Setenv("DD_TRACE_ANALYTICS_ENABLED", "true")
			defer globalconfig.SetAnalyticsRate(math.NaN())
			newConfig()
			assert.Equal(t, 1.0, globalconfig.AnalyticsRate())
		})

		t.Run("env/off", func(t *testing.T) {
			t.Setenv("DD_TRACE_ANALYTICS_ENABLED", "kj12")
			defer globalconfig.SetAnalyticsRate(math.NaN())
			newConfig()
			assert.True(t, math.IsNaN(globalconfig.AnalyticsRate()))
		})
	})

	t.Run("dogstatsd", func(t *testing.T) {
		t.Run("default", func(t *testing.T) {
			tracer, err := newTracer()
			defer tracer.Stop()
			assert.NoError(t, err)
			c := tracer.config
			assert.Equal(t, c.dogstatsdAddr, "localhost:8125")
		})

		t.Run("env-host", func(t *testing.T) {
<<<<<<< HEAD
			os.Setenv("DD_AGENT_HOST", "localhost")
			defer os.Unsetenv("DD_AGENT_HOST")
			tracer, err := newTracer()
=======
			t.Setenv("DD_AGENT_HOST", "my-host")
			tracer := newTracer()
>>>>>>> a3176e07
			defer tracer.Stop()
			assert.NoError(t, err)
			c := tracer.config
			assert.Equal(t, c.dogstatsdAddr, "localhost:8125")
		})

		t.Run("env-port", func(t *testing.T) {
<<<<<<< HEAD
			os.Setenv("DD_DOGSTATSD_PORT", "123")
			defer os.Unsetenv("DD_DOGSTATSD_PORT")
			tracer, err := newTracer()
=======
			t.Setenv("DD_DOGSTATSD_PORT", "123")
			tracer := newTracer()
>>>>>>> a3176e07
			defer tracer.Stop()
			assert.NoError(t, err)
			c := tracer.config
			assert.Equal(t, c.dogstatsdAddr, "localhost:123")
		})

		t.Run("env-both", func(t *testing.T) {
<<<<<<< HEAD
			os.Setenv("DD_AGENT_HOST", "localhost")
			os.Setenv("DD_DOGSTATSD_PORT", "123")
			defer os.Unsetenv("DD_AGENT_HOST")
			defer os.Unsetenv("DD_DOGSTATSD_PORT")
			tracer, err := newTracer()
=======
			t.Setenv("DD_AGENT_HOST", "my-host")
			t.Setenv("DD_DOGSTATSD_PORT", "123")
			tracer := newTracer()
>>>>>>> a3176e07
			defer tracer.Stop()
			assert.NoError(t, err)
			c := tracer.config
			assert.Equal(t, c.dogstatsdAddr, "localhost:123")
		})

		t.Run("env-env", func(t *testing.T) {
<<<<<<< HEAD
			os.Setenv("DD_ENV", "testEnv")
			defer os.Unsetenv("DD_ENV")
			tracer, err := newTracer()
=======
			t.Setenv("DD_ENV", "testEnv")
			tracer := newTracer()
>>>>>>> a3176e07
			defer tracer.Stop()
			assert.NoError(t, err)
			c := tracer.config
			assert.Equal(t, "testEnv", c.env)
		})

		t.Run("option", func(t *testing.T) {
			tracer, err := newTracer(WithDogstatsdAddress("10.1.0.12:4002"))
			defer tracer.Stop()
			assert.NoError(t, err)
			c := tracer.config
			assert.Equal(t, c.dogstatsdAddr, "10.1.0.12:4002")
		})
	})

	t.Run("env-agentAddr", func(t *testing.T) {
<<<<<<< HEAD
		os.Setenv("DD_AGENT_HOST", "localhost")
		defer os.Unsetenv("DD_AGENT_HOST")
		tracer, err := newTracer()
=======
		t.Setenv("DD_AGENT_HOST", "trace-agent")
		tracer := newTracer()
>>>>>>> a3176e07
		defer tracer.Stop()
		assert.NoError(t, err)
		c := tracer.config
		assert.Equal(t, &url.URL{Scheme: "http", Host: "localhost:8126"}, c.agentURL)
	})

	t.Run("env-agentURL", func(t *testing.T) {
		t.Run("env", func(t *testing.T) {
			t.Setenv("DD_TRACE_AGENT_URL", "https://custom:1234")
			tracer, err := newTracer()
			defer tracer.Stop()
			assert.NoError(t, err)
			c := tracer.config
			assert.Equal(t, &url.URL{Scheme: "https", Host: "custom:1234"}, c.agentURL)
		})

		t.Run("override-env", func(t *testing.T) {
			t.Setenv("DD_AGENT_HOST", "localhost")
			t.Setenv("DD_TRACE_AGENT_PORT", "3333")
			t.Setenv("DD_TRACE_AGENT_URL", "https://custom:1234")
			tracer, err := newTracer()
			defer tracer.Stop()
			assert.NoError(t, err)
			c := tracer.config
			assert.Equal(t, &url.URL{Scheme: "https", Host: "custom:1234"}, c.agentURL)
		})

		t.Run("code-override", func(t *testing.T) {
			t.Setenv("DD_TRACE_AGENT_URL", "https://custom:1234")
			tracer, err := newTracer(WithAgentAddr("testhost:3333"))
			defer tracer.Stop()
			assert.NoError(t, err)
			c := tracer.config
			assert.Equal(t, &url.URL{Scheme: "http", Host: "testhost:3333"}, c.agentURL)
		})

		t.Run("code-override-full-URL", func(t *testing.T) {
			t.Setenv("DD_TRACE_AGENT_URL", "https://custom:1234")
			tracer, err := newTracer(WithAgentURL("http://testhost:3333"))
			assert.Nil(t, err)
			defer tracer.Stop()
			c := tracer.config
			assert.Equal(t, &url.URL{Scheme: "http", Host: "testhost:3333"}, c.agentURL)
		})

		t.Run("code-override-full-URL-error", func(t *testing.T) {
			tp := new(log.RecordLogger)
			// Have to use UseLogger directly before tracer logger is set
			defer log.UseLogger(tp)()
			t.Setenv("DD_TRACE_AGENT_URL", "https://localhost:1234")
			tracer, err := newTracer(WithAgentURL("go://testhost:3333"))
			assert.Nil(t, err)
			defer tracer.Stop()
			c := tracer.config
			assert.Equal(t, &url.URL{Scheme: "https", Host: "localhost:1234"}, c.agentURL)
			cond := func() bool {
				return strings.Contains(strings.Join(tp.Logs(), ""), "Unsupported protocol")
			}
			assert.Eventually(t, cond, 1*time.Second, 75*time.Millisecond)
		})
	})

	t.Run("override", func(t *testing.T) {
		t.Setenv("DD_ENV", "dev")
		assert := assert.New(t)
		env := "production"
		tracer, err := newTracer(WithEnv(env))
		defer tracer.Stop()
		assert.NoError(err)
		c := tracer.config
		assert.Equal(env, c.env)
	})

	t.Run("trace_enabled", func(t *testing.T) {
		t.Run("default", func(t *testing.T) {
			tracer, err := newTracer()
			defer tracer.Stop()
			assert.NoError(t, err)
			c := tracer.config
			assert.True(t, c.enabled)
		})

		t.Run("override", func(t *testing.T) {
<<<<<<< HEAD
			os.Setenv("DD_TRACE_ENABLED", "false")
			defer os.Unsetenv("DD_TRACE_ENABLED")
			tracer, err := newTracer()
=======
			t.Setenv("DD_TRACE_ENABLED", "false")
			tracer := newTracer()
>>>>>>> a3176e07
			defer tracer.Stop()
			assert.NoError(t, err)
			c := tracer.config
			assert.False(t, c.enabled)
		})
	})

	t.Run("other", func(t *testing.T) {
		assert := assert.New(t)
		tracer, err := newTracer(
			WithSamplerRate(0.5),
			WithAgentAddr("ddagent.consul.local:58126"),
			WithGlobalTag("k", "v"),
			WithDebugMode(true),
			WithEnv("testEnv"),
		)
		defer tracer.Stop()
		assert.NoError(err)
		c := tracer.config
		assert.Equal(float64(0.5), c.sampler.(RateSampler).Rate())
		assert.Equal(&url.URL{Scheme: "http", Host: "ddagent.consul.local:58126"}, c.agentURL)
		assert.NotNil(c.globalTags.get())
		assert.Equal("v", c.globalTags.get()["k"])
		assert.Equal("testEnv", c.env)
		assert.True(c.debug)
	})

	t.Run("env-tags", func(t *testing.T) {
		t.Setenv("DD_TAGS", "env:test, aKey:aVal,bKey:bVal, cKey:")

		assert := assert.New(t)
		c, err := newConfig()
		assert.NoError(err)
		globalTags := c.globalTags.get()
		assert.Equal("test", globalTags["env"])
		assert.Equal("aVal", globalTags["aKey"])
		assert.Equal("bVal", globalTags["bKey"])
		assert.Equal("", globalTags["cKey"])

		dVal, ok := globalTags["dKey"]
		assert.False(ok)
		assert.Equal(nil, dVal)
	})

	t.Run("profiler-endpoints", func(t *testing.T) {
		t.Run("default", func(t *testing.T) {
			c, err := newConfig()
			assert.NoError(t, err)
			assert.True(t, c.profilerEndpoints)
		})

		t.Run("override", func(t *testing.T) {
<<<<<<< HEAD
			os.Setenv(traceprof.EndpointEnvVar, "false")
			defer os.Unsetenv(traceprof.EndpointEnvVar)
			c, err := newConfig()
			assert.NoError(t, err)
=======
			t.Setenv(traceprof.EndpointEnvVar, "false")
			c := newConfig()
>>>>>>> a3176e07
			assert.False(t, c.profilerEndpoints)
		})
	})

	t.Run("profiler-hotspots", func(t *testing.T) {
		t.Run("default", func(t *testing.T) {
			c, err := newConfig()
			assert.NoError(t, err)
			assert.True(t, c.profilerHotspots)
		})

		t.Run("override", func(t *testing.T) {
<<<<<<< HEAD
			os.Setenv(traceprof.CodeHotspotsEnvVar, "false")
			defer os.Unsetenv(traceprof.CodeHotspotsEnvVar)
			c, err := newConfig()
			assert.NoError(t, err)
=======
			t.Setenv(traceprof.CodeHotspotsEnvVar, "false")
			c := newConfig()
>>>>>>> a3176e07
			assert.False(t, c.profilerHotspots)
		})
	})

	t.Run("env-mapping", func(t *testing.T) {
		t.Setenv("DD_SERVICE_MAPPING", "tracer.test:test2, svc:Newsvc,http.router:myRouter, noval:")

		assert := assert.New(t)
		c, err := newConfig()

		assert.NoError(err)
		assert.Equal("test2", c.serviceMappings["tracer.test"])
		assert.Equal("Newsvc", c.serviceMappings["svc"])
		assert.Equal("myRouter", c.serviceMappings["http.router"])
		assert.Equal("", c.serviceMappings["noval"])
	})

	t.Run("datadog-tags", func(t *testing.T) {
		t.Run("can-set-value", func(t *testing.T) {
			t.Setenv("DD_TRACE_X_DATADOG_TAGS_MAX_LENGTH", "200")
			assert := assert.New(t)
			c, err := newConfig()
			assert.NoError(err)
			p := c.propagator.(*chainedPropagator).injectors[1].(*propagator)
			assert.Equal(200, p.cfg.MaxTagsHeaderLen)
		})

		t.Run("default", func(t *testing.T) {
			assert := assert.New(t)
			c, err := newConfig()
			assert.NoError(err)
			p := c.propagator.(*chainedPropagator).injectors[1].(*propagator)
			assert.Equal(128, p.cfg.MaxTagsHeaderLen)
		})

		t.Run("clamped-to-zero", func(t *testing.T) {
			t.Setenv("DD_TRACE_X_DATADOG_TAGS_MAX_LENGTH", "-520")
			assert := assert.New(t)
			c, err := newConfig()
			assert.NoError(err)
			p := c.propagator.(*chainedPropagator).injectors[1].(*propagator)
			assert.Equal(0, p.cfg.MaxTagsHeaderLen)
		})

		t.Run("upper-clamp", func(t *testing.T) {
			t.Setenv("DD_TRACE_X_DATADOG_TAGS_MAX_LENGTH", "1000")
			assert := assert.New(t)
			c, err := newConfig()
			assert.NoError(err)
			p := c.propagator.(*chainedPropagator).injectors[1].(*propagator)
			assert.Equal(512, p.cfg.MaxTagsHeaderLen)
		})
	})

	t.Run("attribute-schema", func(t *testing.T) {
		t.Run("defaults", func(t *testing.T) {
			c, err := newConfig()
			assert.NoError(t, err)
			assert.Equal(t, 0, c.spanAttributeSchemaVersion)
			assert.Equal(t, false, namingschema.UseGlobalServiceName())
		})

		t.Run("env-vars", func(t *testing.T) {
			t.Setenv("DD_TRACE_SPAN_ATTRIBUTE_SCHEMA", "v1")
			t.Setenv("DD_TRACE_REMOVE_INTEGRATION_SERVICE_NAMES_ENABLED", "true")

			prev := namingschema.UseGlobalServiceName()
			defer namingschema.SetUseGlobalServiceName(prev)

			c, err := newConfig()
			assert.NoError(t, err)
			assert.Equal(t, 1, c.spanAttributeSchemaVersion)
			assert.Equal(t, true, namingschema.UseGlobalServiceName())
		})

		t.Run("options", func(t *testing.T) {
			prev := namingschema.UseGlobalServiceName()
			defer namingschema.SetUseGlobalServiceName(prev)

			c, err := newConfig()
			assert.NoError(t, err)
			WithGlobalServiceName(true)(c)

			assert.Equal(t, true, namingschema.UseGlobalServiceName())
		})
	})

	t.Run("peer-service", func(t *testing.T) {
		t.Run("defaults", func(t *testing.T) {
			c, err := newConfig()
			assert.NoError(t, err)
			assert.Equal(t, c.peerServiceDefaultsEnabled, false)
			assert.Empty(t, c.peerServiceMappings)
		})

		t.Run("defaults-with-schema-v1", func(t *testing.T) {
			t.Setenv("DD_TRACE_SPAN_ATTRIBUTE_SCHEMA", "v1")
			c, err := newConfig()
			assert.NoError(t, err)
			assert.Equal(t, c.peerServiceDefaultsEnabled, true)
			assert.Empty(t, c.peerServiceMappings)
		})

		t.Run("env-vars", func(t *testing.T) {
			t.Setenv("DD_TRACE_PEER_SERVICE_DEFAULTS_ENABLED", "true")
			t.Setenv("DD_TRACE_PEER_SERVICE_MAPPING", "old:new,old2:new2")
			c, err := newConfig()
			assert.NoError(t, err)
			assert.Equal(t, c.peerServiceDefaultsEnabled, true)
			assert.Equal(t, c.peerServiceMappings, map[string]string{"old": "new", "old2": "new2"})
		})

		t.Run("options", func(t *testing.T) {
			c, err := newConfig()
			assert.NoError(t, err)
			WithPeerServiceDefaults(true)(c)
			WithPeerServiceMapping("old", "new")(c)
			WithPeerServiceMapping("old2", "new2")(c)
			assert.Equal(t, c.peerServiceDefaultsEnabled, true)
			assert.Equal(t, c.peerServiceMappings, map[string]string{"old": "new", "old2": "new2"})
		})
	})

	t.Run("debug-open-spans", func(t *testing.T) {
		t.Run("defaults", func(t *testing.T) {
			c, err := newConfig()
			assert.NoError(t, err)
			assert.Equal(t, false, c.debugAbandonedSpans)
			assert.Equal(t, time.Duration(0), c.spanTimeout)
		})

		t.Run("debug-on", func(t *testing.T) {
			t.Setenv("DD_TRACE_DEBUG_ABANDONED_SPANS", "true")
			c, err := newConfig()
			assert.NoError(t, err)
			assert.Equal(t, true, c.debugAbandonedSpans)
			assert.Equal(t, 10*time.Minute, c.spanTimeout)
		})

		t.Run("timeout-set", func(t *testing.T) {
			t.Setenv("DD_TRACE_DEBUG_ABANDONED_SPANS", "true")
			t.Setenv("DD_TRACE_ABANDONED_SPAN_TIMEOUT", fmt.Sprint(time.Minute))
			c, err := newConfig()
			assert.NoError(t, err)
			assert.Equal(t, true, c.debugAbandonedSpans)
			assert.Equal(t, time.Minute, c.spanTimeout)
		})

		t.Run("with-function", func(t *testing.T) {
			c, err := newConfig()
			assert.NoError(t, err)
			WithDebugSpansMode(time.Second)(c)
			assert.Equal(t, true, c.debugAbandonedSpans)
			assert.Equal(t, time.Second, c.spanTimeout)
		})
	})
}

func TestDefaultHTTPClient(t *testing.T) {
	t.Run("no-socket", func(t *testing.T) {
		// We care that whether clients are different, but doing a deep
		// comparison is overkill and can trigger the race detector, so
		// just compare the pointers.
		assert.Same(t, defaultHTTPClient(), defaultClient)
	})

	t.Run("socket", func(t *testing.T) {
		f, err := ioutil.TempFile("", "apm.socket")
		if err != nil {
			t.Fatal(err)
		}
		if err := f.Close(); err != nil {
			t.Fatal(err)
		}
		defer os.RemoveAll(f.Name())
		defer func(old string) { defaultSocketAPM = old }(defaultSocketAPM)
		defaultSocketAPM = f.Name()
		assert.NotSame(t, defaultHTTPClient(), defaultClient)
	})
}

func TestDefaultDogstatsdAddr(t *testing.T) {
	t.Run("no-socket", func(t *testing.T) {
		assert.Equal(t, defaultDogstatsdAddr(), "localhost:8125")
	})

	t.Run("env", func(t *testing.T) {
		t.Setenv("DD_DOGSTATSD_PORT", "8111")
		assert.Equal(t, defaultDogstatsdAddr(), "localhost:8111")
	})

	t.Run("env+socket", func(t *testing.T) {
		t.Setenv("DD_DOGSTATSD_PORT", "8111")
		assert.Equal(t, defaultDogstatsdAddr(), "localhost:8111")
		f, err := ioutil.TempFile("", "dsd.socket")
		if err != nil {
			t.Fatal(err)
		}
		if err := f.Close(); err != nil {
			t.Fatal(err)
		}
		defer os.RemoveAll(f.Name())
		defer func(old string) { defaultSocketDSD = old }(defaultSocketDSD)
		defaultSocketDSD = f.Name()
		assert.Equal(t, defaultDogstatsdAddr(), "localhost:8111")
	})

	t.Run("socket", func(t *testing.T) {
		defer func(old string) { os.Setenv("DD_AGENT_HOST", old) }(os.Getenv("DD_AGENT_HOST"))
		defer func(old string) { os.Setenv("DD_DOGSTATSD_PORT", old) }(os.Getenv("DD_DOGSTATSD_PORT"))
		os.Unsetenv("DD_AGENT_HOST")
		os.Unsetenv("DD_DOGSTATSD_PORT")
		f, err := ioutil.TempFile("", "dsd.socket")
		if err != nil {
			t.Fatal(err)
		}
		if err := f.Close(); err != nil {
			t.Fatal(err)
		}
		defer os.RemoveAll(f.Name())
		defer func(old string) { defaultSocketDSD = old }(defaultSocketDSD)
		defaultSocketDSD = f.Name()
		assert.Equal(t, defaultDogstatsdAddr(), "unix://"+f.Name())
	})
}

func TestServiceName(t *testing.T) {
	t.Run("WithService", func(t *testing.T) {
		defer globalconfig.SetServiceName("")
		assert := assert.New(t)
		c, err := newConfig(
			WithService("api-intake"),
		)
		assert.NoError(err)
		assert.Equal("api-intake", c.serviceName)
		assert.Equal("api-intake", globalconfig.ServiceName())
	})

	t.Run("env", func(t *testing.T) {
		defer globalconfig.SetServiceName("")
		t.Setenv("DD_SERVICE", "api-intake")
		assert := assert.New(t)
		c, err := newConfig()

		assert.NoError(err)
		assert.Equal("api-intake", c.serviceName)
		assert.Equal("api-intake", globalconfig.ServiceName())
	})

	t.Run("WithGlobalTag", func(t *testing.T) {
		defer globalconfig.SetServiceName("")
		assert := assert.New(t)
		c, err := newConfig(WithGlobalTag("service", "api-intake"))
		assert.NoError(err)
		assert.Equal("api-intake", c.serviceName)
		assert.Equal("api-intake", globalconfig.ServiceName())
	})

	t.Run("DD_TAGS", func(t *testing.T) {
		defer globalconfig.SetServiceName("")
		t.Setenv("DD_TAGS", "service:api-intake")
		assert := assert.New(t)
		c, err := newConfig()

		assert.NoError(err)
		assert.Equal("api-intake", c.serviceName)
		assert.Equal("api-intake", globalconfig.ServiceName())
	})

	t.Run("override-chain", func(t *testing.T) {
		assert := assert.New(t)
		globalconfig.SetServiceName("")
		c, err := newConfig()
		assert.NoError(err)
		assert.Equal(c.serviceName, filepath.Base(os.Args[0]))
		assert.Equal("", globalconfig.ServiceName())

		t.Setenv("DD_TAGS", "service:testService")
		globalconfig.SetServiceName("")
		c, err = newConfig()
		assert.NoError(err)
		assert.Equal(c.serviceName, "testService")
		assert.Equal("testService", globalconfig.ServiceName())

		globalconfig.SetServiceName("")
		c, err = newConfig(WithGlobalTag("service", "testService2"))
		assert.NoError(err)
		assert.Equal(c.serviceName, "testService2")
		assert.Equal("testService2", globalconfig.ServiceName())

		t.Setenv("DD_SERVICE", "testService3")
		globalconfig.SetServiceName("")
		c, err = newConfig(WithGlobalTag("service", "testService2"))
		assert.Equal(c.serviceName, "testService3")
		assert.Equal("testService3", globalconfig.ServiceName())

		globalconfig.SetServiceName("")
		c, err = newConfig(WithGlobalTag("service", "testService2"), WithService("testService4"))
		assert.Equal(c.serviceName, "testService4")
		assert.Equal("testService4", globalconfig.ServiceName())
	})
}

func TestTagSeparators(t *testing.T) {
	assert := assert.New(t)

	for _, tag := range []struct {
		in  string
		out map[string]string
	}{{
		in: "env:test aKey:aVal bKey:bVal cKey:",
		out: map[string]string{
			"env":  "test",
			"aKey": "aVal",
			"bKey": "bVal",
			"cKey": "",
		},
	},
		{
			in: "env:test,aKey:aVal,bKey:bVal,cKey:",
			out: map[string]string{
				"env":  "test",
				"aKey": "aVal",
				"bKey": "bVal",
				"cKey": "",
			},
		},
		{
			in: "env:test,aKey:aVal bKey:bVal cKey:",
			out: map[string]string{
				"env":  "test",
				"aKey": "aVal bKey:bVal cKey:",
			},
		},
		{
			in: "env:test     bKey :bVal dKey: dVal cKey:",
			out: map[string]string{
				"env":  "test",
				"bKey": "",
				"dKey": "",
				"dVal": "",
				"cKey": "",
			},
		},
		{
			in: "env :test, aKey : aVal bKey:bVal cKey:",
			out: map[string]string{
				"env":  "test",
				"aKey": "aVal bKey:bVal cKey:",
			},
		},
		{
			in: "env:keyWithA:Semicolon bKey:bVal cKey",
			out: map[string]string{
				"env":  "keyWithA:Semicolon",
				"bKey": "bVal",
				"cKey": "",
			},
		},
		{
			in: "env:keyWith:  , ,   Lots:Of:Semicolons ",
			out: map[string]string{
				"env":  "keyWith:",
				"Lots": "Of:Semicolons",
			},
		},
		{
			in: "a:b,c,d",
			out: map[string]string{
				"a": "b",
				"c": "",
				"d": "",
			},
		},
		{
			in: "a,1",
			out: map[string]string{
				"a": "",
				"1": "",
			},
		},
		{
			in:  "a:b:c:d",
			out: map[string]string{"a": "b:c:d"},
		},
	} {
		t.Run("", func(t *testing.T) {
<<<<<<< HEAD
			os.Setenv("DD_TAGS", tag.in)
			defer os.Unsetenv("DD_TAGS")
			c, err := newConfig()
			assert.NoError(err)
=======
			t.Setenv("DD_TAGS", tag.in)
			c := newConfig()
>>>>>>> a3176e07
			globalTags := c.globalTags.get()
			for key, expected := range tag.out {
				got, ok := globalTags[key]
				assert.True(ok, "tag not found")
				assert.Equal(expected, got)
			}
		})
	}
}

func TestVersionConfig(t *testing.T) {
	t.Run("WithServiceVersion", func(t *testing.T) {
		assert := assert.New(t)
		c, err := newConfig(
			WithServiceVersion("1.2.3"),
		)
		assert.NoError(err)
		assert.Equal("1.2.3", c.version)
	})

	t.Run("env", func(t *testing.T) {
		t.Setenv("DD_VERSION", "1.2.3")
		assert := assert.New(t)
		c, err := newConfig()

		assert.NoError(err)
		assert.Equal("1.2.3", c.version)
	})

	t.Run("WithGlobalTag", func(t *testing.T) {
		assert := assert.New(t)
		c, err := newConfig(WithGlobalTag("version", "1.2.3"))
		assert.NoError(err)
		assert.Equal("1.2.3", c.version)
	})

	t.Run("DD_TAGS", func(t *testing.T) {
		t.Setenv("DD_TAGS", "version:1.2.3")
		assert := assert.New(t)
		c, err := newConfig()

		assert.NoError(err)
		assert.Equal("1.2.3", c.version)
	})

	t.Run("override-chain", func(t *testing.T) {
		assert := assert.New(t)
		c, err := newConfig()
		assert.NoError(err)
		assert.Equal(c.version, "")

<<<<<<< HEAD
		os.Setenv("DD_TAGS", "version:1.1.1")
		defer os.Unsetenv("DD_TAGS")
		c, err = newConfig()
		assert.NoError(err)
=======
		t.Setenv("DD_TAGS", "version:1.1.1")
		c = newConfig()
>>>>>>> a3176e07
		assert.Equal("1.1.1", c.version)

		c, err = newConfig(WithGlobalTag("version", "1.1.2"))
		assert.NoError(err)
		assert.Equal("1.1.2", c.version)

<<<<<<< HEAD
		os.Setenv("DD_VERSION", "1.1.3")
		defer os.Unsetenv("DD_VERSION")
		c, err = newConfig(WithGlobalTag("version", "1.1.2"))
		assert.NoError(err)
=======
		t.Setenv("DD_VERSION", "1.1.3")
		c = newConfig(WithGlobalTag("version", "1.1.2"))
>>>>>>> a3176e07
		assert.Equal("1.1.3", c.version)

		c, err = newConfig(WithGlobalTag("version", "1.1.2"), WithServiceVersion("1.1.4"))
		assert.NoError(err)
		assert.Equal("1.1.4", c.version)
	})
}

func TestEnvConfig(t *testing.T) {
	t.Run("WithEnv", func(t *testing.T) {
		assert := assert.New(t)
		c, err := newConfig(
			WithEnv("testing"),
		)
		assert.NoError(err)
		assert.Equal("testing", c.env)
	})

	t.Run("env", func(t *testing.T) {
		t.Setenv("DD_ENV", "testing")
		assert := assert.New(t)
		c, err := newConfig()

		assert.NoError(err)
		assert.Equal("testing", c.env)
	})

	t.Run("WithGlobalTag", func(t *testing.T) {
		assert := assert.New(t)
		c, err := newConfig(WithGlobalTag("env", "testing"))
		assert.NoError(err)
		assert.Equal("testing", c.env)
	})

	t.Run("DD_TAGS", func(t *testing.T) {
		t.Setenv("DD_TAGS", "env:testing")
		assert := assert.New(t)
		c, err := newConfig()

		assert.NoError(err)
		assert.Equal("testing", c.env)
	})

	t.Run("override-chain", func(t *testing.T) {
		assert := assert.New(t)
		c, err := newConfig()
		assert.NoError(err)
		assert.Equal(c.env, "")

<<<<<<< HEAD
		os.Setenv("DD_TAGS", "env:testing1")
		defer os.Unsetenv("DD_TAGS")
		c, err = newConfig()
		assert.NoError(err)
=======
		t.Setenv("DD_TAGS", "env:testing1")
		c = newConfig()
>>>>>>> a3176e07
		assert.Equal("testing1", c.env)

		c, err = newConfig(WithGlobalTag("env", "testing2"))
		assert.NoError(err)
		assert.Equal("testing2", c.env)

<<<<<<< HEAD
		os.Setenv("DD_ENV", "testing3")
		defer os.Unsetenv("DD_ENV")
		c, err = newConfig(WithGlobalTag("env", "testing2"))
		assert.NoError(err)
=======
		t.Setenv("DD_ENV", "testing3")
		c = newConfig(WithGlobalTag("env", "testing2"))
>>>>>>> a3176e07
		assert.Equal("testing3", c.env)

		c, err = newConfig(WithGlobalTag("env", "testing2"), WithEnv("testing4"))
		assert.NoError(err)
		assert.Equal("testing4", c.env)
	})
}

func TestStatsTags(t *testing.T) {
	assert := assert.New(t)
	c, err := newConfig(WithService("serviceName"), WithEnv("envName"))
	assert.NoError(err)
	defer globalconfig.SetServiceName("")
	c.hostname = "hostName"
	tags := statsTags(c)

	assert.Contains(tags, "service:serviceName")
	assert.Contains(tags, "env:envName")
	assert.Contains(tags, "host:hostName")
}

func TestGlobalTag(t *testing.T) {
	var c config
	WithGlobalTag("k", "v")(&c)
	assert.Contains(t, statsTags(&c), "k:v")
}

func TestWithHostname(t *testing.T) {
	t.Run("WithHostname", func(t *testing.T) {
		assert := assert.New(t)
		c, err := newConfig(WithHostname("hostname"))
		assert.NoError(err)
		assert.Equal("hostname", c.hostname)
	})

	t.Run("env", func(t *testing.T) {
		assert := assert.New(t)
<<<<<<< HEAD
		os.Setenv("DD_TRACE_SOURCE_HOSTNAME", "hostname-env")
		defer os.Unsetenv("DD_TRACE_SOURCE_HOSTNAME")
		c, err := newConfig()
		assert.NoError(err)
=======
		t.Setenv("DD_TRACE_SOURCE_HOSTNAME", "hostname-env")
		c := newConfig()
>>>>>>> a3176e07
		assert.Equal("hostname-env", c.hostname)
	})

	t.Run("env-override", func(t *testing.T) {
		assert := assert.New(t)

<<<<<<< HEAD
		os.Setenv("DD_TRACE_SOURCE_HOSTNAME", "hostname-env")
		defer os.Unsetenv("DD_TRACE_SOURCE_HOSTNAME")
		c, err := newConfig(WithHostname("hostname-middleware"))
		assert.NoError(err)
=======
		t.Setenv("DD_TRACE_SOURCE_HOSTNAME", "hostname-env")
		c := newConfig(WithHostname("hostname-middleware"))
>>>>>>> a3176e07
		assert.Equal("hostname-middleware", c.hostname)
	})
}

func TestWithTraceEnabled(t *testing.T) {
	t.Run("WithTraceEnabled", func(t *testing.T) {
		assert := assert.New(t)
		c, err := newConfig(WithTraceEnabled(false))
		assert.NoError(err)
		assert.False(c.enabled)
	})

	t.Run("env", func(t *testing.T) {
		assert := assert.New(t)
<<<<<<< HEAD
		os.Setenv("DD_TRACE_ENABLED", "false")
		defer os.Unsetenv("DD_TRACE_ENABLED")
		c, err := newConfig()
		assert.NoError(err)
=======
		t.Setenv("DD_TRACE_ENABLED", "false")
		c := newConfig()
>>>>>>> a3176e07
		assert.False(c.enabled)
	})

	t.Run("env-override", func(t *testing.T) {
		assert := assert.New(t)
<<<<<<< HEAD
		os.Setenv("DD_TRACE_ENABLED", "false")
		defer os.Unsetenv("DD_TRACE_ENABLED")
		c, err := newConfig(WithTraceEnabled(true))
		assert.NoError(err)
=======
		t.Setenv("DD_TRACE_ENABLED", "false")
		c := newConfig(WithTraceEnabled(true))
>>>>>>> a3176e07
		assert.True(c.enabled)
	})
}

func TestWithLogStartup(t *testing.T) {
	c, err := newConfig()
	assert.NoError(t, err)
	assert.True(t, c.logStartup)
	WithLogStartup(false)(c)
	assert.False(t, c.logStartup)
	WithLogStartup(true)(c)
	assert.True(t, c.logStartup)
}

func TestWithHeaderTags(t *testing.T) {
	t.Run("default-off", func(t *testing.T) {
		defer globalconfig.ClearHeaderTags()
		assert := assert.New(t)
		newConfig()
		assert.Equal(0, globalconfig.HeaderTagsLen())
	})

	t.Run("single-header", func(t *testing.T) {
		defer globalconfig.ClearHeaderTags()
		assert := assert.New(t)
		header := "Header"
		newConfig(WithHeaderTags([]string{header}))
		assert.Equal("http.request.headers.header", globalconfig.HeaderTag(header))
	})

	t.Run("header-and-tag", func(t *testing.T) {
		defer globalconfig.ClearHeaderTags()
		assert := assert.New(t)
		header := "Header"
		tag := "tag"
		newConfig(WithHeaderTags([]string{header + ":" + tag}))
		assert.Equal("tag", globalconfig.HeaderTag(header))
	})

	t.Run("multi-header", func(t *testing.T) {
		defer globalconfig.ClearHeaderTags()
		assert := assert.New(t)
		newConfig(WithHeaderTags([]string{"1header:1tag", "2header", "3header:3tag"}))
		assert.Equal("1tag", globalconfig.HeaderTag("1header"))
		assert.Equal("http.request.headers.2header", globalconfig.HeaderTag("2header"))
		assert.Equal("3tag", globalconfig.HeaderTag("3header"))
	})

	t.Run("normalization", func(t *testing.T) {
		defer globalconfig.ClearHeaderTags()
		assert := assert.New(t)
		newConfig(WithHeaderTags([]string{"  h!e@a-d.e*r  ", "  2header:t!a@g.  "}))
		assert.Equal(ext.HTTPRequestHeaders+".h_e_a-d_e_r", globalconfig.HeaderTag("h!e@a-d.e*r"))
		assert.Equal("t!a@g.", globalconfig.HeaderTag("2header"))
	})

	t.Run("envvar-only", func(t *testing.T) {
		defer globalconfig.ClearHeaderTags()
		t.Setenv("DD_TRACE_HEADER_TAGS", "  1header:1tag,2.h.e.a.d.e.r  ")

		assert := assert.New(t)
		newConfig()

		assert.Equal("1tag", globalconfig.HeaderTag("1header"))
		assert.Equal(ext.HTTPRequestHeaders+".2_h_e_a_d_e_r", globalconfig.HeaderTag("2.h.e.a.d.e.r"))
	})

	t.Run("env-override", func(t *testing.T) {
		defer globalconfig.ClearHeaderTags()
		assert := assert.New(t)
		t.Setenv("DD_TRACE_HEADER_TAGS", "unexpected")
		newConfig(WithHeaderTags([]string{"expected"}))
		assert.Equal(ext.HTTPRequestHeaders+".expected", globalconfig.HeaderTag("Expected"))
		assert.Equal(1, globalconfig.HeaderTagsLen())
	})

	// ensures we cleaned up global state correctly
	assert.Equal(t, 0, globalconfig.HeaderTagsLen())
}

func TestHostnameDisabled(t *testing.T) {
	t.Run("DisabledWithUDS", func(t *testing.T) {
		t.Setenv("DD_TRACE_AGENT_URL", "unix://somefakesocket")
		c, err := newConfig()
		assert.NoError(t, err)
		assert.False(t, c.enableHostnameDetection)
	})
	t.Run("Default", func(t *testing.T) {
		c, err := newConfig()
		assert.NoError(t, err)
		assert.True(t, c.enableHostnameDetection)
	})
	t.Run("DisableViaEnv", func(t *testing.T) {
		t.Setenv("DD_CLIENT_HOSTNAME_ENABLED", "false")
		c, err := newConfig()
		assert.NoError(t, err)
		assert.False(t, c.enableHostnameDetection)
	})
}

func TestPartialFlushing(t *testing.T) {
	t.Run("None", func(t *testing.T) {
		c, err := newConfig()
		assert.NoError(t, err)
		assert.False(t, c.partialFlushEnabled)
		assert.Equal(t, partialFlushMinSpansDefault, c.partialFlushMinSpans)
	})
	t.Run("Disabled-DefaultMinSpans", func(t *testing.T) {
		t.Setenv("DD_TRACE_PARTIAL_FLUSH_ENABLED", "false")
		c, err := newConfig()
		assert.NoError(t, err)
		assert.False(t, c.partialFlushEnabled)
		assert.Equal(t, partialFlushMinSpansDefault, c.partialFlushMinSpans)
	})
	t.Run("Default-SetMinSpans", func(t *testing.T) {
		t.Setenv("DD_TRACE_PARTIAL_FLUSH_MIN_SPANS", "10")
		c, err := newConfig()
		assert.NoError(t, err)
		assert.False(t, c.partialFlushEnabled)
		assert.Equal(t, 10, c.partialFlushMinSpans)
	})
	t.Run("Enabled-DefaultMinSpans", func(t *testing.T) {
		t.Setenv("DD_TRACE_PARTIAL_FLUSH_ENABLED", "true")
		c, err := newConfig()
		assert.NoError(t, err)
		assert.True(t, c.partialFlushEnabled)
		assert.Equal(t, partialFlushMinSpansDefault, c.partialFlushMinSpans)
	})
	t.Run("Enabled-SetMinSpans", func(t *testing.T) {
		t.Setenv("DD_TRACE_PARTIAL_FLUSH_ENABLED", "true")
		t.Setenv("DD_TRACE_PARTIAL_FLUSH_MIN_SPANS", "10")
		c, err := newConfig()
		assert.NoError(t, err)
		assert.True(t, c.partialFlushEnabled)
		assert.Equal(t, 10, c.partialFlushMinSpans)
	})
	t.Run("Enabled-SetMinSpansNegative", func(t *testing.T) {
		t.Setenv("DD_TRACE_PARTIAL_FLUSH_ENABLED", "true")
		t.Setenv("DD_TRACE_PARTIAL_FLUSH_MIN_SPANS", "-1")
		c, err := newConfig()
		assert.NoError(t, err)
		assert.True(t, c.partialFlushEnabled)
		assert.Equal(t, partialFlushMinSpansDefault, c.partialFlushMinSpans)
	})
	t.Run("WithPartialFlushOption", func(t *testing.T) {
		c, err := newConfig()
		assert.NoError(t, err)
		WithPartialFlushing(20)(c)
		assert.True(t, c.partialFlushEnabled)
		assert.Equal(t, 20, c.partialFlushMinSpans)
	})
}

func TestWithStatsComputation(t *testing.T) {
	t.Run("default", func(t *testing.T) {
		assert := assert.New(t)
		c, err := newConfig()
		assert.NoError(err)
		assert.False(c.statsComputationEnabled)
	})
	t.Run("enabled-via-option", func(t *testing.T) {
		assert := assert.New(t)
		c, err := newConfig(WithStatsComputation(true))
		assert.NoError(err)
		assert.True(c.statsComputationEnabled)
	})
	t.Run("disabled-via-option", func(t *testing.T) {
		assert := assert.New(t)
		c, err := newConfig(WithStatsComputation(false))
		assert.NoError(err)
		assert.False(c.statsComputationEnabled)
	})
	t.Run("enabled-via-env", func(t *testing.T) {
		assert := assert.New(t)
		t.Setenv("DD_TRACE_STATS_COMPUTATION_ENABLED", "true")
		c, err := newConfig()
		assert.NoError(err)
		assert.True(c.statsComputationEnabled)
	})
	t.Run("env-override", func(t *testing.T) {
		assert := assert.New(t)
		t.Setenv("DD_TRACE_STATS_COMPUTATION_ENABLED", "false")
		c, err := newConfig(WithStatsComputation(true))
		assert.NoError(err)
		assert.True(c.statsComputationEnabled)
	})
}

func TestWithStartSpanConfig(t *testing.T) {
	var (
		assert  = assert.New(t)
		service = "service"
		parent  = newSpan("", service, "", 0, 1, 2)
		spanID  = uint64(123)
		tm, _   = time.Parse(time.RFC3339, "2019-01-01T00:00:00Z")
	)
	cfg := NewStartSpanConfig(
		ChildOf(parent.Context()),
		Measured(),
		ResourceName("resource"),
		ServiceName(service),
		SpanType(ext.SpanTypeWeb),
		StartTime(tm),
		Tag("key", "value"),
		WithSpanID(spanID),
		withContext(context.Background()),
	)
	// It's difficult to test the context was used to initialize the span
	// in a meaningful way, so we just check it was set in the SpanConfig.
	assert.Equal(cfg.Context, cfg.Context)

	tracer, err := newTracer()
	defer tracer.Stop()
	assert.NoError(err)

	s := tracer.StartSpan("test", WithStartSpanConfig(cfg))
	defer s.Finish()
	assert.Equal(float64(1), s.metrics[keyMeasured])
	assert.Equal("value", s.meta["key"])
	assert.Equal(parent.Context().SpanID(), s.parentID)
	assert.Equal(parent.Context().TraceID(), s.Context().TraceID())
	assert.Equal("resource", s.resource)
	assert.Equal(service, s.service)
	assert.Equal(spanID, s.spanID)
	assert.Equal(ext.SpanTypeWeb, s.spanType)
	assert.Equal(tm.UnixNano(), s.start)
}

func TestWithStartSpanConfigNonEmptyTags(t *testing.T) {
	var (
		assert = assert.New(t)
	)
	cfg := NewStartSpanConfig(
		Tag("key", "value"),
		Tag("k2", "shouldnt_override"),
	)

	tracer, err := newTracer()
	defer tracer.Stop()
	assert.NoError(err)

	s := tracer.StartSpan(
		"test",
		Tag("k2", "v2"),
		WithStartSpanConfig(cfg),
	)
	defer s.Finish()
	assert.Equal("v2", s.meta["k2"])
	assert.Equal("value", s.meta["key"])
}

func optsTestConsumer(opts ...StartSpanOption) {
	var cfg StartSpanConfig
	for _, o := range opts {
		o(&cfg)
	}
}

func BenchmarkConfig(b *testing.B) {
	b.Run("scenario=none", func(b *testing.B) {
		b.ReportAllocs()
		for i := 0; i < b.N; i++ {
			optsTestConsumer(
				ServiceName("SomeService"),
				ResourceName("SomeResource"),
				Tag(ext.HTTPRoute, "/some/route/?"),
			)
		}
	})
	b.Run("scenario=WithStartSpanConfig", func(b *testing.B) {
		b.ReportAllocs()
		cfg := NewStartSpanConfig(
			ServiceName("SomeService"),
			ResourceName("SomeResource"),
		)
		b.ResetTimer()
		for i := 0; i < b.N; i++ {
			optsTestConsumer(
				WithStartSpanConfig(cfg),
				Tag(ext.HTTPRoute, "/some/route/?"),
			)
		}
	})
}

func BenchmarkStartSpanConfig(b *testing.B) {
	b.Run("scenario=none", func(b *testing.B) {
		tracer, err := newTracer()
		defer tracer.Stop()
		assert.NoError(b, err)
		b.ReportAllocs()
		b.ResetTimer()
		for i := 0; i < b.N; i++ {
			tracer.StartSpan("test",
				ServiceName("SomeService"),
				ResourceName("SomeResource"),
				Tag(ext.HTTPRoute, "/some/route/?"),
			)

		}
	})
	b.Run("scenario=WithStartSpanConfig", func(b *testing.B) {
		tracer, err := newTracer()
		defer tracer.Stop()
		assert.NoError(b, err)
		b.ReportAllocs()
		cfg := NewStartSpanConfig(
			ServiceName("SomeService"),
			ResourceName("SomeResource"),
		)
		b.ResetTimer()
		for i := 0; i < b.N; i++ {
			tracer.StartSpan("test",
				WithStartSpanConfig(cfg),
				Tag(ext.HTTPRoute, "/some/route/?"),
			)
		}
	})
}<|MERGE_RESOLUTION|>--- conflicted
+++ resolved
@@ -9,6 +9,7 @@
 	"context"
 	"encoding/json"
 	"fmt"
+	"github.com/DataDog/dd-trace-go/v2/internal/log"
 	"io"
 	"io/fs"
 	"io/ioutil"
@@ -28,7 +29,6 @@
 
 	"github.com/DataDog/dd-trace-go/v2/ddtrace/ext"
 	"github.com/DataDog/dd-trace-go/v2/internal/globalconfig"
-	"github.com/DataDog/dd-trace-go/v2/internal/log"
 	"github.com/DataDog/dd-trace-go/v2/internal/namingschema"
 	"github.com/DataDog/dd-trace-go/v2/internal/traceprof"
 
@@ -63,17 +63,10 @@
 }
 
 func TestStatsdUDPConnect(t *testing.T) {
-<<<<<<< HEAD
-	defer func(old string) { os.Setenv("DD_DOGSTATSD_PORT", old) }(os.Getenv("DD_DOGSTATSD_PORT"))
-	os.Setenv("DD_DOGSTATSD_PORT", "8111")
+	t.Setenv("DD_DOGSTATSD_PORT", "8111")
 	cfg, err := newConfig()
 	require.NoError(t, err)
 	testStatsd(t, cfg, net.JoinHostPort(defaultHostname, "8111"))
-=======
-	t.Setenv("DD_DOGSTATSD_PORT", "8111")
-	testStatsd(t, newConfig(), net.JoinHostPort(defaultHostname, "8111"))
-	cfg := newConfig()
->>>>>>> a3176e07
 	addr := net.JoinHostPort(defaultHostname, "8111")
 
 	client, err := newStatsdClient(cfg)
@@ -158,16 +151,10 @@
 	})
 
 	t.Run("env", func(t *testing.T) {
-<<<<<<< HEAD
-		defer func(old string) { os.Setenv("DD_DOGSTATSD_PORT", old) }(os.Getenv("DD_DOGSTATSD_PORT"))
-		os.Setenv("DD_DOGSTATSD_PORT", "8111")
+		t.Setenv("DD_DOGSTATSD_PORT", "8111")
 		cfg, err := newConfig()
 		assert.NoError(t, err)
 		testStatsd(t, cfg, net.JoinHostPort(defaultHostname, "8111"))
-=======
-		t.Setenv("DD_DOGSTATSD_PORT", "8111")
-		testStatsd(t, newConfig(), net.JoinHostPort(defaultHostname, "8111"))
->>>>>>> a3176e07
 	})
 
 	t.Run("agent", func(t *testing.T) {
@@ -511,14 +498,8 @@
 		})
 
 		t.Run("env-host", func(t *testing.T) {
-<<<<<<< HEAD
-			os.Setenv("DD_AGENT_HOST", "localhost")
-			defer os.Unsetenv("DD_AGENT_HOST")
+			t.Setenv("DD_AGENT_HOST", "localhost")
 			tracer, err := newTracer()
-=======
-			t.Setenv("DD_AGENT_HOST", "my-host")
-			tracer := newTracer()
->>>>>>> a3176e07
 			defer tracer.Stop()
 			assert.NoError(t, err)
 			c := tracer.config
@@ -526,14 +507,8 @@
 		})
 
 		t.Run("env-port", func(t *testing.T) {
-<<<<<<< HEAD
-			os.Setenv("DD_DOGSTATSD_PORT", "123")
-			defer os.Unsetenv("DD_DOGSTATSD_PORT")
+			t.Setenv("DD_DOGSTATSD_PORT", "123")
 			tracer, err := newTracer()
-=======
-			t.Setenv("DD_DOGSTATSD_PORT", "123")
-			tracer := newTracer()
->>>>>>> a3176e07
 			defer tracer.Stop()
 			assert.NoError(t, err)
 			c := tracer.config
@@ -541,17 +516,9 @@
 		})
 
 		t.Run("env-both", func(t *testing.T) {
-<<<<<<< HEAD
-			os.Setenv("DD_AGENT_HOST", "localhost")
-			os.Setenv("DD_DOGSTATSD_PORT", "123")
-			defer os.Unsetenv("DD_AGENT_HOST")
-			defer os.Unsetenv("DD_DOGSTATSD_PORT")
+			t.Setenv("DD_AGENT_HOST", "localhost")
+			t.Setenv("DD_DOGSTATSD_PORT", "123")
 			tracer, err := newTracer()
-=======
-			t.Setenv("DD_AGENT_HOST", "my-host")
-			t.Setenv("DD_DOGSTATSD_PORT", "123")
-			tracer := newTracer()
->>>>>>> a3176e07
 			defer tracer.Stop()
 			assert.NoError(t, err)
 			c := tracer.config
@@ -559,14 +526,8 @@
 		})
 
 		t.Run("env-env", func(t *testing.T) {
-<<<<<<< HEAD
-			os.Setenv("DD_ENV", "testEnv")
-			defer os.Unsetenv("DD_ENV")
+			t.Setenv("DD_ENV", "testEnv")
 			tracer, err := newTracer()
-=======
-			t.Setenv("DD_ENV", "testEnv")
-			tracer := newTracer()
->>>>>>> a3176e07
 			defer tracer.Stop()
 			assert.NoError(t, err)
 			c := tracer.config
@@ -583,14 +544,8 @@
 	})
 
 	t.Run("env-agentAddr", func(t *testing.T) {
-<<<<<<< HEAD
-		os.Setenv("DD_AGENT_HOST", "localhost")
-		defer os.Unsetenv("DD_AGENT_HOST")
+		t.Setenv("DD_AGENT_HOST", "localhost")
 		tracer, err := newTracer()
-=======
-		t.Setenv("DD_AGENT_HOST", "trace-agent")
-		tracer := newTracer()
->>>>>>> a3176e07
 		defer tracer.Stop()
 		assert.NoError(t, err)
 		c := tracer.config
@@ -674,14 +629,8 @@
 		})
 
 		t.Run("override", func(t *testing.T) {
-<<<<<<< HEAD
-			os.Setenv("DD_TRACE_ENABLED", "false")
-			defer os.Unsetenv("DD_TRACE_ENABLED")
+			t.Setenv("DD_TRACE_ENABLED", "false")
 			tracer, err := newTracer()
-=======
-			t.Setenv("DD_TRACE_ENABLED", "false")
-			tracer := newTracer()
->>>>>>> a3176e07
 			defer tracer.Stop()
 			assert.NoError(t, err)
 			c := tracer.config
@@ -734,15 +683,9 @@
 		})
 
 		t.Run("override", func(t *testing.T) {
-<<<<<<< HEAD
-			os.Setenv(traceprof.EndpointEnvVar, "false")
-			defer os.Unsetenv(traceprof.EndpointEnvVar)
-			c, err := newConfig()
-			assert.NoError(t, err)
-=======
 			t.Setenv(traceprof.EndpointEnvVar, "false")
-			c := newConfig()
->>>>>>> a3176e07
+			c, err := newConfig()
+			assert.NoError(t, err)
 			assert.False(t, c.profilerEndpoints)
 		})
 	})
@@ -755,15 +698,9 @@
 		})
 
 		t.Run("override", func(t *testing.T) {
-<<<<<<< HEAD
-			os.Setenv(traceprof.CodeHotspotsEnvVar, "false")
-			defer os.Unsetenv(traceprof.CodeHotspotsEnvVar)
-			c, err := newConfig()
-			assert.NoError(t, err)
-=======
 			t.Setenv(traceprof.CodeHotspotsEnvVar, "false")
-			c := newConfig()
->>>>>>> a3176e07
+			c, err := newConfig()
+			assert.NoError(t, err)
 			assert.False(t, c.profilerHotspots)
 		})
 	})
@@ -1151,15 +1088,9 @@
 		},
 	} {
 		t.Run("", func(t *testing.T) {
-<<<<<<< HEAD
-			os.Setenv("DD_TAGS", tag.in)
-			defer os.Unsetenv("DD_TAGS")
+			t.Setenv("DD_TAGS", tag.in)
 			c, err := newConfig()
 			assert.NoError(err)
-=======
-			t.Setenv("DD_TAGS", tag.in)
-			c := newConfig()
->>>>>>> a3176e07
 			globalTags := c.globalTags.get()
 			for key, expected := range tag.out {
 				got, ok := globalTags[key]
@@ -1211,30 +1142,18 @@
 		assert.NoError(err)
 		assert.Equal(c.version, "")
 
-<<<<<<< HEAD
-		os.Setenv("DD_TAGS", "version:1.1.1")
-		defer os.Unsetenv("DD_TAGS")
+		t.Setenv("DD_TAGS", "version:1.1.1")
 		c, err = newConfig()
 		assert.NoError(err)
-=======
-		t.Setenv("DD_TAGS", "version:1.1.1")
-		c = newConfig()
->>>>>>> a3176e07
 		assert.Equal("1.1.1", c.version)
 
 		c, err = newConfig(WithGlobalTag("version", "1.1.2"))
 		assert.NoError(err)
 		assert.Equal("1.1.2", c.version)
 
-<<<<<<< HEAD
-		os.Setenv("DD_VERSION", "1.1.3")
-		defer os.Unsetenv("DD_VERSION")
+		t.Setenv("DD_VERSION", "1.1.3")
 		c, err = newConfig(WithGlobalTag("version", "1.1.2"))
 		assert.NoError(err)
-=======
-		t.Setenv("DD_VERSION", "1.1.3")
-		c = newConfig(WithGlobalTag("version", "1.1.2"))
->>>>>>> a3176e07
 		assert.Equal("1.1.3", c.version)
 
 		c, err = newConfig(WithGlobalTag("version", "1.1.2"), WithServiceVersion("1.1.4"))
@@ -1284,30 +1203,18 @@
 		assert.NoError(err)
 		assert.Equal(c.env, "")
 
-<<<<<<< HEAD
-		os.Setenv("DD_TAGS", "env:testing1")
-		defer os.Unsetenv("DD_TAGS")
+		t.Setenv("DD_TAGS", "env:testing1")
 		c, err = newConfig()
 		assert.NoError(err)
-=======
-		t.Setenv("DD_TAGS", "env:testing1")
-		c = newConfig()
->>>>>>> a3176e07
 		assert.Equal("testing1", c.env)
 
 		c, err = newConfig(WithGlobalTag("env", "testing2"))
 		assert.NoError(err)
 		assert.Equal("testing2", c.env)
 
-<<<<<<< HEAD
-		os.Setenv("DD_ENV", "testing3")
-		defer os.Unsetenv("DD_ENV")
+		t.Setenv("DD_ENV", "testing3")
 		c, err = newConfig(WithGlobalTag("env", "testing2"))
 		assert.NoError(err)
-=======
-		t.Setenv("DD_ENV", "testing3")
-		c = newConfig(WithGlobalTag("env", "testing2"))
->>>>>>> a3176e07
 		assert.Equal("testing3", c.env)
 
 		c, err = newConfig(WithGlobalTag("env", "testing2"), WithEnv("testing4"))
@@ -1345,30 +1252,18 @@
 
 	t.Run("env", func(t *testing.T) {
 		assert := assert.New(t)
-<<<<<<< HEAD
-		os.Setenv("DD_TRACE_SOURCE_HOSTNAME", "hostname-env")
-		defer os.Unsetenv("DD_TRACE_SOURCE_HOSTNAME")
-		c, err := newConfig()
-		assert.NoError(err)
-=======
 		t.Setenv("DD_TRACE_SOURCE_HOSTNAME", "hostname-env")
-		c := newConfig()
->>>>>>> a3176e07
+		c, err := newConfig()
+		assert.NoError(err)
 		assert.Equal("hostname-env", c.hostname)
 	})
 
 	t.Run("env-override", func(t *testing.T) {
 		assert := assert.New(t)
 
-<<<<<<< HEAD
-		os.Setenv("DD_TRACE_SOURCE_HOSTNAME", "hostname-env")
-		defer os.Unsetenv("DD_TRACE_SOURCE_HOSTNAME")
+		t.Setenv("DD_TRACE_SOURCE_HOSTNAME", "hostname-env")
 		c, err := newConfig(WithHostname("hostname-middleware"))
 		assert.NoError(err)
-=======
-		t.Setenv("DD_TRACE_SOURCE_HOSTNAME", "hostname-env")
-		c := newConfig(WithHostname("hostname-middleware"))
->>>>>>> a3176e07
 		assert.Equal("hostname-middleware", c.hostname)
 	})
 }
@@ -1383,29 +1278,17 @@
 
 	t.Run("env", func(t *testing.T) {
 		assert := assert.New(t)
-<<<<<<< HEAD
-		os.Setenv("DD_TRACE_ENABLED", "false")
-		defer os.Unsetenv("DD_TRACE_ENABLED")
-		c, err := newConfig()
-		assert.NoError(err)
-=======
 		t.Setenv("DD_TRACE_ENABLED", "false")
-		c := newConfig()
->>>>>>> a3176e07
+		c, err := newConfig()
+		assert.NoError(err)
 		assert.False(c.enabled)
 	})
 
 	t.Run("env-override", func(t *testing.T) {
 		assert := assert.New(t)
-<<<<<<< HEAD
-		os.Setenv("DD_TRACE_ENABLED", "false")
-		defer os.Unsetenv("DD_TRACE_ENABLED")
+		t.Setenv("DD_TRACE_ENABLED", "false")
 		c, err := newConfig(WithTraceEnabled(true))
 		assert.NoError(err)
-=======
-		t.Setenv("DD_TRACE_ENABLED", "false")
-		c := newConfig(WithTraceEnabled(true))
->>>>>>> a3176e07
 		assert.True(c.enabled)
 	})
 }
