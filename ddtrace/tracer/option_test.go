--- conflicted
+++ resolved
@@ -26,7 +26,6 @@
 
 	"gopkg.in/DataDog/dd-trace-go.v1/ddtrace/ext"
 	"gopkg.in/DataDog/dd-trace-go.v1/internal/globalconfig"
-	"gopkg.in/DataDog/dd-trace-go.v1/internal/log"
 	"gopkg.in/DataDog/dd-trace-go.v1/internal/namingschema"
 	"gopkg.in/DataDog/dd-trace-go.v1/internal/traceprof"
 
@@ -268,31 +267,11 @@
 		assert.False(t, MarkIntegrationImported("this-integration-does-not-exist"))
 	})
 
-<<<<<<< HEAD
-	t.Run("default", func(t *testing.T) {
-		srv := httptest.NewServer(http.HandlerFunc(func(w http.ResponseWriter, _ *http.Request) {
-			w.Write([]byte(`{"endpoints":["/v0.6/stats"],"client_drop_p0s":true,"statsd_port":8999}`))
-		}))
-		defer srv.Close()
-		cfg, err := newConfig(WithAgentAddr(strings.TrimPrefix(srv.URL, "http://")))
-		assert.NoError(t, err)
-		assert.NotNil(t, cfg.integrations)
-		assert.Equal(t, len(cfg.integrations), 54)
-	})
-
-	t.Run("uninstrumented", func(t *testing.T) {
-		srv := httptest.NewServer(http.HandlerFunc(func(w http.ResponseWriter, _ *http.Request) {
-			w.Write([]byte(`{"endpoints":["/v0.6/stats"],"client_drop_p0s":true,"statsd_port":8999}`))
-		}))
-		defer srv.Close()
-		cfg, err := newConfig(WithAgentAddr(strings.TrimPrefix(srv.URL, "http://")))
-		assert.NoError(t, err)
-=======
 	// this test is run before configuring integrations and after: ensures we clean up global state
 	defaultUninstrumentedTest := func(t *testing.T) {
-		cfg := newConfig()
+		cfg, err := newConfig()
+		assert.Nil(t, err)
 		defer clearIntegrationsForTests()
->>>>>>> e2429fcd
 
 		cfg.loadContribIntegrations(nil)
 		assert.Equal(t, len(cfg.integrations), 54)
@@ -303,17 +282,9 @@
 	t.Run("default_before", defaultUninstrumentedTest)
 
 	t.Run("OK import", func(t *testing.T) {
-<<<<<<< HEAD
-		srv := httptest.NewServer(http.HandlerFunc(func(w http.ResponseWriter, _ *http.Request) {
-			w.Write([]byte(`{"endpoints":["/v0.6/stats"],"client_drop_p0s":true,"statsd_port":8999}`))
-		}))
-		defer srv.Close()
-		cfg, err := newConfig(WithAgentAddr(strings.TrimPrefix(srv.URL, "http://")))
-		assert.NoError(t, err)
-=======
-		cfg := newConfig()
+		cfg, err := newConfig()
+		assert.Nil(t, err)
 		defer clearIntegrationsForTests()
->>>>>>> e2429fcd
 
 		ok := MarkIntegrationImported("github.com/go-chi/chi")
 		assert.True(t, ok)
@@ -322,17 +293,9 @@
 	})
 
 	t.Run("available", func(t *testing.T) {
-<<<<<<< HEAD
-		srv := httptest.NewServer(http.HandlerFunc(func(w http.ResponseWriter, _ *http.Request) {
-			w.Write([]byte(`{"endpoints":["/v0.6/stats"],"client_drop_p0s":true,"statsd_port":8999}`))
-		}))
-		defer srv.Close()
-		cfg, err := newConfig(WithAgentAddr(strings.TrimPrefix(srv.URL, "http://")))
-		assert.NoError(t, err)
-=======
-		cfg := newConfig()
+		cfg, err := newConfig()
+		assert.Nil(t, err)
 		defer clearIntegrationsForTests()
->>>>>>> e2429fcd
 
 		d := debug.Module{
 			Path:    "github.com/go-redis/redis",
@@ -346,17 +309,9 @@
 	})
 
 	t.Run("grpc", func(t *testing.T) {
-<<<<<<< HEAD
-		srv := httptest.NewServer(http.HandlerFunc(func(w http.ResponseWriter, _ *http.Request) {
-			w.Write([]byte(`{"endpoints":["/v0.6/stats"],"client_drop_p0s":true,"statsd_port":8999}`))
-		}))
-		defer srv.Close()
-		cfg, err := newConfig(WithAgentAddr(strings.TrimPrefix(srv.URL, "http://")))
-		assert.NoError(t, err)
-=======
-		cfg := newConfig()
+		cfg, err := newConfig()
+		assert.Nil(t, err)
 		defer clearIntegrationsForTests()
->>>>>>> e2429fcd
 
 		d := debug.Module{
 			Path:    "google.golang.org/grpc",
@@ -371,17 +326,9 @@
 	})
 
 	t.Run("grpc v12", func(t *testing.T) {
-<<<<<<< HEAD
-		srv := httptest.NewServer(http.HandlerFunc(func(w http.ResponseWriter, _ *http.Request) {
-			w.Write([]byte(`{"endpoints":["/v0.6/stats"],"client_drop_p0s":true,"statsd_port":8999}`))
-		}))
-		defer srv.Close()
-		cfg, err := newConfig(WithAgentAddr(strings.TrimPrefix(srv.URL, "http://")))
-		assert.NoError(t, err)
-=======
-		cfg := newConfig()
+		cfg, err := newConfig()
+		assert.Nil(t, err)
 		defer clearIntegrationsForTests()
->>>>>>> e2429fcd
 
 		d := debug.Module{
 			Path:    "google.golang.org/grpc",
@@ -396,17 +343,9 @@
 	})
 
 	t.Run("grpc bad", func(t *testing.T) {
-<<<<<<< HEAD
-		srv := httptest.NewServer(http.HandlerFunc(func(w http.ResponseWriter, _ *http.Request) {
-			w.Write([]byte(`{"endpoints":["/v0.6/stats"],"client_drop_p0s":true,"statsd_port":8999}`))
-		}))
-		defer srv.Close()
-		cfg, err := newConfig(WithAgentAddr(strings.TrimPrefix(srv.URL, "http://")))
-		assert.NoError(t, err)
-=======
-		cfg := newConfig()
+		cfg, err := newConfig()
+		assert.Nil(t, err)
 		defer clearIntegrationsForTests()
->>>>>>> e2429fcd
 
 		d := debug.Module{
 			Path:    "google.golang.org/grpc",
@@ -615,29 +554,6 @@
 			c := tracer.config
 			assert.Equal(t, &url.URL{Scheme: "http", Host: "testhost:3333"}, c.agentURL)
 		})
-
-		t.Run("code-override-full-URL", func(t *testing.T) {
-			t.Setenv("DD_TRACE_AGENT_URL", "https://custom:1234")
-			tracer := newTracer(WithAgentURL("http://testhost:3333"))
-			defer tracer.Stop()
-			c := tracer.config
-			assert.Equal(t, &url.URL{Scheme: "http", Host: "testhost:3333"}, c.agentURL)
-		})
-
-		t.Run("code-override-full-URL-error", func(t *testing.T) {
-			tp := new(log.RecordLogger)
-			// Have to use UseLogger directly before tracer logger is set
-			defer log.UseLogger(tp)()
-			t.Setenv("DD_TRACE_AGENT_URL", "https://localhost:1234")
-			tracer := newTracer(WithAgentURL("go://testhost:3333"))
-			defer tracer.Stop()
-			c := tracer.config
-			assert.Equal(t, &url.URL{Scheme: "https", Host: "localhost:1234"}, c.agentURL)
-			cond := func() bool {
-				return strings.Contains(strings.Join(tp.Logs(), ""), "Unsupported protocol")
-			}
-			assert.Eventually(t, cond, 1*time.Second, 75*time.Millisecond)
-		})
 	})
 
 	t.Run("override", func(t *testing.T) {
@@ -1060,7 +976,6 @@
 		c, err = newConfig(WithGlobalTag("service", "testService2"), WithService("testService4"))
 		assert.Equal(c.serviceName, "testService4")
 		assert.Equal("testService4", globalconfig.ServiceName())
-		defer globalconfig.SetServiceName("")
 	})
 }
 
@@ -1293,13 +1208,9 @@
 
 func TestStatsTags(t *testing.T) {
 	assert := assert.New(t)
-<<<<<<< HEAD
 	c, err := newConfig(WithService("serviceName"), WithEnv("envName"))
 	assert.NoError(err)
-=======
-	c := newConfig(WithService("serviceName"), WithEnv("envName"))
 	defer globalconfig.SetServiceName("")
->>>>>>> e2429fcd
 	c.hostname = "hostName"
 	tags := statsTags(c)
 
@@ -1381,14 +1292,11 @@
 
 func TestWithHeaderTags(t *testing.T) {
 	t.Run("default-off", func(t *testing.T) {
-		defer globalconfig.ClearHeaderTags()
 		assert := assert.New(t)
 		newConfig()
 		assert.Equal(0, globalconfig.HeaderTagsLen())
 	})
-
 	t.Run("single-header", func(t *testing.T) {
-		defer globalconfig.ClearHeaderTags()
 		assert := assert.New(t)
 		header := "Header"
 		newConfig(WithHeaderTags([]string{header}))
@@ -1396,7 +1304,6 @@
 	})
 
 	t.Run("header-and-tag", func(t *testing.T) {
-		defer globalconfig.ClearHeaderTags()
 		assert := assert.New(t)
 		header := "Header"
 		tag := "tag"
@@ -1405,7 +1312,6 @@
 	})
 
 	t.Run("multi-header", func(t *testing.T) {
-		defer globalconfig.ClearHeaderTags()
 		assert := assert.New(t)
 		newConfig(WithHeaderTags([]string{"1header:1tag", "2header", "3header:3tag"}))
 		assert.Equal("1tag", globalconfig.HeaderTag("1header"))
@@ -1414,7 +1320,6 @@
 	})
 
 	t.Run("normalization", func(t *testing.T) {
-		defer globalconfig.ClearHeaderTags()
 		assert := assert.New(t)
 		newConfig(WithHeaderTags([]string{"  h!e@a-d.e*r  ", "  2header:t!a@g.  "}))
 		assert.Equal(ext.HTTPRequestHeaders+".h_e_a-d_e_r", globalconfig.HeaderTag("h!e@a-d.e*r"))
@@ -1422,7 +1327,6 @@
 	})
 
 	t.Run("envvar-only", func(t *testing.T) {
-		defer globalconfig.ClearHeaderTags()
 		os.Setenv("DD_TRACE_HEADER_TAGS", "  1header:1tag,2.h.e.a.d.e.r  ")
 		defer os.Unsetenv("DD_TRACE_HEADER_TAGS")
 
@@ -1434,7 +1338,6 @@
 	})
 
 	t.Run("env-override", func(t *testing.T) {
-		defer globalconfig.ClearHeaderTags()
 		assert := assert.New(t)
 		os.Setenv("DD_TRACE_HEADER_TAGS", "unexpected")
 		defer os.Unsetenv("DD_TRACE_HEADER_TAGS")
@@ -1442,9 +1345,6 @@
 		assert.Equal(ext.HTTPRequestHeaders+".expected", globalconfig.HeaderTag("Expected"))
 		assert.Equal(1, globalconfig.HeaderTagsLen())
 	})
-
-	// ensures we cleaned up global state correctly
-	assert.Equal(t, 0, globalconfig.HeaderTagsLen())
 }
 
 func TestHostnameDisabled(t *testing.T) {
