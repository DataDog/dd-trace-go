--- conflicted
+++ resolved
@@ -26,23 +26,14 @@
 	"testing"
 	"time"
 
-<<<<<<< HEAD
 	"github.com/DataDog/dd-trace-go/v2/ddtrace/ext"
+	"github.com/DataDog/dd-trace-go/v2/internal"
 	"github.com/DataDog/dd-trace-go/v2/internal/globalconfig"
 	"github.com/DataDog/dd-trace-go/v2/internal/log"
 	"github.com/DataDog/dd-trace-go/v2/internal/namingschema"
+	"github.com/DataDog/dd-trace-go/v2/internal/telemetry"
 	"github.com/DataDog/dd-trace-go/v2/internal/traceprof"
 	"github.com/DataDog/dd-trace-go/v2/internal/version"
-=======
-	"gopkg.in/DataDog/dd-trace-go.v1/ddtrace"
-	"gopkg.in/DataDog/dd-trace-go.v1/ddtrace/ext"
-	"gopkg.in/DataDog/dd-trace-go.v1/internal"
-	"gopkg.in/DataDog/dd-trace-go.v1/internal/globalconfig"
-	"gopkg.in/DataDog/dd-trace-go.v1/internal/namingschema"
-	"gopkg.in/DataDog/dd-trace-go.v1/internal/telemetry"
-	"gopkg.in/DataDog/dd-trace-go.v1/internal/traceprof"
-	"gopkg.in/DataDog/dd-trace-go.v1/internal/version"
->>>>>>> bad75f7f
 
 	"github.com/stretchr/testify/assert"
 	"github.com/stretchr/testify/require"
@@ -288,11 +279,7 @@
 		defer clearIntegrationsForTests()
 
 		cfg.loadContribIntegrations(nil)
-<<<<<<< HEAD
-		assert.Equal(t, len(cfg.integrations), 54)
-=======
-		assert.Equal(t, 56, len(cfg.integrations))
->>>>>>> bad75f7f
+		assert.Equal(t, 55, len(cfg.integrations))
 		for integrationName, v := range cfg.integrations {
 			assert.False(t, v.Instrumented, "integrationName=%s", integrationName)
 		}
@@ -340,44 +327,6 @@
 		cfg.loadContribIntegrations(deps)
 		assert.True(t, cfg.integrations["gRPC"].Available)
 		assert.Equal(t, cfg.integrations["gRPC"].Version, "v1.520")
-<<<<<<< HEAD
-		assert.False(t, cfg.integrations["gRPC v12"].Available)
-	})
-
-	t.Run("grpc v12", func(t *testing.T) {
-		cfg, err := newConfig()
-		assert.Nil(t, err)
-		defer clearIntegrationsForTests()
-
-		d := debug.Module{
-			Path:    "google.golang.org/grpc",
-			Version: "v1.10",
-		}
-
-		deps := []*debug.Module{&d}
-		cfg.loadContribIntegrations(deps)
-		assert.True(t, cfg.integrations["gRPC v12"].Available)
-		assert.Equal(t, cfg.integrations["gRPC v12"].Version, "v1.10")
-		assert.False(t, cfg.integrations["gRPC"].Available)
-	})
-
-	t.Run("grpc bad", func(t *testing.T) {
-		cfg, err := newConfig()
-		assert.Nil(t, err)
-		defer clearIntegrationsForTests()
-
-		d := debug.Module{
-			Path:    "google.golang.org/grpc",
-			Version: "v10.10",
-		}
-
-		deps := []*debug.Module{&d}
-		cfg.loadContribIntegrations(deps)
-		assert.False(t, cfg.integrations["gRPC v12"].Available)
-		assert.Equal(t, cfg.integrations["gRPC v12"].Version, "")
-		assert.False(t, cfg.integrations["gRPC"].Available)
-=======
->>>>>>> bad75f7f
 	})
 
 	// ensure we clean up global state
@@ -389,6 +338,7 @@
 	Root       string
 	ImportPath string
 	Name       string
+	Imports    []string
 }
 
 func TestIntegrationEnabled(t *testing.T) {
@@ -429,7 +379,7 @@
 	}
 	body, err := exec.Command("go", "list", "-json", "./...").Output()
 	if err != nil {
-		return err
+		return fmt.Errorf("unable to get package info: %w", err)
 	}
 	var packages []contribPkg
 	stream := json.NewDecoder(strings.NewReader(string(body)))
@@ -445,13 +395,20 @@
 		if strings.Contains(pkg.ImportPath, "/test") || strings.Contains(pkg.ImportPath, "/internal") {
 			continue
 		}
-		body, err := exec.Command("grep", "-rl", "MarkIntegrationImported", pkg.Root).Output()
-		if err != nil {
-			return err
-		}
-		assert.NotZero(t, len(body), "expected %s to call MarkIntegrationImported", pkg.Name)
+		if !hasInstrumentationImport(pkg) {
+			return fmt.Errorf(`package %q is expected use instrumentation telemetry. For more info see https://github.com/DataDog/dd-trace-go/blob/main/contrib/README.md#instrumentation-telemetry`, pkg.ImportPath)
+		}
 	}
 	return nil
+}
+
+func hasInstrumentationImport(p contribPkg) bool {
+	for _, imp := range p.Imports {
+		if imp == "github.com/DataDog/dd-trace-go/v2/instrumentation" {
+			return true
+		}
+	}
+	return false
 }
 
 func compareHTTPClients(t *testing.T, x, y http.Client) {
@@ -532,39 +489,46 @@
 
 	t.Run("debug", func(t *testing.T) {
 		t.Run("option", func(t *testing.T) {
-			tracer := newTracer(WithDebugMode(true))
+			tracer, err := newTracer(WithDebugMode(true))
+			assert.NoError(t, err)
 			defer tracer.Stop()
 			c := tracer.config
 			assert.True(t, c.debug)
 		})
 		t.Run("env", func(t *testing.T) {
 			t.Setenv("DD_TRACE_DEBUG", "true")
-			c := newConfig()
+			c, err := newConfig()
+			assert.NoError(t, err)
 			assert.True(t, c.debug)
 		})
 		t.Run("otel-env-debug", func(t *testing.T) {
 			t.Setenv("OTEL_LOG_LEVEL", "debug")
-			c := newConfig()
+			c, err := newConfig()
+			assert.NoError(t, err)
 			assert.True(t, c.debug)
 		})
 		t.Run("otel-env-notdebug", func(t *testing.T) {
 			// any value other than debug, does nothing
 			t.Setenv("OTEL_LOG_LEVEL", "notdebug")
-			c := newConfig()
+			c, err := newConfig()
+			assert.NoError(t, err)
 			assert.False(t, c.debug)
 		})
 		t.Run("override-chain", func(t *testing.T) {
 			assert := assert.New(t)
 			// option override otel
 			t.Setenv("OTEL_LOG_LEVEL", "debug")
-			c := newConfig(WithDebugMode(false))
+			c, err := newConfig(WithDebugMode(false))
+			assert.NoError(err)
 			assert.False(c.debug)
 			// env override otel
 			t.Setenv("DD_TRACE_DEBUG", "false")
-			c = newConfig()
+			c, err = newConfig()
+			assert.NoError(err)
 			assert.False(c.debug)
 			// option override env
-			c = newConfig(WithDebugMode(true))
+			c, err = newConfig(WithDebugMode(true))
+			assert.NoError(err)
 			assert.True(c.debug)
 		})
 	})
@@ -572,8 +536,8 @@
 	t.Run("dogstatsd", func(t *testing.T) {
 		t.Run("default", func(t *testing.T) {
 			tracer, err := newTracer(WithAgentTimeout(2))
+			assert.NoError(t, err)
 			defer tracer.Stop()
-			assert.NoError(t, err)
 			c := tracer.config
 			assert.Equal(t, c.dogstatsdAddr, "localhost:8125")
 			assert.Equal(t, globalconfig.DogstatsdAddr(), "localhost:8125")
@@ -635,7 +599,7 @@
 			}
 			addr := filepath.Join(dir, "dsd.socket")
 			defer os.RemoveAll(addr)
-			tracer := newTracer(WithDogstatsdAddress("unix://" + addr))
+			tracer, err := newTracer(WithDogstatsdAddress("unix://" + addr))
 			defer tracer.Stop()
 			c := tracer.config
 			assert.Equal("unix://"+addr, c.dogstatsdAddr)
@@ -1081,7 +1045,8 @@
 		}()
 		t.Setenv("OTEL_SERVICE_NAME", "api-intake")
 		assert := assert.New(t)
-		c := newConfig()
+		c, err := newConfig()
+		assert.NoError(err)
 
 		assert.Equal("api-intake", c.serviceName)
 		assert.Equal("api-intake", globalconfig.ServiceName())
@@ -1102,7 +1067,8 @@
 		}()
 		t.Setenv("OTEL_RESOURCE_ATTRIBUTES", "service.name=api-intake")
 		assert := assert.New(t)
-		c := newConfig()
+		c, err := newConfig()
+		assert.NoError(err)
 
 		assert.Equal("api-intake", c.serviceName)
 		assert.Equal("api-intake", globalconfig.ServiceName())
@@ -1113,8 +1079,8 @@
 		t.Setenv("DD_TAGS", "service:api-intake")
 		assert := assert.New(t)
 		c, err := newConfig()
-
-		assert.NoError(err)
+		assert.NoError(err)
+
 		assert.Equal("api-intake", c.serviceName)
 		assert.Equal("api-intake", globalconfig.ServiceName())
 	})
@@ -1132,7 +1098,8 @@
 
 		t.Setenv("OTEL_RESOURCE_ATTRIBUTES", "service.name=testService6")
 		globalconfig.SetServiceName("")
-		c = newConfig()
+		c, err = newConfig()
+		assert.NoError(err)
 		assert.Equal(c.serviceName, "testService6")
 		assert.Equal("testService6", globalconfig.ServiceName())
 
@@ -1158,21 +1125,16 @@
 
 		t.Setenv("DD_SERVICE", "testService4")
 		globalconfig.SetServiceName("")
-<<<<<<< HEAD
 		c, err = newConfig(WithGlobalTag("service", "testService2"), WithService("testService4"))
 		assert.NoError(err)
 		assert.Equal(c.serviceName, "testService4")
 		assert.Equal("testService4", globalconfig.ServiceName())
-=======
-		c = newConfig(WithGlobalTag("service", "testService2"))
-		assert.Equal(c.serviceName, "testService4")
-		assert.Equal("testService4", globalconfig.ServiceName())
 
 		globalconfig.SetServiceName("")
-		c = newConfig(WithGlobalTag("service", "testService2"), WithService("testService5"))
+		c, err = newConfig(WithGlobalTag("service", "testService2"), WithService("testService5"))
+		assert.NoError(err)
 		assert.Equal(c.serviceName, "testService5")
 		assert.Equal("testService5", globalconfig.ServiceName())
->>>>>>> bad75f7f
 	})
 }
 
@@ -1196,7 +1158,8 @@
 	t.Run("max 10", func(t *testing.T) {
 		assert := assert.New(t)
 		t.Setenv("OTEL_RESOURCE_ATTRIBUTES", "tag1=val1,tag2=val2,tag3=val3,tag4=val4,tag5=val5,tag6=val6,tag7=val7,tag8=val8,tag9=val9,tag10=val10,tag11=val11,tag12=val12")
-		c := newConfig()
+		c, err := newConfig()
+		assert.NoError(err)
 		globalTags := c.globalTags.get()
 		// runtime-id tag is added automatically, so we expect runtime-id + our first 10 tags
 		assert.Len(globalTags, 11)
@@ -1329,7 +1292,8 @@
 	t.Run("OTEL_RESOURCE_ATTRIBUTES", func(t *testing.T) {
 		t.Setenv("OTEL_RESOURCE_ATTRIBUTES", "service.version=1.2.3")
 		assert := assert.New(t)
-		c := newConfig()
+		c, err := newConfig()
+		assert.NoError(err)
 
 		assert.Equal("1.2.3", c.version)
 	})
@@ -1350,7 +1314,8 @@
 		assert.Equal(c.version, "")
 
 		t.Setenv("OTEL_RESOURCE_ATTRIBUTES", "service.version=1.1.0")
-		c = newConfig()
+		c, err = newConfig()
+		assert.NoError(err)
 		assert.Equal("1.1.0", c.version)
 
 		t.Setenv("DD_TAGS", "version:1.1.1")
@@ -1402,7 +1367,8 @@
 	t.Run("OTEL_RESOURCE_ATTRIBUTES", func(t *testing.T) {
 		t.Setenv("OTEL_RESOURCE_ATTRIBUTES", "deployment.environment=testing")
 		assert := assert.New(t)
-		c := newConfig()
+		c, err := newConfig()
+		assert.NoError(err)
 
 		assert.Equal("testing", c.env)
 	})
@@ -1423,7 +1389,8 @@
 		assert.Equal(c.env, "")
 
 		t.Setenv("OTEL_RESOURCE_ATTRIBUTES", "deployment.environment=testing0")
-		c = newConfig()
+		c, err = newConfig()
+		assert.NoError(err)
 		assert.Equal("testing0", c.env)
 
 		t.Setenv("DD_TAGS", "env:testing1")
@@ -1512,25 +1479,17 @@
 
 	t.Run("otel-env", func(t *testing.T) {
 		assert := assert.New(t)
-<<<<<<< HEAD
+		t.Setenv("OTEL_TRACES_EXPORTER", "none")
+		c, err := newConfig()
+		assert.NoError(err)
+		assert.False(c.enabled.current)
+	})
+
+	t.Run("dd-env", func(t *testing.T) {
+		assert := assert.New(t)
 		t.Setenv("DD_TRACE_ENABLED", "false")
 		c, err := newConfig()
 		assert.NoError(err)
-=======
-		t.Setenv("OTEL_TRACES_EXPORTER", "none")
-		c := newConfig()
->>>>>>> bad75f7f
-		assert.False(c.enabled.current)
-	})
-
-	t.Run("dd-env", func(t *testing.T) {
-		assert := assert.New(t)
-		t.Setenv("DD_TRACE_ENABLED", "false")
-<<<<<<< HEAD
-		c, err := newConfig(WithTraceEnabled(true))
-		assert.NoError(err)
-=======
-		c := newConfig()
 		assert.False(c.enabled.current)
 	})
 
@@ -1539,11 +1498,12 @@
 		// dd env overrides otel env
 		t.Setenv("OTEL_TRACES_EXPORTER", "none")
 		t.Setenv("DD_TRACE_ENABLED", "true")
-		c := newConfig()
->>>>>>> bad75f7f
+		c, err := newConfig()
+		assert.NoError(err)
 		assert.True(c.enabled.current)
 		// tracer option overrides dd env
-		c = newConfig(WithTraceEnabled(false))
+		c, err = newConfig(WithTraceEnabled(false))
+		assert.NoError(err)
 		assert.False(c.enabled.current)
 	})
 }
@@ -1625,35 +1585,17 @@
 }
 
 func TestHostnameDisabled(t *testing.T) {
-<<<<<<< HEAD
-	t.Run("DisabledWithUDS", func(t *testing.T) {
-		t.Setenv("DD_TRACE_AGENT_URL", "unix://somefakesocket")
+	t.Run("Default", func(t *testing.T) {
 		c, err := newConfig()
 		assert.NoError(t, err)
 		assert.False(t, c.enableHostnameDetection)
 	})
-	t.Run("Default", func(t *testing.T) {
+	t.Run("EnableViaEnv", func(t *testing.T) {
+		t.Setenv("DD_TRACE_CLIENT_HOSTNAME_COMPAT", "v1.66")
 		c, err := newConfig()
 		assert.NoError(t, err)
 		assert.True(t, c.enableHostnameDetection)
 	})
-	t.Run("DisableViaEnv", func(t *testing.T) {
-		t.Setenv("DD_CLIENT_HOSTNAME_ENABLED", "false")
-		c, err := newConfig()
-		assert.NoError(t, err)
-		assert.False(t, c.enableHostnameDetection)
-	})
-=======
-	t.Run("Default", func(t *testing.T) {
-		c := newConfig()
-		assert.False(t, c.enableHostnameDetection)
-	})
-	t.Run("EnableViaEnv", func(t *testing.T) {
-		t.Setenv("DD_TRACE_CLIENT_HOSTNAME_COMPAT", "v1.66")
-		c := newConfig()
-		assert.True(t, c.enableHostnameDetection)
-	})
->>>>>>> bad75f7f
 }
 
 func TestPartialFlushing(t *testing.T) {
