// Unless explicitly stated otherwise all files in this repository are licensed
// under the Apache License Version 2.0.
// This product includes software developed at Datadog (https://www.datadoghq.com/).
// Copyright 2016 Datadog, Inc.

package tracer

<<<<<<< HEAD
=======
import (
	"bytes"
	"encoding/binary"
	"io"
	"sync"
	"sync/atomic"

	"github.com/tinylib/msgp/msgp"
)

// payloadStats contains the statistics of a payload.
type payloadStats struct {
	size      int // size in bytes
	itemCount int // number of items (traces)
}

// payloadWriter defines the interface for writing data to a payload.
type payloadWriter interface {
	io.Writer

	push(t spanList) (stats payloadStats, err error)
	grow(n int)
	reset()
	clear()

	// recordItem records that an item was added and updates the header
	recordItem()
}

// payloadReader defines the interface for reading data from a payload.
type payloadReader interface {
	io.Reader
	io.Closer

	stats() payloadStats
	size() int
	itemCount() int
	protocol() float64
}

// payload combines both reading and writing operations for a payload.
type payload interface {
	payloadWriter
	payloadReader
}

// unsafePayload is a wrapper on top of the msgpack encoder which allows constructing an
// encoded array by pushing its entries sequentially, one at a time. It basically
// allows us to encode as we would with a stream, except that the contents of the stream
// can be read as a slice by the msgpack decoder at any time. It follows the guidelines
// from the msgpack array spec:
// https://github.com/msgpack/msgpack/blob/master/spec.md#array-format-family
//
// unsafePayload implements io.Reader and can be used with the decoder directly.
//
// unsafePayload is not safe for concurrent use.
//
// unsafePayload is meant to be used only once and eventually dismissed with the
// single exception of retrying failed flush attempts.
//
// ⚠️  Warning!
//
// The payload should not be reused for multiple sets of traces. Resetting the
// payload for re-use requires the transport to wait for the HTTP package to
// Close the request body before attempting to re-use it again! This requires
// additional logic to be in place. See:
//
// • https://github.com/golang/go/blob/go1.16/src/net/http/client.go#L136-L138
// • https://github.com/DataDog/dd-trace-go/pull/475
// • https://github.com/DataDog/dd-trace-go/pull/549
// • https://github.com/DataDog/dd-trace-go/pull/976
type unsafePayload struct {
	// header specifies the first few bytes in the msgpack stream
	// indicating the type of array (fixarray, array16 or array32)
	// and the number of items contained in the stream.
	header []byte

	// off specifies the current read position on the header.
	off int

	// count specifies the number of items in the stream.
	count uint32

	// buf holds the sequence of msgpack-encoded items.
	buf bytes.Buffer

	// reader is used for reading the contents of buf.
	reader *bytes.Reader

	// protocolVersion specifies the trace protocolVersion to use.
	protocolVersion float64
}

var _ io.Reader = (*unsafePayload)(nil)

// newUnsafePayload returns a ready to use unsafe payload.
func newUnsafePayload(protocol float64) *unsafePayload {
	p := &unsafePayload{
		header:          make([]byte, 8),
		off:             8,
		protocolVersion: protocol,
	}
	return p
}

// push pushes a new item into the stream.
func (p *unsafePayload) push(t []*Span) (stats payloadStats, err error) {
	sl := spanList(t)
	p.buf.Grow(sl.Msgsize())
	if err := msgp.Encode(&p.buf, sl); err != nil {
		return payloadStats{}, err
	}
	p.recordItem()
	return p.stats(), nil
}

// itemCount returns the number of items available in the stream.
func (p *unsafePayload) itemCount() int {
	return int(atomic.LoadUint32(&p.count))
}

// size returns the payload size in bytes. After the first read the value becomes
// inaccurate by up to 8 bytes.
func (p *unsafePayload) size() int {
	return p.buf.Len() + len(p.header) - p.off
}

// reset sets up the payload to be read a second time. It maintains the
// underlying byte contents of the buffer. reset should not be used in order to
// reuse the payload for another set of traces.
func (p *unsafePayload) reset() {
	p.updateHeader()
	if p.reader != nil {
		p.reader.Seek(0, 0)
	}
}

// clear empties the payload buffers.
func (p *unsafePayload) clear() {
	p.buf = bytes.Buffer{}
	p.reader = nil
}

>>>>>>> 105f1eff
// https://github.com/msgpack/msgpack/blob/master/spec.md#array-format-family
const (
	msgpackArrayFix byte = 144  // up to 15 items
	msgpackArray16  byte = 0xdc // up to 2^16-1 items, followed by size in 2 bytes
	msgpackArray32  byte = 0xdd // up to 2^32-1 items, followed by size in 4 bytes
)

<<<<<<< HEAD
// traceChunk represents a list of spans with the same trace ID,
// i.e. a chunk of a trace
type traceChunk struct {
	// the sampling priority of the trace
	priority int32

	// the optional string origin ("lambda", "rum", etc.) of the trace chunk
	origin uint32

	// a collection of key to value pairs common in all `spans`
	attributes map[uint32]anyValue

	// a list of spans in this chunk
	spans []Span

	// whether the trace only contains analyzed spans
	// (not required by tracers and set by the agent)
	droppedTrace bool

	// the ID of the trace to which all spans in this chunk belong
	traceID uint8

	// the optional string decision maker (previously span tag _dd.p.dm)
	decisionMaker uint32
=======
// updateHeader updates the payload header based on the number of items currently
// present in the stream.
func (p *unsafePayload) updateHeader() {
	n := uint64(atomic.LoadUint32(&p.count))
	switch {
	case n <= 15:
		p.header[7] = msgpackArrayFix + byte(n)
		p.off = 7
	case n <= 1<<16-1:
		binary.BigEndian.PutUint64(p.header, n) // writes 2 bytes
		p.header[5] = msgpackArray16
		p.off = 5
	default: // n <= 1<<32-1
		binary.BigEndian.PutUint64(p.header, n) // writes 4 bytes
		p.header[3] = msgpackArray32
		p.off = 3
	}
}

// Close implements io.Closer
func (p *unsafePayload) Close() error {
	return nil
}

// Read implements io.Reader. It reads from the msgpack-encoded stream.
func (p *unsafePayload) Read(b []byte) (n int, err error) {
	if p.off < len(p.header) {
		// reading header
		n = copy(b, p.header[p.off:])
		p.off += n
		return n, nil
	}
	if p.reader == nil {
		p.reader = bytes.NewReader(p.buf.Bytes())
	}
	return p.reader.Read(b)
}

// Write implements io.Writer. It writes data directly to the buffer.
func (p *unsafePayload) Write(data []byte) (n int, err error) {
	return p.buf.Write(data)
}

// grow grows the buffer to ensure it can accommodate n more bytes.
func (p *unsafePayload) grow(n int) {
	p.buf.Grow(n)
}

// recordItem records that an item was added and updates the header.
func (p *unsafePayload) recordItem() {
	atomic.AddUint32(&p.count, 1)
	p.updateHeader()
}

// stats returns the current stats of the payload.
func (p *unsafePayload) stats() payloadStats {
	return payloadStats{
		size:      p.size(),
		itemCount: int(atomic.LoadUint32(&p.count)),
	}
}

// protocol returns the protocol version of the payload.
func (p *unsafePayload) protocol() float64 {
	return p.protocolVersion
}

var _ io.Reader = (*safePayload)(nil)

// newPayload returns a ready to use thread-safe payload.
func newPayload(protocol float64) payload {
	return &safePayload{
		p: newUnsafePayload(protocol),
	}
}

// safePayload provides a thread-safe wrapper around unsafePayload.
type safePayload struct {
	mu sync.RWMutex
	p  *unsafePayload
}

// push pushes a new item into the stream in a thread-safe manner.
func (sp *safePayload) push(t spanList) (stats payloadStats, err error) {
	sp.mu.Lock()
	defer sp.mu.Unlock()
	return sp.p.push(t)
}

// itemCount returns the number of items available in the stream in a thread-safe manner.
func (sp *safePayload) itemCount() int {
	// Use direct atomic access for better performance - no mutex needed
	return int(atomic.LoadUint32(&sp.p.count))
}

// size returns the payload size in bytes in a thread-safe manner.
func (sp *safePayload) size() int {
	sp.mu.RLock()
	defer sp.mu.RUnlock()
	return sp.p.size()
}

// reset sets up the payload to be read a second time in a thread-safe manner.
func (sp *safePayload) reset() {
	sp.mu.Lock()
	defer sp.mu.Unlock()
	sp.p.reset()
}

// clear empties the payload buffers in a thread-safe manner.
func (sp *safePayload) clear() {
	sp.mu.Lock()
	defer sp.mu.Unlock()
	sp.p.clear()
}

// Read implements io.Reader in a thread-safe manner.
func (sp *safePayload) Read(b []byte) (n int, err error) {
	// Note: Read modifies internal state (off, reader), so we need full lock
	sp.mu.Lock()
	defer sp.mu.Unlock()
	return sp.p.Read(b)
}

// Close implements io.Closer in a thread-safe manner.
func (sp *safePayload) Close() error {
	sp.mu.Lock()
	defer sp.mu.Unlock()
	return sp.p.Close()
}

// Write implements io.Writer in a thread-safe manner.
func (sp *safePayload) Write(data []byte) (n int, err error) {
	sp.mu.Lock()
	defer sp.mu.Unlock()
	return sp.p.Write(data)
}

// grow grows the buffer to ensure it can accommodate n more bytes in a thread-safe manner.
func (sp *safePayload) grow(n int) {
	sp.mu.Lock()
	defer sp.mu.Unlock()
	sp.p.grow(n)
}

// recordItem records that an item was added and updates the header in a thread-safe manner.
func (sp *safePayload) recordItem() {
	sp.mu.Lock()
	defer sp.mu.Unlock()
	sp.p.recordItem()
}

// stats returns the current stats of the payload in a thread-safe manner.
func (sp *safePayload) stats() payloadStats {
	sp.mu.RLock()
	defer sp.mu.RUnlock()
	return sp.p.stats()
}

// protocol returns the protocol version of the payload in a thread-safe manner.
func (sp *safePayload) protocol() float64 {
	// Protocol is immutable after creation - no lock needed
	return sp.p.protocol()
>>>>>>> 105f1eff
}<|MERGE_RESOLUTION|>--- conflicted
+++ resolved
@@ -5,16 +5,10 @@
 
 package tracer
 
-<<<<<<< HEAD
-=======
 import (
-	"bytes"
-	"encoding/binary"
 	"io"
 	"sync"
 	"sync/atomic"
-
-	"github.com/tinylib/msgp/msgp"
 )
 
 // payloadStats contains the statistics of a payload.
@@ -53,104 +47,6 @@
 	payloadReader
 }
 
-// unsafePayload is a wrapper on top of the msgpack encoder which allows constructing an
-// encoded array by pushing its entries sequentially, one at a time. It basically
-// allows us to encode as we would with a stream, except that the contents of the stream
-// can be read as a slice by the msgpack decoder at any time. It follows the guidelines
-// from the msgpack array spec:
-// https://github.com/msgpack/msgpack/blob/master/spec.md#array-format-family
-//
-// unsafePayload implements io.Reader and can be used with the decoder directly.
-//
-// unsafePayload is not safe for concurrent use.
-//
-// unsafePayload is meant to be used only once and eventually dismissed with the
-// single exception of retrying failed flush attempts.
-//
-// ⚠️  Warning!
-//
-// The payload should not be reused for multiple sets of traces. Resetting the
-// payload for re-use requires the transport to wait for the HTTP package to
-// Close the request body before attempting to re-use it again! This requires
-// additional logic to be in place. See:
-//
-// • https://github.com/golang/go/blob/go1.16/src/net/http/client.go#L136-L138
-// • https://github.com/DataDog/dd-trace-go/pull/475
-// • https://github.com/DataDog/dd-trace-go/pull/549
-// • https://github.com/DataDog/dd-trace-go/pull/976
-type unsafePayload struct {
-	// header specifies the first few bytes in the msgpack stream
-	// indicating the type of array (fixarray, array16 or array32)
-	// and the number of items contained in the stream.
-	header []byte
-
-	// off specifies the current read position on the header.
-	off int
-
-	// count specifies the number of items in the stream.
-	count uint32
-
-	// buf holds the sequence of msgpack-encoded items.
-	buf bytes.Buffer
-
-	// reader is used for reading the contents of buf.
-	reader *bytes.Reader
-
-	// protocolVersion specifies the trace protocolVersion to use.
-	protocolVersion float64
-}
-
-var _ io.Reader = (*unsafePayload)(nil)
-
-// newUnsafePayload returns a ready to use unsafe payload.
-func newUnsafePayload(protocol float64) *unsafePayload {
-	p := &unsafePayload{
-		header:          make([]byte, 8),
-		off:             8,
-		protocolVersion: protocol,
-	}
-	return p
-}
-
-// push pushes a new item into the stream.
-func (p *unsafePayload) push(t []*Span) (stats payloadStats, err error) {
-	sl := spanList(t)
-	p.buf.Grow(sl.Msgsize())
-	if err := msgp.Encode(&p.buf, sl); err != nil {
-		return payloadStats{}, err
-	}
-	p.recordItem()
-	return p.stats(), nil
-}
-
-// itemCount returns the number of items available in the stream.
-func (p *unsafePayload) itemCount() int {
-	return int(atomic.LoadUint32(&p.count))
-}
-
-// size returns the payload size in bytes. After the first read the value becomes
-// inaccurate by up to 8 bytes.
-func (p *unsafePayload) size() int {
-	return p.buf.Len() + len(p.header) - p.off
-}
-
-// reset sets up the payload to be read a second time. It maintains the
-// underlying byte contents of the buffer. reset should not be used in order to
-// reuse the payload for another set of traces.
-func (p *unsafePayload) reset() {
-	p.updateHeader()
-	if p.reader != nil {
-		p.reader.Seek(0, 0)
-	}
-}
-
-// clear empties the payload buffers.
-func (p *unsafePayload) clear() {
-	p.buf = bytes.Buffer{}
-	p.reader = nil
-}
-
->>>>>>> 105f1eff
 // https://github.com/msgpack/msgpack/blob/master/spec.md#array-format-family
 const (
 	msgpackArrayFix byte = 144  // up to 15 items
@@ -158,7 +54,6 @@
 	msgpackArray32  byte = 0xdd // up to 2^32-1 items, followed by size in 4 bytes
 )
 
-<<<<<<< HEAD
 // traceChunk represents a list of spans with the same trace ID,
 // i.e. a chunk of a trace
 type traceChunk struct {
@@ -183,87 +78,19 @@
 
 	// the optional string decision maker (previously span tag _dd.p.dm)
 	decisionMaker uint32
-=======
-// updateHeader updates the payload header based on the number of items currently
-// present in the stream.
-func (p *unsafePayload) updateHeader() {
-	n := uint64(atomic.LoadUint32(&p.count))
-	switch {
-	case n <= 15:
-		p.header[7] = msgpackArrayFix + byte(n)
-		p.off = 7
-	case n <= 1<<16-1:
-		binary.BigEndian.PutUint64(p.header, n) // writes 2 bytes
-		p.header[5] = msgpackArray16
-		p.off = 5
-	default: // n <= 1<<32-1
-		binary.BigEndian.PutUint64(p.header, n) // writes 4 bytes
-		p.header[3] = msgpackArray32
-		p.off = 3
-	}
 }
-
-// Close implements io.Closer
-func (p *unsafePayload) Close() error {
-	return nil
-}
-
-// Read implements io.Reader. It reads from the msgpack-encoded stream.
-func (p *unsafePayload) Read(b []byte) (n int, err error) {
-	if p.off < len(p.header) {
-		// reading header
-		n = copy(b, p.header[p.off:])
-		p.off += n
-		return n, nil
-	}
-	if p.reader == nil {
-		p.reader = bytes.NewReader(p.buf.Bytes())
-	}
-	return p.reader.Read(b)
-}
-
-// Write implements io.Writer. It writes data directly to the buffer.
-func (p *unsafePayload) Write(data []byte) (n int, err error) {
-	return p.buf.Write(data)
-}
-
-// grow grows the buffer to ensure it can accommodate n more bytes.
-func (p *unsafePayload) grow(n int) {
-	p.buf.Grow(n)
-}
-
-// recordItem records that an item was added and updates the header.
-func (p *unsafePayload) recordItem() {
-	atomic.AddUint32(&p.count, 1)
-	p.updateHeader()
-}
-
-// stats returns the current stats of the payload.
-func (p *unsafePayload) stats() payloadStats {
-	return payloadStats{
-		size:      p.size(),
-		itemCount: int(atomic.LoadUint32(&p.count)),
-	}
-}
-
-// protocol returns the protocol version of the payload.
-func (p *unsafePayload) protocol() float64 {
-	return p.protocolVersion
-}
-
-var _ io.Reader = (*safePayload)(nil)
 
 // newPayload returns a ready to use thread-safe payload.
 func newPayload(protocol float64) payload {
 	return &safePayload{
-		p: newUnsafePayload(protocol),
+		p: newPayloadV04(protocol),
 	}
 }
 
-// safePayload provides a thread-safe wrapper around unsafePayload.
+// safePayload provides a thread-safe wrapper around payloadV04.
 type safePayload struct {
 	mu sync.RWMutex
-	p  *unsafePayload
+	p  *payloadV04
 }
 
 // push pushes a new item into the stream in a thread-safe manner.
@@ -347,5 +174,4 @@
 func (sp *safePayload) protocol() float64 {
 	// Protocol is immutable after creation - no lock needed
 	return sp.p.protocol()
->>>>>>> 105f1eff
 }