--- conflicted
+++ resolved
@@ -89,16 +89,12 @@
 			if v, ok := ctx.meta(ext.Version); ok && v != "" {
 				tags[sqlCommentParentVersion] = v
 			}
-<<<<<<< HEAD
-
-=======
 			if c.PeerDBName != "" {
 				tags[sqlCommentPeerDBName] = c.PeerDBName
 			}
 			if c.PeerDBHostname != "" {
 				tags[sqlCommentPeerHostname] = c.PeerDBHostname
 			}
->>>>>>> 5d3b29bb
 		}
 		if globalconfig.ServiceName() != "" {
 			tags[sqlCommentParentService] = globalconfig.ServiceName()
