// Unless explicitly stated otherwise all files in this repository are licensed
// under the Apache License Version 2.0.
// This product includes software developed at Datadog (https://www.datadoghq.com/).
// Copyright 2016 Datadog, Inc.

package tracer

import (
	"fmt"
	"testing"

	"github.com/DataDog/dd-trace-go/v2/internal/globalconfig"
	"github.com/DataDog/dd-trace-go/v2/internal/telemetry"
	"github.com/DataDog/dd-trace-go/v2/internal/telemetry/telemetrytest"
	"github.com/DataDog/dd-trace-go/v2/profiler"

	"github.com/stretchr/testify/assert"
)

func TestTelemetryEnabled(t *testing.T) {
	t.Run("tracer start", func(t *testing.T) {
		telemetryClient := new(telemetrytest.MockClient)
		defer telemetry.MockGlobalClient(telemetryClient)()

		Start(
			WithDebugMode(true),
			WithService("test-serv"),
			WithEnv("test-env"),
			WithRuntimeMetrics(),
			WithPeerServiceMapping("key", "val"),
			WithPeerServiceDefaults(true),
			WithDebugStack(false),
			WithHeaderTags([]string{"key:val", "key2:val2"}),
			WithSamplingRules(
				TraceSamplingRules(
					Rule{
						Tags:         map[string]string{"tag-a": "tv-a??"},
						ResourceGlob: "resource-*",
						NameGlob:     "op-name",
						ServiceGlob:  "test-serv",
						Rate:         0.1,
					},
				),
			),
		)
		defer globalconfig.SetServiceName("")
		defer Stop()

		assert.True(t, telemetryClient.Started)
		telemetryClient.AssertNumberOfCalls(t, "ApplyOps", 1)
		telemetry.Check(t, telemetryClient.Configuration, "trace_debug_enabled", true)
		telemetry.Check(t, telemetryClient.Configuration, "service", "test-serv")
		telemetry.Check(t, telemetryClient.Configuration, "env", "test-env")
		telemetry.Check(t, telemetryClient.Configuration, "runtime_metrics_enabled", true)
		telemetry.Check(t, telemetryClient.Configuration, "stats_computation_enabled", false)
		telemetry.Check(t, telemetryClient.Configuration, "trace_enabled", true)
		telemetry.Check(t, telemetryClient.Configuration, "trace_span_attribute_schema", 0)
		telemetry.Check(t, telemetryClient.Configuration, "trace_peer_service_defaults_enabled", true)
		telemetry.Check(t, telemetryClient.Configuration, "trace_peer_service_mapping", "key:val")
		telemetry.Check(t, telemetryClient.Configuration, "debug_stack_enabled", false)
		telemetry.Check(t, telemetryClient.Configuration, "orchestrion_enabled", false)
		telemetry.Check(t, telemetryClient.Configuration, "trace_sample_rate", nil) // default value is NaN which is sanitized to nil
		telemetry.Check(t, telemetryClient.Configuration, "trace_header_tags", "key:val,key2:val2")
		telemetry.Check(t, telemetryClient.Configuration, "trace_sample_rules",
			`[{"service":"test-serv","name":"op-name","resource":"resource-*","sample_rate":0.1,"tags":{"tag-a":"tv-a??"}}]`)
		telemetry.Check(t, telemetryClient.Configuration, "span_sample_rules", "[]")
		if metrics, ok := telemetryClient.Metrics[telemetry.NamespaceGeneral]; ok {
			if initTime, ok := metrics["init_time"]; ok {
				assert.True(t, initTime > 0)
				return
			}
			t.Fatalf("could not find general init time in telemetry client metrics")
		}
		t.Fatalf("could not find tracer namespace in telemetry client metrics")
	})

	t.Run("telemetry customer or dynamic rules", func(t *testing.T) {
<<<<<<< HEAD
		rule := TraceSamplingRules(Rule{
			Tags:         map[string]string{"tag-a": "tv-a??"},
			ResourceGlob: "resource-*",
			NameGlob:     "op-name",
			ServiceGlob:  "test-serv",
			Rate:         0.1,
		})[0]
=======
		rule := TagsResourceRule(map[string]string{"tag-a": "tv-a??"}, "resource-*", "op-name", "test-serv", 0.1)
>>>>>>> bad75f7f

		for _, prov := range provenances {
			if prov == Local {
				continue
			}
			rule.Provenance = prov

			telemetryClient := new(telemetrytest.MockClient)
			defer telemetry.MockGlobalClient(telemetryClient)()
			Start(WithService("test-serv"),
				WithSamplingRules([]SamplingRule{rule}),
			)
			defer globalconfig.SetServiceName("")
			defer Stop()

			assert.True(t, telemetryClient.Started)
			telemetry.Check(t, telemetryClient.Configuration, "trace_sample_rules",
				fmt.Sprintf(`[{"service":"test-serv","name":"op-name","resource":"resource-*","sample_rate":0.1,"tags":{"tag-a":"tv-a??"},"provenance":"%s"}]`, prov.String()))
		}
	})

	t.Run("telemetry local rules", func(t *testing.T) {
		rules := []SamplingRule{
			TagsResourceRule(map[string]string{"tag-a": "tv-a??"}, "resource-*", "op-name", "test-serv", 0.1),
			// Span rules can have only local provenance for now.
			SpanNameServiceRule("op-name", "test-serv", 0.1),
		}

		for i := range rules {
			rules[i].Provenance = Local
		}

		telemetryClient := new(telemetrytest.MockClient)
		defer telemetry.MockGlobalClient(telemetryClient)()
		Start(WithService("test-serv"),
			WithSamplingRules(rules),
		)
		defer globalconfig.SetServiceName("")
		defer Stop()

		assert.True(t, telemetryClient.Started)
		telemetry.Check(t, telemetryClient.Configuration, "trace_sample_rules",
			`[{"service":"test-serv","name":"op-name","resource":"resource-*","sample_rate":0.1,"tags":{"tag-a":"tv-a??"}}]`)
		telemetry.Check(t, telemetryClient.Configuration, "span_sample_rules",
			`[{"service":"test-serv","name":"op-name","sample_rate":0.1}]`)
	})

	t.Run("tracer start with empty rules", func(t *testing.T) {
		telemetryClient := new(telemetrytest.MockClient)
		defer telemetry.MockGlobalClient(telemetryClient)()

		t.Setenv("DD_TRACE_SAMPLING_RULES", "")
		t.Setenv("DD_SPAN_SAMPLING_RULES", "")
		Start()
		defer globalconfig.SetServiceName("")
		defer Stop()

		assert.True(t, telemetryClient.Started)
		var cfgs []telemetry.Configuration
		for _, c := range telemetryClient.Configuration {
			cfgs = append(cfgs, telemetry.Sanitize(c))
		}
		telemetry.Check(t, cfgs, "trace_sample_rules", "[]")
		telemetry.Check(t, cfgs, "span_sample_rules", "[]")
	})

	t.Run("profiler start, tracer start", func(t *testing.T) {
		telemetryClient := new(telemetrytest.MockClient)
		defer telemetry.MockGlobalClient(telemetryClient)()
		profiler.Start()
		defer profiler.Stop()
		Start(
			WithService("test-serv"),
		)
		defer globalconfig.SetServiceName("")
		defer Stop()
		telemetry.Check(t, telemetryClient.Configuration, "service", "test-serv")
		telemetryClient.AssertNumberOfCalls(t, "ApplyOps", 2)
	})
	t.Run("orchestrion telemetry", func(t *testing.T) {
		telemetryClient := new(telemetrytest.MockClient)
		defer telemetry.MockGlobalClient(telemetryClient)()

		Start(WithOrchestrion(map[string]string{"k1": "v1", "k2": "v2"}))
		defer Stop()

		telemetry.Check(t, telemetryClient.Configuration, "orchestrion_enabled", true)
		telemetry.Check(t, telemetryClient.Configuration, "orchestrion_k1", "v1")
		telemetry.Check(t, telemetryClient.Configuration, "orchestrion_k2", "v2")
	})
}<|MERGE_RESOLUTION|>--- conflicted
+++ resolved
@@ -75,7 +75,6 @@
 	})
 
 	t.Run("telemetry customer or dynamic rules", func(t *testing.T) {
-<<<<<<< HEAD
 		rule := TraceSamplingRules(Rule{
 			Tags:         map[string]string{"tag-a": "tv-a??"},
 			ResourceGlob: "resource-*",
@@ -83,9 +82,6 @@
 			ServiceGlob:  "test-serv",
 			Rate:         0.1,
 		})[0]
-=======
-		rule := TagsResourceRule(map[string]string{"tag-a": "tv-a??"}, "resource-*", "op-name", "test-serv", 0.1)
->>>>>>> bad75f7f
 
 		for _, prov := range provenances {
 			if prov == Local {
@@ -108,11 +104,13 @@
 	})
 
 	t.Run("telemetry local rules", func(t *testing.T) {
-		rules := []SamplingRule{
-			TagsResourceRule(map[string]string{"tag-a": "tv-a??"}, "resource-*", "op-name", "test-serv", 0.1),
+		rules := TraceSamplingRules(
+			Rule{Tags: map[string]string{"tag-a": "tv-a??"}, ResourceGlob: "resource-*", NameGlob: "op-name", ServiceGlob: "test-serv", Rate: 0.1},
+		)
+		rules = append(rules, SpanSamplingRules(
 			// Span rules can have only local provenance for now.
-			SpanNameServiceRule("op-name", "test-serv", 0.1),
-		}
+			Rule{NameGlob: "op-name", ServiceGlob: "test-serv", Rate: 0.1},
+		)...)
 
 		for i := range rules {
 			rules[i].Provenance = Local
