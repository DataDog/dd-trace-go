// Unless explicitly stated otherwise all files in this repository are licensed
// under the Apache License Version 2.0.
// This product includes software developed at Datadog (https://www.datadoghq.com/).
// Copyright 2016 Datadog, Inc.

package tracer

import (
	"math"
<<<<<<< HEAD
	"math/big"
	"math/rand"
	"sync"
	"time"

	"github.com/DataDog/dd-trace-go/v2/internal/log"
=======
	"math/rand/v2"
>>>>>>> 93311db4
)

func randUint64() uint64 {
	return rand.Uint64()
}

func generateSpanID(startTime int64) uint64 {
	return rand.Uint64() & math.MaxInt64
}<|MERGE_RESOLUTION|>--- conflicted
+++ resolved
@@ -7,16 +7,7 @@
 
 import (
 	"math"
-<<<<<<< HEAD
-	"math/big"
-	"math/rand"
-	"sync"
-	"time"
-
-	"github.com/DataDog/dd-trace-go/v2/internal/log"
-=======
 	"math/rand/v2"
->>>>>>> 93311db4
 )
 
 func randUint64() uint64 {
