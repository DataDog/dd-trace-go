--- conflicted
+++ resolved
@@ -16,16 +16,10 @@
 	return context.WithValue(ctx, activeSpanKey, s)
 }
 
-<<<<<<< HEAD
-// SpanFromContext returns the span contained in the given context, if found, otherwise
-// it returns nil.
-func SpanFromContext(ctx context.Context) Span {
-=======
 // SpanFromContext returns the span contained in the given context. A second return
 // value indicates if a span was found in the context. If no span is found, a no-op
 // span is returned.
 func SpanFromContext(ctx context.Context) (Span, bool) {
->>>>>>> 640f9efc
 	if ctx == nil {
 		return &internal.NoopSpan{}, false
 	}
