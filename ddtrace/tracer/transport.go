// Unless explicitly stated otherwise all files in this repository are licensed
// under the Apache License Version 2.0.
// This product includes software developed at Datadog (https://www.datadoghq.com/).
// Copyright 2016 Datadog, Inc.

package tracer

import (
	"bytes"
	"fmt"
	"io"
	"net"
	"net/http"
	"runtime"
	"strconv"
	"strings"
	"time"

	pb "github.com/DataDog/datadog-agent/pkg/proto/pbgo/trace"

	"github.com/DataDog/dd-trace-go/v2/ddtrace/internal/tracerstats"
	"github.com/DataDog/dd-trace-go/v2/internal"
	"github.com/DataDog/dd-trace-go/v2/internal/version"

	"github.com/tinylib/msgp/msgp"
)

const (
	// headerComputedTopLevel specifies that the client has marked top-level spans, when set.
	// Any non-empty value will mean 'yes'.
	headerComputedTopLevel = "Datadog-Client-Computed-Top-Level"
)

func defaultDialer(timeout time.Duration) *net.Dialer {
	return &net.Dialer{
		Timeout:   timeout,
		KeepAlive: 30 * time.Second,
		DualStack: true,
	}
}

func defaultHTTPClient(timeout time.Duration, disableKeepAlives bool) *http.Client {
	if timeout == 0 {
		timeout = defaultHTTPTimeout
	}
	return &http.Client{
		Transport: &http.Transport{
			Proxy:                 http.ProxyFromEnvironment,
			DialContext:           defaultDialer(timeout).DialContext,
			MaxIdleConns:          100,
			IdleConnTimeout:       90 * time.Second,
			TLSHandshakeTimeout:   10 * time.Second,
			ExpectContinueTimeout: 1 * time.Second,
			DisableKeepAlives:     disableKeepAlives,
		},
		Timeout: timeout,
	}
}

const (
	defaultHostname          = "localhost"
	defaultPort              = "8126"
	defaultAddress           = defaultHostname + ":" + defaultPort
	defaultURL               = "http://" + defaultAddress
	defaultHTTPTimeout       = 10 * time.Second              // defines the current timeout before giving up with the send process
	traceCountHeader         = "X-Datadog-Trace-Count"       // header containing the number of traces in the payload
	obfuscationVersionHeader = "Datadog-Obfuscation-Version" // header containing the version of obfuscation used, if any

	tracesAPIPath = "/v0.4/traces"
	statsAPIPath  = "/v0.6/stats"
)

// transport is an interface for communicating data to the agent.
type transport interface {
	// send sends the payload p to the agent using the transport set up.
	// It returns a non-nil response body when no error occurred.
<<<<<<< HEAD
	send(p *payloadV04) (body io.ReadCloser, err error)
=======
	send(p payload) (body io.ReadCloser, err error)
>>>>>>> 105f1eff
	// sendStats sends the given stats payload to the agent.
	// tracerObfuscationVersion is the version of obfuscation applied (0 if none was applied)
	sendStats(s *pb.ClientStatsPayload, tracerObfuscationVersion int) error
	// endpoint returns the URL to which the transport will send traces.
	endpoint() string
}

type httpTransport struct {
	traceURL string            // the delivery URL for traces
	statsURL string            // the delivery URL for stats
	client   *http.Client      // the HTTP client used in the POST
	headers  map[string]string // the Transport headers
}

// newTransport returns a new Transport implementation that sends traces to a
// trace agent at the given url, using a given *http.Client.
//
// In general, using this method is only necessary if you have a trace agent
// running on a non-default port, if it's located on another machine, or when
// otherwise needing to customize the transport layer, for instance when using
// a unix domain socket.
func newHTTPTransport(url string, client *http.Client) *httpTransport {
	// initialize the default EncoderPool with Encoder headers
	defaultHeaders := map[string]string{
		"Datadog-Meta-Lang":             "go",
		"Datadog-Meta-Lang-Version":     strings.TrimPrefix(runtime.Version(), "go"),
		"Datadog-Meta-Lang-Interpreter": runtime.Compiler + "-" + runtime.GOARCH + "-" + runtime.GOOS,
		"Datadog-Meta-Tracer-Version":   version.Tag,
		"Content-Type":                  "application/msgpack",
	}
	if cid := internal.ContainerID(); cid != "" {
		defaultHeaders["Datadog-Container-ID"] = cid
	}
	if eid := internal.EntityID(); eid != "" {
		defaultHeaders["Datadog-Entity-ID"] = eid
	}
	if extEnv := internal.ExternalEnvironment(); extEnv != "" {
		defaultHeaders["Datadog-External-Env"] = extEnv
	}
	return &httpTransport{
		traceURL: fmt.Sprintf("%s%s", url, tracesAPIPath),
		statsURL: fmt.Sprintf("%s%s", url, statsAPIPath),
		client:   client,
		headers:  defaultHeaders,
	}
}

func (t *httpTransport) sendStats(p *pb.ClientStatsPayload, tracerObfuscationVersion int) error {
	var buf bytes.Buffer
	if err := msgp.Encode(&buf, p); err != nil {
		return err
	}
	req, err := http.NewRequest("POST", t.statsURL, &buf)
	if err != nil {
		return err
	}
	for header, value := range t.headers {
		req.Header.Set(header, value)
	}
	if tracerObfuscationVersion > 0 {
		req.Header.Set(obfuscationVersionHeader, strconv.Itoa(tracerObfuscationVersion))
	}
	resp, err := t.client.Do(req)
	if err != nil {
		reportAPIErrorsMetric(resp, err, statsAPIPath)
		return err
	}
	defer resp.Body.Close()
	if code := resp.StatusCode; code >= 400 {
		reportAPIErrorsMetric(resp, err, statsAPIPath)
		// error, check the body for context information and
		// return a nice error.
		msg := make([]byte, 1000)
		n, _ := resp.Body.Read(msg)
		resp.Body.Close()
		txt := http.StatusText(code)
		if n > 0 {
			return fmt.Errorf("%s (Status: %s)", msg[:n], txt)
		}
		return fmt.Errorf("%s", txt)
	}
	return nil
}

<<<<<<< HEAD
func (t *httpTransport) send(p *payloadV04) (body io.ReadCloser, err error) {
=======
func (t *httpTransport) send(p payload) (body io.ReadCloser, err error) {
>>>>>>> 105f1eff
	req, err := http.NewRequest("POST", t.traceURL, p)
	if err != nil {
		return nil, fmt.Errorf("cannot create http request: %s", err.Error())
	}
	stats := p.stats()
	req.ContentLength = int64(stats.size)
	for header, value := range t.headers {
		req.Header.Set(header, value)
	}
	req.Header.Set(traceCountHeader, strconv.Itoa(stats.itemCount))
	req.Header.Set(headerComputedTopLevel, "yes")
	if t := getGlobalTracer(); t != nil {
		tc := t.TracerConf()
		if tc.TracingAsTransport || tc.CanComputeStats {
			// tracingAsTransport uses this header to disable the trace agent's stats computation
			// while making canComputeStats() always false to also disable client stats computation.
			req.Header.Set("Datadog-Client-Computed-Stats", "yes")
		}
		droppedTraces := int(tracerstats.Count(tracerstats.AgentDroppedP0Traces))
		partialTraces := int(tracerstats.Count(tracerstats.PartialTraces))
		droppedSpans := int(tracerstats.Count(tracerstats.AgentDroppedP0Spans))
		if tt, ok := t.(*tracer); ok {
			if stats := tt.statsd; stats != nil {
				stats.Count("datadog.tracer.dropped_p0_traces", int64(droppedTraces),
					[]string{fmt.Sprintf("partial:%s", strconv.FormatBool(partialTraces > 0))}, 1)
				stats.Count("datadog.tracer.dropped_p0_spans", int64(droppedSpans), nil, 1)
			}
		}
		req.Header.Set("Datadog-Client-Dropped-P0-Traces", strconv.Itoa(droppedTraces))
		req.Header.Set("Datadog-Client-Dropped-P0-Spans", strconv.Itoa(droppedSpans))
	}
	response, err := t.client.Do(req)
	if err != nil {
		reportAPIErrorsMetric(response, err, tracesAPIPath)
		return nil, err
	}
	if code := response.StatusCode; code >= 400 {
		reportAPIErrorsMetric(response, err, tracesAPIPath)
		// error, check the body for context information and
		// return a nice error.
		msg := make([]byte, 1000)
		n, _ := response.Body.Read(msg)
		response.Body.Close()
		txt := http.StatusText(code)
		if n > 0 {
			return nil, fmt.Errorf("%s (Status: %s)", msg[:n], txt)
		}
		return nil, fmt.Errorf("%s", txt)
	}
	return response.Body, nil
}

func reportAPIErrorsMetric(response *http.Response, err error, endpoint string) {
	if t, ok := getGlobalTracer().(*tracer); ok {
		var reason string
		if err != nil {
			reason = "network_failure"
		}
		if response != nil {
			reason = fmt.Sprintf("server_response_%d", response.StatusCode)
		}
		tags := []string{"reason:" + reason, "endpoint:" + endpoint}
		t.statsd.Incr("datadog.tracer.api.errors", tags, 1)
	} else {
		return
	}
}

func (t *httpTransport) endpoint() string {
	return t.traceURL
}<|MERGE_RESOLUTION|>--- conflicted
+++ resolved
@@ -74,11 +74,7 @@
 type transport interface {
 	// send sends the payload p to the agent using the transport set up.
 	// It returns a non-nil response body when no error occurred.
-<<<<<<< HEAD
-	send(p *payloadV04) (body io.ReadCloser, err error)
-=======
 	send(p payload) (body io.ReadCloser, err error)
->>>>>>> 105f1eff
 	// sendStats sends the given stats payload to the agent.
 	// tracerObfuscationVersion is the version of obfuscation applied (0 if none was applied)
 	sendStats(s *pb.ClientStatsPayload, tracerObfuscationVersion int) error
@@ -163,11 +159,7 @@
 	return nil
 }
 
-<<<<<<< HEAD
-func (t *httpTransport) send(p *payloadV04) (body io.ReadCloser, err error) {
-=======
 func (t *httpTransport) send(p payload) (body io.ReadCloser, err error) {
->>>>>>> 105f1eff
 	req, err := http.NewRequest("POST", t.traceURL, p)
 	if err != nil {
 		return nil, fmt.Errorf("cannot create http request: %s", err.Error())
