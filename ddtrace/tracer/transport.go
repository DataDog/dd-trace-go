// Unless explicitly stated otherwise all files in this repository are licensed
// under the Apache License Version 2.0.
// This product includes software developed at Datadog (https://www.datadoghq.com/).
// Copyright 2016 Datadog, Inc.

package tracer

import (
	"bytes"
	"fmt"
	"io"
	"net"
	"net/http"
	"runtime"
	"strconv"
	"strings"
	"sync/atomic"
	"time"

	pb "github.com/DataDog/datadog-agent/pkg/proto/pbgo/trace"

	traceinternal "gopkg.in/DataDog/dd-trace-go.v1/ddtrace/internal"
	"gopkg.in/DataDog/dd-trace-go.v1/internal"
	"gopkg.in/DataDog/dd-trace-go.v1/internal/version"

	"github.com/tinylib/msgp/msgp"
)

const (
	// headerComputedTopLevel specifies that the client has marked top-level spans, when set.
	// Any non-empty value will mean 'yes'.
	headerComputedTopLevel = "Datadog-Client-Computed-Top-Level"
)

var defaultDialer = &net.Dialer{
	Timeout:   30 * time.Second,
	KeepAlive: 30 * time.Second,
	DualStack: true,
}

func defaultHTTPClient(timeout time.Duration) *http.Client {
	if timeout == 0 {
		timeout = defaultHTTPTimeout
	}
	return &http.Client{
		Transport: &http.Transport{
			Proxy:                 http.ProxyFromEnvironment,
			DialContext:           defaultDialer.DialContext,
			MaxIdleConns:          100,
			IdleConnTimeout:       90 * time.Second,
			TLSHandshakeTimeout:   10 * time.Second,
			ExpectContinueTimeout: 1 * time.Second,
		},
		Timeout: timeout,
	}
}

const (
	defaultHostname    = "localhost"
	defaultPort        = "8126"
	defaultAddress     = defaultHostname + ":" + defaultPort
	defaultURL         = "http://" + defaultAddress
	defaultHTTPTimeout = 10 * time.Second        // defines the current timeout before giving up with the send process
	traceCountHeader   = "X-Datadog-Trace-Count" // header containing the number of traces in the payload
)

// transport is an interface for communicating data to the agent.
type transport interface {
	// send sends the payload p to the agent using the transport set up.
	// It returns a non-nil response body when no error occurred.
	send(p *payload) (body io.ReadCloser, err error)
	// sendStats sends the given stats payload to the agent.
	sendStats(s *pb.ClientStatsPayload) error
	// endpoint returns the URL to which the transport will send traces.
	endpoint() string
}

type httpTransport struct {
	traceURL string            // the delivery URL for traces
	statsURL string            // the delivery URL for stats
	client   *http.Client      // the HTTP client used in the POST
	headers  map[string]string // the Transport headers
}

// newTransport returns a new Transport implementation that sends traces to a
// trace agent at the given url, using a given *http.Client.
//
// In general, using this method is only necessary if you have a trace agent
// running on a non-default port, if it's located on another machine, or when
// otherwise needing to customize the transport layer, for instance when using
// a unix domain socket.
func newHTTPTransport(url string, client *http.Client) *httpTransport {
	// initialize the default EncoderPool with Encoder headers
	defaultHeaders := map[string]string{
		"Datadog-Meta-Lang":             "go",
		"Datadog-Meta-Lang-Version":     strings.TrimPrefix(runtime.Version(), "go"),
		"Datadog-Meta-Lang-Interpreter": runtime.Compiler + "-" + runtime.GOARCH + "-" + runtime.GOOS,
		"Datadog-Meta-Tracer-Version":   version.Tag,
		"Content-Type":                  "application/msgpack",
	}
	if cid := internal.ContainerID(); cid != "" {
		defaultHeaders["Datadog-Container-ID"] = cid
	}
	if eid := internal.EntityID(); eid != "" {
		defaultHeaders["Datadog-Entity-ID"] = eid
	}
	return &httpTransport{
		traceURL: fmt.Sprintf("%s/v0.4/traces", url),
		statsURL: fmt.Sprintf("%s/v0.6/stats", url),
		client:   client,
		headers:  defaultHeaders,
	}
}

func (t *httpTransport) sendStats(p *pb.ClientStatsPayload) error {
	var buf bytes.Buffer
	if err := msgp.Encode(&buf, p); err != nil {
		return err
	}
	req, err := http.NewRequest("POST", t.statsURL, &buf)
	if err != nil {
		return err
	}
	resp, err := t.client.Do(req)
	if err != nil {
		return err
	}
	if code := resp.StatusCode; code >= 400 {
		// error, check the body for context information and
		// return a nice error.
		msg := make([]byte, 1000)
		n, _ := resp.Body.Read(msg)
		resp.Body.Close()
		txt := http.StatusText(code)
		if n > 0 {
			return fmt.Errorf("%s (Status: %s)", msg[:n], txt)
		}
		return fmt.Errorf("%s", txt)
	}
	return nil
}

func (t *httpTransport) send(p *payload) (body io.ReadCloser, err error) {
	req, err := http.NewRequest("POST", t.traceURL, p)
	if err != nil {
		return nil, fmt.Errorf("cannot create http request: %v", err)
	}
	req.ContentLength = int64(p.size())
	for header, value := range t.headers {
		req.Header.Set(header, value)
	}
	req.Header.Set(traceCountHeader, strconv.Itoa(p.itemCount()))
	req.Header.Set(headerComputedTopLevel, "yes")
<<<<<<< HEAD
	var tr *tracer
	var haveTracer bool
	if tr, haveTracer = traceinternal.GetGlobalTracer().(*tracer); haveTracer {
		if tr.config.canComputeStats() {
=======
	if t, ok := traceinternal.GetGlobalTracer().(*tracer); ok {
		if t.config.tracingAsTransport || t.config.canComputeStats() {
			// tracingAsTransport uses this header to disable the trace agent's stats computation
			// while making canComputeStats() always false to also disable client stats computation.
>>>>>>> c536c42b
			req.Header.Set("Datadog-Client-Computed-Stats", "yes")
		}
		droppedTraces := int(atomic.SwapUint32(&tr.droppedP0Traces, 0))
		partialTraces := int(atomic.SwapUint32(&tr.partialTraces, 0))
		droppedSpans := int(atomic.SwapUint32(&tr.droppedP0Spans, 0))
		if stats := tr.statsd; stats != nil {
			stats.Count("datadog.tracer.dropped_p0_traces", int64(droppedTraces),
				[]string{fmt.Sprintf("partial:%s", strconv.FormatBool(partialTraces > 0))}, 1)
			stats.Count("datadog.tracer.dropped_p0_spans", int64(droppedSpans), nil, 1)
		}
		req.Header.Set("Datadog-Client-Dropped-P0-Traces", strconv.Itoa(droppedTraces))
		req.Header.Set("Datadog-Client-Dropped-P0-Spans", strconv.Itoa(droppedSpans))
	}
	response, err := t.client.Do(req)
	if err != nil {
		reportAPIErrorsMetric(haveTracer, response, err, tr)
		return nil, err
	}
	if code := response.StatusCode; code >= 400 {
		reportAPIErrorsMetric(haveTracer, response, err, tr)
		// error, check the body for context information and
		// return a nice error.
		msg := make([]byte, 1000)
		n, _ := response.Body.Read(msg)
		response.Body.Close()
		txt := http.StatusText(code)
		if n > 0 {
			return nil, fmt.Errorf("%s (Status: %s)", msg[:n], txt)
		}
		return nil, fmt.Errorf("%s", txt)
	}
	return response.Body, nil
}

func reportAPIErrorsMetric(haveTracer bool, response *http.Response, err error, t *tracer) {
	if !haveTracer {
		return
	}
	var reason string
	if err != nil {
		reason = "network_failure"
	}
	if response != nil {
		reason = fmt.Sprintf("server_response_%d", response.StatusCode)
	}
	t.statsd.Incr("datadog.tracer.api.errors", []string{"reason:" + reason}, 1)
}

func (t *httpTransport) endpoint() string {
	return t.traceURL
}<|MERGE_RESOLUTION|>--- conflicted
+++ resolved
@@ -151,17 +151,12 @@
 	}
 	req.Header.Set(traceCountHeader, strconv.Itoa(p.itemCount()))
 	req.Header.Set(headerComputedTopLevel, "yes")
-<<<<<<< HEAD
 	var tr *tracer
 	var haveTracer bool
 	if tr, haveTracer = traceinternal.GetGlobalTracer().(*tracer); haveTracer {
-		if tr.config.canComputeStats() {
-=======
-	if t, ok := traceinternal.GetGlobalTracer().(*tracer); ok {
-		if t.config.tracingAsTransport || t.config.canComputeStats() {
+		if tr.config.tracingAsTransport || tr.config.canComputeStats() {
 			// tracingAsTransport uses this header to disable the trace agent's stats computation
 			// while making canComputeStats() always false to also disable client stats computation.
->>>>>>> c536c42b
 			req.Header.Set("Datadog-Client-Computed-Stats", "yes")
 		}
 		droppedTraces := int(atomic.SwapUint32(&tr.droppedP0Traces, 0))
