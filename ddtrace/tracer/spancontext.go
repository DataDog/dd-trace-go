// Unless explicitly stated otherwise all files in this repository are licensed
// under the Apache License Version 2.0.
// This product includes software developed at Datadog (https://www.datadoghq.com/).
// Copyright 2016 Datadog, Inc.

package tracer

import (
	"encoding/binary"
	"encoding/hex"
	"fmt"
	"strconv"
	"strings"
	"sync"
	"sync/atomic"
	"time"

	"github.com/DataDog/dd-trace-go/v2/ddtrace"
	"github.com/DataDog/dd-trace-go/v2/ddtrace/ext"
	"github.com/DataDog/dd-trace-go/v2/ddtrace/internal/tracerstats"
	sharedinternal "github.com/DataDog/dd-trace-go/v2/internal"
	"github.com/DataDog/dd-trace-go/v2/internal/log"
	"github.com/DataDog/dd-trace-go/v2/internal/processtags"
	"github.com/DataDog/dd-trace-go/v2/internal/samplernames"
	"github.com/DataDog/dd-trace-go/v2/internal/telemetry"
)

const TraceIDZero string = "00000000000000000000000000000000"

var _ ddtrace.SpanContext = (*SpanContext)(nil)

type traceID [16]byte // traceID in big endian, i.e. <upper><lower>

var emptyTraceID traceID

func (t *traceID) HexEncoded() string {
	return hex.EncodeToString(t[:])
}

func (t *traceID) Lower() uint64 {
	return binary.BigEndian.Uint64(t[8:])
}

func (t *traceID) Upper() uint64 {
	return binary.BigEndian.Uint64(t[:8])
}

func (t *traceID) SetLower(i uint64) {
	binary.BigEndian.PutUint64(t[8:], i)
}

func (t *traceID) SetUpper(i uint64) {
	binary.BigEndian.PutUint64(t[:8], i)
}

func (t *traceID) SetUpperFromHex(s string) error {
	u, err := strconv.ParseUint(s, 16, 64)
	if err != nil {
		return fmt.Errorf("malformed %q: %s", s, err)
	}
	t.SetUpper(u)
	return nil
}

func (t *traceID) Empty() bool {
	return *t == emptyTraceID
}

func (t *traceID) HasUpper() bool {
	for _, b := range t[:8] {
		if b != 0 {
			return true
		}
	}
	return false
}

func (t *traceID) UpperHex() string {
	return hex.EncodeToString(t[:8])
}

// SpanContext represents a span state that can propagate to descendant spans
// and across process boundaries. It contains all the information needed to
// spawn a direct descendant of the span that it belongs to. It can be used
// to create distributed tracing by propagating it using the provided interfaces.
type SpanContext struct {
	updated bool // updated is tracking changes for priority / origin / x-datadog-tags

	// the below group should propagate only locally

	trace  *trace       // reference to the trace that this span belongs too
	span   *Span        // reference to the span that hosts this context
	errors atomic.Int32 // number of spans with errors in this trace

	// The 16-character hex string of the last seen Datadog Span ID
	// this value will be added as the _dd.parent_id tag to spans
	// created from this spanContext.
	// This value is extracted from the `p` sub-key within the tracestate.
	// The backend will use the _dd.parent_id tag to reparent spans in
	// distributed traces if they were missing their parent span.
	// Missing parent span could occur when a W3C-compliant tracer
	// propagated this context, but didn't send any spans to Datadog.
	reparentID string
	isRemote   bool

	// the below group should propagate cross-process

	traceID traceID
	spanID  uint64

	mu         sync.RWMutex // guards below fields
	baggage    map[string]string
	hasBaggage uint32 // atomic int for quick checking presence of baggage. 0 indicates no baggage, otherwise baggage exists.
	origin     string // e.g. "synthetics"

	spanLinks   []SpanLink // links to related spans in separate|external|disconnected traces
	baggageOnly bool       // when true, indicates this context only propagates baggage items and should not be used for distributed tracing fields
}

// Private interface for converting v1 span contexts to v2 ones.
type spanContextV1Adapter interface {
	SamplingDecision() uint32
	Origin() string
	Priority() *float64
	PropagatingTags() map[string]string
	Tags() map[string]string
}

// FromGenericCtx converts a ddtrace.SpanContext to a *SpanContext, which can be used
// to start child spans.
func FromGenericCtx(c ddtrace.SpanContext) *SpanContext {
	var sc SpanContext
	sc.traceID = c.TraceIDBytes()
	sc.spanID = c.SpanID()
	sc.baggage = make(map[string]string)
	c.ForeachBaggageItem(func(k, v string) bool {
		sc.hasBaggage = 1
		sc.baggage[k] = v
		return true
	})
	ctx, ok := c.(spanContextV1Adapter)
	if !ok {
		return &sc
	}
	sc.origin = ctx.Origin()
	sc.trace = newTrace()
	sc.trace.priority = ctx.Priority()
	sc.trace.samplingDecision = samplingDecision(ctx.SamplingDecision())
	sc.trace.tags = ctx.Tags()
	sc.trace.propagatingTags = ctx.PropagatingTags()
	return &sc
}

// newSpanContext creates a new SpanContext to serve as context for the given
// span. If the provided parent is not nil, the context will inherit the trace,
// baggage and other values from it. This method also pushes the span into the
// new context's trace and as a result, it should not be called multiple times
// for the same span.
func newSpanContext(span *Span, parent *SpanContext) *SpanContext {
	context := &SpanContext{
		spanID: span.spanID,
		span:   span,
	}

	context.traceID.SetLower(span.traceID)
	if parent != nil {
<<<<<<< HEAD
		if !parent.baggageOnly {
			context.traceID.SetUpper(parent.traceID.Upper())
			context.trace = parent.trace
			context.origin = parent.origin
			context.errors = parent.errors
		}
=======
		context.traceID.SetUpper(parent.traceID.Upper())
		context.trace = parent.trace
		context.origin = parent.origin
		context.errors.Store(parent.errors.Load())
>>>>>>> 0e41cff0
		parent.ForeachBaggageItem(func(k, v string) bool {
			context.setBaggageItem(k, v)
			return true
		})
	} else if sharedinternal.BoolEnv("DD_TRACE_128_BIT_TRACEID_GENERATION_ENABLED", true) {
		// add 128 bit trace id, if enabled, formatted as big-endian:
		// <32-bit unix seconds> <32 bits of zero> <64 random bits>
		id128 := time.Duration(span.start) / time.Second
		// casting from int64 -> uint32 should be safe since the start time won't be
		// negative, and the seconds should fit within 32-bits for the foreseeable future.
		// (We only want 32 bits of time, then the rest is zero)
		tUp := uint64(uint32(id128)) << 32 // We need the time at the upper 32 bits of the uint
		context.traceID.SetUpper(tUp)
	}
	if context.trace == nil {
		context.trace = newTrace()
	}
	if context.trace.root == nil {
		// first span in the trace can safely be assumed to be the root
		context.trace.root = span
	}
	// put span in context's trace
	context.trace.push(span)
	// setting context.updated to false here is necessary to distinguish
	// between initializing properties of the span (priority)
	// and updating them after extracting context through propagators
	context.updated = false
	return context
}

// SpanID implements ddtrace.SpanContext.
func (c *SpanContext) SpanID() uint64 {
	if c == nil {
		return 0
	}
	return c.spanID
}

// TraceID implements ddtrace.SpanContext.
func (c *SpanContext) TraceID() string {
	if c == nil {
		return TraceIDZero
	}
	return c.traceID.HexEncoded()
}

// TraceIDBytes implements ddtrace.SpanContext.
func (c *SpanContext) TraceIDBytes() [16]byte {
	if c == nil {
		return emptyTraceID
	}
	return c.traceID
}

// TraceIDLower implements ddtrace.SpanContext.
func (c *SpanContext) TraceIDLower() uint64 {
	if c == nil {
		return 0
	}
	return c.traceID.Lower()
}

// TraceIDUpper implements ddtrace.SpanContext.
func (c *SpanContext) TraceIDUpper() uint64 {
	if c == nil {
		return 0
	}
	return c.traceID.Upper()
}

// SpanLinks implements ddtrace.SpanContext
func (c *SpanContext) SpanLinks() []SpanLink {
	cp := make([]SpanLink, len(c.spanLinks))
	copy(cp, c.spanLinks)
	return cp
}

// ForeachBaggageItem implements ddtrace.SpanContext.
func (c *SpanContext) ForeachBaggageItem(handler func(k, v string) bool) {
	if c == nil {
		return
	}
	if atomic.LoadUint32(&c.hasBaggage) == 0 {
		return
	}
	c.mu.RLock()
	defer c.mu.RUnlock()
	for k, v := range c.baggage {
		if !handler(k, v) {
			break
		}
	}
}

// sets the sampling priority and decision maker (based on `sampler`).
func (c *SpanContext) setSamplingPriority(p int, sampler samplernames.SamplerName) {
	if c.trace == nil {
		c.trace = newTrace()
	}
	if c.trace.setSamplingPriority(p, sampler) {
		// the trace's sampling priority or sampler was updated: mark this as updated
		c.updated = true
	}
}

func (c *SpanContext) SamplingPriority() (p int, ok bool) {
	if c == nil || c.trace == nil {
		return 0, false
	}
	return c.trace.samplingPriority()
}

func (c *SpanContext) setBaggageItem(key, val string) {
	c.mu.Lock()
	defer c.mu.Unlock()
	if c.baggage == nil {
		atomic.StoreUint32(&c.hasBaggage, 1)
		c.baggage = make(map[string]string, 1)
	}
	c.baggage[key] = val
}

func (c *SpanContext) baggageItem(key string) string {
	if atomic.LoadUint32(&c.hasBaggage) == 0 {
		return ""
	}
	c.mu.RLock()
	defer c.mu.RUnlock()
	return c.baggage[key]
}

// finish marks this span as finished in the trace.
func (c *SpanContext) finish() { c.trace.finishedOne(c.span) }

// samplingDecision is the decision to send a trace to the agent or not.
type samplingDecision uint32

const (
	// decisionNone is the default state of a trace.
	// If no decision is made about the trace, the trace won't be sent to the agent.
	decisionNone samplingDecision = iota
	// decisionDrop prevents the trace from being sent to the agent.
	decisionDrop
	// decisionKeep ensures the trace will be sent to the agent.
	decisionKeep
)

// trace contains shared context information about a trace, such as sampling
// priority, the root reference and a buffer of the spans which are part of the
// trace, if these exist.
type trace struct {
	mu               sync.RWMutex      // guards below fields
	spans            []*Span           // all the spans that are part of this trace
	tags             map[string]string // trace level tags
	propagatingTags  map[string]string // trace level tags that will be propagated across service boundaries
	finished         int               // the number of finished spans
	full             bool              // signifies that the span buffer is full
	priority         *float64          // sampling priority
	locked           bool              // specifies if the sampling priority can be altered
	samplingDecision samplingDecision  // samplingDecision indicates whether to send the trace to the agent.

	// root specifies the root of the trace, if known; it is nil when a span
	// context is extracted from a carrier, at which point there are no spans in
	// the trace yet.
	root *Span
}

var (
	// traceStartSize is the initial size of our trace buffer,
	// by default we allocate for a handful of spans within the trace,
	// reasonable as span is actually way bigger, and avoids re-allocating
	// over and over. Could be fine-tuned at runtime.
	traceStartSize = 10
	// traceMaxSize is the maximum number of spans we keep in memory for a
	// single trace. This is to avoid memory leaks. If more spans than this
	// are added to a trace, then the trace is dropped and the spans are
	// discarded. Adding additional spans after a trace is dropped does
	// nothing.
	traceMaxSize = int(1e5)
)

// newTrace creates a new trace using the given callback which will be called
// upon completion of the trace.
func newTrace() *trace {
	return &trace{spans: make([]*Span, 0, traceStartSize)}
}

func (t *trace) samplingPriorityLocked() (p int, ok bool) {
	if t.priority == nil {
		return 0, false
	}
	return int(*t.priority), true
}

func (t *trace) samplingPriority() (p int, ok bool) {
	t.mu.RLock()
	defer t.mu.RUnlock()
	return t.samplingPriorityLocked()
}

// setSamplingPriority sets the sampling priority and the decision maker
// and returns true if it was modified.
func (t *trace) setSamplingPriority(p int, sampler samplernames.SamplerName) bool {
	t.mu.Lock()
	defer t.mu.Unlock()
	return t.setSamplingPriorityLocked(p, sampler)
}

func (t *trace) keep() {
	atomic.CompareAndSwapUint32((*uint32)(&t.samplingDecision), uint32(decisionNone), uint32(decisionKeep))
}

func (t *trace) drop() {
	atomic.CompareAndSwapUint32((*uint32)(&t.samplingDecision), uint32(decisionNone), uint32(decisionDrop))
}

func (t *trace) setTag(key, value string) {
	t.mu.Lock()
	defer t.mu.Unlock()
	t.setTagLocked(key, value)
}

func (t *trace) setTagLocked(key, value string) {
	if t.tags == nil {
		t.tags = make(map[string]string, 1)
	}
	t.tags[key] = value
}

func samplerToDM(sampler samplernames.SamplerName) string {
	return "-" + strconv.Itoa(int(sampler))
}

func (t *trace) setSamplingPriorityLocked(p int, sampler samplernames.SamplerName) bool {
	if t.locked {
		return false
	}

	updatedPriority := t.priority == nil || *t.priority != float64(p)

	if t.priority == nil {
		t.priority = new(float64)
	}
	*t.priority = float64(p)
	curDM, existed := t.propagatingTags[keyDecisionMaker]
	if p > 0 && sampler != samplernames.Unknown {
		// We have a positive priority and the sampling mechanism isn't set.
		// Send nothing when sampler is `Unknown` for RFC compliance.
		// If a global sampling rate is set, it was always applied first. And this call can be
		// triggered again by applying a rule sampler. The sampling priority will be the same, but
		// the decision maker will be different. So we compare the decision makers as well.
		// Note that once global rate sampling is deprecated, we no longer need to compare
		// the DMs. Sampling priority is sufficient to distinguish a change in DM.
		dm := samplerToDM(sampler)
		updatedDM := !existed || dm != curDM
		if updatedDM {
			t.setPropagatingTagLocked(keyDecisionMaker, dm)
			return true
		}
	}
	if p <= 0 && existed {
		delete(t.propagatingTags, keyDecisionMaker)
	}

	return updatedPriority
}

func (t *trace) isLocked() bool {
	t.mu.RLock()
	defer t.mu.RUnlock()
	return t.locked
}

func (t *trace) setLocked(locked bool) {
	t.mu.Lock()
	defer t.mu.Unlock()
	t.locked = locked
}

// push pushes a new span into the trace. If the buffer is full, it returns
// a errBufferFull error.
func (t *trace) push(sp *Span) {
	t.mu.Lock()
	defer t.mu.Unlock()
	if t.full {
		return
	}
	tr := getGlobalTracer()
	if len(t.spans) >= traceMaxSize {
		// capacity is reached, we will not be able to complete this trace.
		t.full = true
		t.spans = nil // allow our spans to be collected by GC.
		log.Error("trace buffer full (%d spans), dropping trace", traceMaxSize)
		if tr != nil {
			tracerstats.Signal(tracerstats.TracesDropped, 1)
		}
		return
	}
	if v, ok := sp.metrics[keySamplingPriority]; ok {
		t.setSamplingPriorityLocked(int(v), samplernames.Unknown)
	}
	t.spans = append(t.spans, sp)
	if tr != nil {
		tracerstats.Signal(tracerstats.SpanStarted, 1)
	}
}

// setTraceTags sets all "trace level" tags on the provided span
// t must already be locked.
func (t *trace) setTraceTags(s *Span) {
	for k, v := range t.tags {
		s.setMeta(k, v)
	}
	for k, v := range t.propagatingTags {
		s.setMeta(k, v)
	}
	for k, v := range sharedinternal.GetTracerGitMetadataTags() {
		s.setMeta(k, v)
	}
	if s.context != nil && s.context.traceID.HasUpper() {
		s.setMeta(keyTraceID128, s.context.traceID.UpperHex())
	}
	if pTags := processtags.GlobalTags().String(); pTags != "" {
		s.setMeta(keyProcessTags, pTags)
	}
}

// finishedOne acknowledges that another span in the trace has finished, and checks
// if the trace is complete, in which case it calls the onFinish function. It uses
// the given priority, if non-nil, to mark the root span. This also will trigger a partial flush
// if enabled and the total number of finished spans is greater than or equal to the partial flush limit.
// The provided span must be locked.
func (t *trace) finishedOne(s *Span) {
	t.mu.Lock()
	defer t.mu.Unlock()
	s.finished = true
	if t.full {
		// capacity has been reached, the buffer is no longer tracking
		// all the spans in the trace, so the below conditions will not
		// be accurate and would trigger a pre-mature flush, exposing us
		// to a race condition where spans can be modified while flushing.
		//
		// TODO(partialFlush): should we do a partial flush in this scenario?
		return
	}
	t.finished++
	tr := getGlobalTracer()
	if tr == nil {
		return
	}
	tc := tr.TracerConf()
	setPeerService(s, tc.PeerServiceDefaults, tc.PeerServiceMappings)

	// attach the _dd.base_service tag only when the globally configured service name is different from the
	// span service name.
	if s.service != "" && !strings.EqualFold(s.service, tc.ServiceTag) {
		s.meta[keyBaseService] = tc.ServiceTag
	}
	if s == t.root && t.priority != nil {
		// after the root has finished we lock down the priority;
		// we won't be able to make changes to a span after finishing
		// without causing a race condition.
		t.root.setMetric(keySamplingPriority, *t.priority)
		t.locked = true
	}
	if len(t.spans) > 0 && s == t.spans[0] {
		// first span in chunk finished, lock down the tags
		//
		// TODO(barbayar): make sure this doesn't happen in vain when switching to
		// the new wire format. We won't need to set the tags on the first span
		// in the chunk there.
		t.setTraceTags(s)
	}

	// This is here to support the mocktracer. It would be nice to be able to not do this.
	// We need to track when any single span is finished.
	if mtr, ok := tr.(interface{ FinishSpan(*Span) }); ok {
		mtr.FinishSpan(s)
	}

	if len(t.spans) == t.finished { // perform a full flush of all spans
		if tr, ok := tr.(*tracer); ok {
			t.finishChunk(tr, &chunk{
				spans:    t.spans,
				willSend: decisionKeep == samplingDecision(atomic.LoadUint32((*uint32)(&t.samplingDecision))),
			})
		}
		t.spans = nil
		return
	}

	doPartialFlush := tc.PartialFlush && t.finished >= tc.PartialFlushMinSpans
	if !doPartialFlush {
		return // The trace hasn't completed and partial flushing will not occur
	}
	log.Debug("Partial flush triggered with %d finished spans", t.finished)
	telemetry.Count(telemetry.NamespaceTracers, "trace_partial_flush.count", []string{"reason:large_trace"}).Submit(1)
	finishedSpans := make([]*Span, 0, t.finished)
	leftoverSpans := make([]*Span, 0, len(t.spans)-t.finished)
	for _, s2 := range t.spans {
		if s2.finished {
			finishedSpans = append(finishedSpans, s2)
		} else {
			leftoverSpans = append(leftoverSpans, s2)
		}
	}
	telemetry.Distribution(telemetry.NamespaceTracers, "trace_partial_flush.spans_closed", nil).Submit(float64(len(finishedSpans)))
	telemetry.Distribution(telemetry.NamespaceTracers, "trace_partial_flush.spans_remaining", nil).Submit(float64(len(leftoverSpans)))
	finishedSpans[0].setMetric(keySamplingPriority, *t.priority)
	if s != t.spans[0] {
		// Make sure the first span in the chunk has the trace-level tags
		t.setTraceTags(finishedSpans[0])
	}
	if tr, ok := tr.(*tracer); ok {
		t.finishChunk(tr, &chunk{
			spans:    finishedSpans,
			willSend: decisionKeep == samplingDecision(atomic.LoadUint32((*uint32)(&t.samplingDecision))),
		})
	}
	t.spans = leftoverSpans
}

func (t *trace) finishChunk(tr *tracer, ch *chunk) {
	tr.submitChunk(ch)
	t.finished = 0 // important, because a buffer can be used for several flushes
}

// setPeerService sets the peer.service, _dd.peer.service.source, and _dd.peer.service.remapped_from
// tags as applicable for the given span.
func setPeerService(s *Span, peerServiceDefaults bool, peerServiceMappings map[string]string) {
	if _, ok := s.meta[ext.PeerService]; ok { // peer.service already set on the span
		s.setMeta(keyPeerServiceSource, ext.PeerService)
	} else { // no peer.service currently set
		spanKind := s.meta[ext.SpanKind]
		isOutboundRequest := spanKind == ext.SpanKindClient || spanKind == ext.SpanKindProducer
		shouldSetDefaultPeerService := isOutboundRequest && peerServiceDefaults
		if !shouldSetDefaultPeerService {
			return
		}
		source := setPeerServiceFromSource(s)
		if source == "" {
			log.Debug("No source tag value could be found for span %q, peer.service not set", s.name)
			return
		}
		s.setMeta(keyPeerServiceSource, source)
	}
	// Overwrite existing peer.service value if remapped by the user
	ps := s.meta[ext.PeerService]
	if to, ok := peerServiceMappings[ps]; ok {
		s.setMeta(keyPeerServiceRemappedFrom, ps)
		s.setMeta(ext.PeerService, to)
	}
}

// setPeerServiceFromSource sets peer.service from the sources determined
// by the tags on the span. It returns the source tag name that it used for
// the peer.service value, or the empty string if no valid source tag was available.
func setPeerServiceFromSource(s *Span) string {
	has := func(tag string) bool {
		_, ok := s.meta[tag]
		return ok
	}
	var sources []string
	useTargetHost := true
	switch {
	// order of the cases and their sources matters here. These are in priority order (highest to lowest)
	case has("aws_service"):
		sources = []string{
			"queuename",
			"topicname",
			"streamname",
			"tablename",
			"bucketname",
		}
	case s.meta[ext.DBSystem] == ext.DBSystemCassandra:
		sources = []string{
			ext.CassandraContactPoints,
		}
		useTargetHost = false
	case has(ext.DBSystem):
		sources = []string{
			ext.DBName,
			ext.DBInstance,
		}
	case has(ext.MessagingSystem):
		sources = []string{
			ext.KafkaBootstrapServers,
		}
	case has(ext.RPCSystem):
		sources = []string{
			ext.RPCService,
		}
	}
	// network destination tags will be used as fallback unless there are higher priority sources already set.
	if useTargetHost {
		sources = append(sources, []string{
			ext.NetworkDestinationName,
			ext.PeerHostname,
			ext.TargetHost,
		}...)
	}
	for _, source := range sources {
		if val, ok := s.meta[source]; ok {
			s.setMeta(ext.PeerService, val)
			return source
		}
	}
	return ""
}

const hexEncodingDigits = "0123456789abcdef"

// spanIDHexEncoded returns the hex encoded string of the given span ID `u`
// with the given padding.
//
// Code is borrowed from `fmt.fmtInteger` in the standard library.
func spanIDHexEncoded(u uint64, padding int) string {
	// The allocated intbuf with a capacity of 68 bytes
	// is large enough for integer formatting.
	var intbuf [68]byte
	buf := intbuf[0:]
	if padding > 68 {
		buf = make([]byte, padding)
	}
	// Because printing is easier right-to-left: format u into buf, ending at buf[i].
	i := len(buf)
	for u >= 16 {
		i--
		buf[i] = hexEncodingDigits[u&0xF]
		u >>= 4
	}
	i--
	buf[i] = hexEncodingDigits[u]
	for i > 0 && padding > len(buf)-i {
		i--
		buf[i] = '0'
	}
	return string(buf[i:])
}<|MERGE_RESOLUTION|>--- conflicted
+++ resolved
@@ -164,19 +164,12 @@
 
 	context.traceID.SetLower(span.traceID)
 	if parent != nil {
-<<<<<<< HEAD
 		if !parent.baggageOnly {
 			context.traceID.SetUpper(parent.traceID.Upper())
 			context.trace = parent.trace
 			context.origin = parent.origin
-			context.errors = parent.errors
-		}
-=======
-		context.traceID.SetUpper(parent.traceID.Upper())
-		context.trace = parent.trace
-		context.origin = parent.origin
-		context.errors.Store(parent.errors.Load())
->>>>>>> 0e41cff0
+			context.errors.Store(parent.errors.Load())
+		}
 		parent.ForeachBaggageItem(func(k, v string) bool {
 			context.setBaggageItem(k, v)
 			return true
