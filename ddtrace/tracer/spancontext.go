--- conflicted
+++ resolved
@@ -112,7 +112,16 @@
 	hasBaggage uint32 // atomic int for quick checking presence of baggage. 0 indicates no baggage, otherwise baggage exists.
 	origin     string // e.g. "synthetics"
 
-	spanLinks []ddtrace.SpanLink // links to related spans in separate|external|disconnected traces
+	spanLinks []SpanLink // links to related spans in separate|external|disconnected traces
+}
+
+// SpanContextWithLinks represents a SpanContext with additional methods for
+// access to the SpanLinks on the span context, if present.
+type SpanContextWithLinks struct {
+	ctx *SpanContext
+
+	// SpanLinks returns a copy of the span links on the SpanContext.
+	spanLinks []SpanLink
 }
 
 // Private interface for converting v1 span contexts to v2 ones.
@@ -205,16 +214,7 @@
 }
 
 // TraceID implements ddtrace.SpanContext.
-<<<<<<< HEAD
 func (c *SpanContext) TraceID() string {
-=======
-func (c *spanContext) TraceID() uint64 { return c.traceID.Lower() }
-
-func (c *spanContext) TraceIDUpper() uint64 { return c.traceID.Upper() }
-
-// TraceID128 implements ddtrace.SpanContextW3C.
-func (c *spanContext) TraceID128() string {
->>>>>>> e9a64d3d
 	if c == nil {
 		return TraceIDZero
 	}
@@ -229,20 +229,19 @@
 	return c.traceID
 }
 
-<<<<<<< HEAD
 // TraceIDLower implements ddtrace.SpanContext.
 func (c *SpanContext) TraceIDLower() uint64 {
 	if c == nil {
 		return 0
 	}
 	return c.traceID.Lower()
-=======
+}
+
 // SpanLinks implements ddtrace.SpanContextWithLinks
-func (c *spanContext) SpanLinks() []ddtrace.SpanLink {
-	cp := make([]ddtrace.SpanLink, len(c.spanLinks))
+func (c *SpanContext) SpanLinks() []SpanLink {
+	cp := make([]SpanLink, len(c.spanLinks))
 	copy(cp, c.spanLinks)
 	return cp
->>>>>>> e9a64d3d
 }
 
 // ForeachBaggageItem implements ddtrace.SpanContext.
