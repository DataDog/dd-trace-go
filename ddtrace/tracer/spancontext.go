// Unless explicitly stated otherwise all files in this repository are licensed
// under the Apache License Version 2.0.
// This product includes software developed at Datadog (https://www.datadoghq.com/).
// Copyright 2016 Datadog, Inc.

package tracer

import (
	"encoding/binary"
	"encoding/hex"
	"strconv"
	"sync"
	"sync/atomic"
	"time"

	"gopkg.in/DataDog/dd-trace-go.v1/ddtrace"
	"gopkg.in/DataDog/dd-trace-go.v1/ddtrace/ext"
	"gopkg.in/DataDog/dd-trace-go.v1/ddtrace/internal"
	ginternal "gopkg.in/DataDog/dd-trace-go.v1/internal"
	sharedinternal "gopkg.in/DataDog/dd-trace-go.v1/internal"
	"gopkg.in/DataDog/dd-trace-go.v1/internal/log"
	"gopkg.in/DataDog/dd-trace-go.v1/internal/samplernames"
)

var _ ddtrace.SpanContext = (*spanContext)(nil)

type traceID [16]byte // traceID in big endian, i.e. <upper><lower>

var emptyTraceID traceID

func (t *traceID) HexEncoded() string {
	return hex.EncodeToString(t[:])
}

func (t *traceID) Lower() uint64 {
	return binary.BigEndian.Uint64(t[8:])
}

func (t *traceID) Upper() uint64 {
	return binary.BigEndian.Uint64(t[:8])
}

func (t *traceID) SetLower(i uint64) {
	binary.BigEndian.PutUint64(t[8:], i)
}

func (t *traceID) SetUpper(i uint64) {
	binary.BigEndian.PutUint64(t[:8], i)
}

func (t *traceID) SetUpperFromHex(s string) {
	u, err := strconv.ParseUint(s, 16, 64)
	if err != nil {
		log.Debug("Attempted to decode an invalid hex traceID %s", s)
		return
	}
	t.SetUpper(u)
}

func (t *traceID) Empty() bool {
	return *t == emptyTraceID
}

func (t *traceID) HasUpper() bool {
	//TODO: in go 1.20 we can simplify this
	for _, b := range t[:8] {
		if b != 0 {
			return true
		}
	}
	return false
}

func (t *traceID) UpperHex() string {
	return hex.EncodeToString(t[:8])
}

// SpanContext represents a span state that can propagate to descendant spans
// and across process boundaries. It contains all the information needed to
// spawn a direct descendant of the span that it belongs to. It can be used
// to create distributed tracing by propagating it using the provided interfaces.
type spanContext struct {
	updated bool // updated is tracking changes for priority / origin / x-datadog-tags

	// the below group should propagate only locally

	trace  *trace // reference to the trace that this span belongs too
	span   *span  // reference to the span that hosts this context
	errors int32  // number of spans with errors in this trace

	// the below group should propagate cross-process

	traceID traceID
	spanID  uint64

	mu         sync.RWMutex // guards below fields
	baggage    map[string]string
	hasBaggage uint32 // atomic int for quick checking presence of baggage. 0 indicates no baggage, otherwise baggage exists.
	origin     string // e.g. "synthetics"
}

// newSpanContext creates a new SpanContext to serve as context for the given
// span. If the provided parent is not nil, the context will inherit the trace,
// baggage and other values from it. This method also pushes the span into the
// new context's trace and as a result, it should not be called multiple times
// for the same span.
func newSpanContext(span *span, parent *spanContext) *spanContext {
	context := &spanContext{
		spanID: span.SpanID,
		span:   span,
	}
	context.traceID.SetLower(span.TraceID)
	if parent != nil {
		context.traceID.SetUpper(parent.traceID.Upper())
		context.trace = parent.trace
		context.origin = parent.origin
		context.errors = parent.errors
		parent.ForeachBaggageItem(func(k, v string) bool {
			context.setBaggageItem(k, v)
			return true
		})
	} else if sharedinternal.BoolEnv("DD_TRACE_128_BIT_TRACEID_GENERATION_ENABLED", false) {
		// add 128 bit trace id, if enabled, formatted as big-endian:
		// <32-bit unix seconds> <32 bits of zero> <64 random bits>
		id128 := time.Duration(span.Start) / time.Second
		// casting from int64 -> uint32 should be safe since the start time won't be
		// negative, and the seconds should fit within 32-bits for the foreseeable future.
		// (We only want 32 bits of time, then the rest is zero)
		tUp := uint64(uint32(id128)) << 32 // We need the time at the upper 32 bits of the uint
		context.traceID.SetUpper(tUp)
	}
	if context.trace == nil {
		context.trace = newTrace()
	}
	if context.trace.root == nil {
		// first span in the trace can safely be assumed to be the root
		context.trace.root = span
	}
	// put span in context's trace
	context.trace.push(span)
	// setting context.updated to false here is necessary to distinguish
	// between initializing properties of the span (priority)
	// and updating them after extracting context through propagators
	context.updated = false
	return context
}

// SpanID implements ddtrace.SpanContext.
func (c *spanContext) SpanID() uint64 { return c.spanID }

// TraceID implements ddtrace.SpanContext.
func (c *spanContext) TraceID() uint64 { return c.traceID.Lower() }

// TraceID128 implements ddtrace.SpanContextW3C.
func (c *spanContext) TraceID128() string {
	return c.traceID.HexEncoded()
}

// TraceID128Bytes implements ddtrace.SpanContextW3C.
func (c *spanContext) TraceID128Bytes() [16]byte {
	return c.traceID
}

// ForeachBaggageItem implements ddtrace.SpanContext.
func (c *spanContext) ForeachBaggageItem(handler func(k, v string) bool) {
	if atomic.LoadUint32(&c.hasBaggage) == 0 {
		return
	}
	c.mu.RLock()
	defer c.mu.RUnlock()
	for k, v := range c.baggage {
		if !handler(k, v) {
			break
		}
	}
}

func (c *spanContext) setSamplingPriority(p int, sampler samplernames.SamplerName) {
	if c.trace == nil {
		c.trace = newTrace()
	}
	if c.trace.priority != nil && *c.trace.priority != float64(p) {
		c.updated = true
	}
	c.trace.setSamplingPriority(p, sampler)
}

func (c *spanContext) samplingPriority() (p int, ok bool) {
	if c.trace == nil {
		return 0, false
	}
	return c.trace.samplingPriority()
}

func (c *spanContext) setBaggageItem(key, val string) {
	c.mu.Lock()
	defer c.mu.Unlock()
	if c.baggage == nil {
		atomic.StoreUint32(&c.hasBaggage, 1)
		c.baggage = make(map[string]string, 1)
	}
	c.baggage[key] = val
}

func (c *spanContext) baggageItem(key string) string {
	if atomic.LoadUint32(&c.hasBaggage) == 0 {
		return ""
	}
	c.mu.RLock()
	defer c.mu.RUnlock()
	return c.baggage[key]
}

func (c *spanContext) meta(key string) (val string, ok bool) {
	c.span.RLock()
	defer c.span.RUnlock()
	val, ok = c.span.Meta[key]
	return val, ok
}

// finish marks this span as finished in the trace.
func (c *spanContext) finish() { c.trace.finishedOne(c.span) }

// samplingDecision is the decision to send a trace to the agent or not.
type samplingDecision uint32

const (
	// decisionNone is the default state of a trace.
	// If no decision is made about the trace, the trace won't be sent to the agent.
	decisionNone samplingDecision = iota
	// decisionDrop prevents the trace from being sent to the agent.
	decisionDrop
	// decisionKeep ensures the trace will be sent to the agent.
	decisionKeep
)

// trace contains shared context information about a trace, such as sampling
// priority, the root reference and a buffer of the spans which are part of the
// trace, if these exist.
type trace struct {
	mu               sync.RWMutex      // guards below fields
	spans            []*span           // all the spans that are part of this trace
	tags             map[string]string // trace level tags
	propagatingTags  map[string]string // trace level tags that will be propagated across service boundaries
	finished         int               // the number of finished spans
	full             bool              // signifies that the span buffer is full
	priority         *float64          // sampling priority
	locked           bool              // specifies if the sampling priority can be altered
	samplingDecision samplingDecision  // samplingDecision indicates whether to send the trace to the agent.

	// root specifies the root of the trace, if known; it is nil when a span
	// context is extracted from a carrier, at which point there are no spans in
	// the trace yet.
	root *span
}

var (
	// traceStartSize is the initial size of our trace buffer,
	// by default we allocate for a handful of spans within the trace,
	// reasonable as span is actually way bigger, and avoids re-allocating
	// over and over. Could be fine-tuned at runtime.
	traceStartSize = 10
	// traceMaxSize is the maximum number of spans we keep in memory for a
	// single trace. This is to avoid memory leaks. If more spans than this
	// are added to a trace, then the trace is dropped and the spans are
	// discarded. Adding additional spans after a trace is dropped does
	// nothing.
	traceMaxSize = int(1e5)
)

// newTrace creates a new trace using the given callback which will be called
// upon completion of the trace.
func newTrace() *trace {
	return &trace{spans: make([]*span, 0, traceStartSize)}
}

func (t *trace) samplingPriorityLocked() (p int, ok bool) {
	if t.priority == nil {
		return 0, false
	}
	return int(*t.priority), true
}

func (t *trace) samplingPriority() (p int, ok bool) {
	t.mu.RLock()
	defer t.mu.RUnlock()
	return t.samplingPriorityLocked()
}

func (t *trace) setSamplingPriority(p int, sampler samplernames.SamplerName) {
	t.mu.Lock()
	defer t.mu.Unlock()
	t.setSamplingPriorityLocked(p, sampler)
}

func (t *trace) keep() {
	atomic.CompareAndSwapUint32((*uint32)(&t.samplingDecision), uint32(decisionNone), uint32(decisionKeep))
}

func (t *trace) drop() {
	atomic.CompareAndSwapUint32((*uint32)(&t.samplingDecision), uint32(decisionNone), uint32(decisionDrop))
}

func (t *trace) setTag(key, value string) {
	t.mu.Lock()
	defer t.mu.Unlock()
	t.setTagLocked(key, value)
}

func (t *trace) setTagLocked(key, value string) {
	if t.tags == nil {
		t.tags = make(map[string]string, 1)
	}
	t.tags[key] = value
}

func (t *trace) setSamplingPriorityLocked(p int, sampler samplernames.SamplerName) {
	if t.locked {
		return
	}
	if t.priority == nil {
		t.priority = new(float64)
	}
	*t.priority = float64(p)
	_, ok := t.propagatingTags[keyDecisionMaker]
	if p > 0 && !ok && sampler != samplernames.Unknown {
		// We have a positive priority and the sampling mechanism isn't set.
		// Send nothing when sampler is `Unknown` for RFC compliance.
		t.setPropagatingTagLocked(keyDecisionMaker, "-"+strconv.Itoa(int(sampler)))
	}
	if p <= 0 && ok {
		delete(t.propagatingTags, keyDecisionMaker)
	}
}

// push pushes a new span into the trace. If the buffer is full, it returns
// a errBufferFull error.
func (t *trace) push(sp *span) {
	t.mu.Lock()
	defer t.mu.Unlock()
	if t.full {
		return
	}
	tr, haveTracer := internal.GetGlobalTracer().(*tracer)
	if len(t.spans) >= traceMaxSize {
		// capacity is reached, we will not be able to complete this trace.
		t.full = true
		t.spans = nil // GC
		log.Error("trace buffer full (%d), dropping trace", traceMaxSize)
		if haveTracer {
			atomic.AddUint32(&tr.tracesDropped, 1)
		}
		return
	}
	if v, ok := sp.Metrics[keySamplingPriority]; ok {
		t.setSamplingPriorityLocked(int(v), samplernames.Unknown)
	}
	t.spans = append(t.spans, sp)
	if haveTracer {
		atomic.AddUint32(&tr.spansStarted, 1)
	}
}

// finishedOne acknowledges that another span in the trace has finished, and checks
// if the trace is complete, in which case it calls the onFinish function. It uses
// the given priority, if non-nil, to mark the root span.
func (t *trace) finishedOne(s *span) {
	t.mu.Lock()
	defer t.mu.Unlock()
	if t.full {
		// capacity has been reached, the buffer is no longer tracking
		// all the spans in the trace, so the below conditions will not
		// be accurate and would trigger a pre-mature flush, exposing us
		// to a race condition where spans can be modified while flushing.
		return
	}
	t.finished++
	if s == t.root && t.priority != nil {
		// after the root has finished we lock down the priority;
		// we won't be able to make changes to a span after finishing
		// without causing a race condition.
		t.root.setMetric(keySamplingPriority, *t.priority)
		t.locked = true
	}
	if len(t.spans) > 0 && s == t.spans[0] {
		// first span in chunk finished, lock down the tags
		//
		// TODO(barbayar): make sure this doesn't happen in vain when switching to
		// the new wire format. We won't need to set the tags on the first span
		// in the chunk there.
		for k, v := range t.tags {
			s.setMeta(k, v)
		}
		for k, v := range t.propagatingTags {
			s.setMeta(k, v)
		}
		for k, v := range ginternal.GetTracerGitMetadataTags() {
			s.setMeta(k, v)
		}
		if s.context != nil && s.context.traceID.HasUpper() {
			s.setMeta(keyTraceID128, s.context.traceID.UpperHex())
		}
	}
	defer func() {
		if len(t.spans) == t.finished {
			t.spans = nil
			t.finished = 0 // important, because a buffer can be used for several flushes
		}
	}()
	tr, ok := internal.GetGlobalTracer().(*tracer)
	if !ok {
		return
	}
	setPeerService(s, tr.config)
	if len(t.spans) != t.finished {
		return
	}
	if hn := tr.hostname(); hn != "" {
		s.setMeta(keyTracerHostname, hn)
	}
	// we have a tracer that can receive completed traces.
	atomic.AddUint32(&tr.spansFinished, uint32(len(t.spans)))
	tr.pushTrace(&finishedTrace{
		spans:    t.spans,
		willSend: decisionKeep == samplingDecision(atomic.LoadUint32((*uint32)(&t.samplingDecision))),
	})
}

// setPeerService sets the peer.service, _dd.peer.service.source, and _dd.peer.service.remapped_from
// tags as applicable for the given span.
func setPeerService(s *span, cfg *config) {
	if _, ok := s.Meta[ext.PeerService]; ok { // peer.service already set on the span
		s.setMeta(keyPeerServiceSource, ext.PeerService)
	} else { // no peer.service currently set
		spanKind := s.Meta[ext.SpanKind]
		isOutboundRequest := spanKind == ext.SpanKindClient || spanKind == ext.SpanKindProducer
		shouldSetDefaultPeerService := isOutboundRequest && cfg.peerServiceDefaultsEnabled
		if !shouldSetDefaultPeerService {
			return
		}
		source := setPeerServiceFromSource(s)
		if source == "" {
<<<<<<< HEAD
			log.Warn("No source tag value could be found for span %q, peer.service not set", s.Name)
=======
			log.Debug("No source tag value could be found for span %q, peer.service not set", s.Name)
>>>>>>> b06455e2
			return
		}
		s.setMeta(keyPeerServiceSource, source)
	}
	// Overwrite existing peer.service value if remapped by the user
	ps := s.Meta[ext.PeerService]
	if to, ok := cfg.peerServiceMappings[ps]; ok {
		s.setMeta(keyPeerServiceRemappedFrom, ps)
		s.setMeta(ext.PeerService, to)
	}
}

// setPeerServiceFromSource sets peer.service from the sources determined
// by the tags on the span. It returns the source tag name that it used for
// the peer.service value, or the empty string if no valid source tag was available.
func setPeerServiceFromSource(s *span) string {
	has := func(tag string) bool {
		_, ok := s.Meta[tag]
		return ok
	}
	var sources []string
	switch {
	case has("aws_service"):
		sources = []string{
			"queuename",
			"topicname",
			"streamname",
			"tablename",
			"bucketname",
		}
	case has(ext.DBSystem):
		sources = []string{
			ext.CassandraContactPoints,
			ext.DBName,
			ext.DBInstance,
		}
	case has(ext.MessagingSystem):
		sources = []string{
			ext.KafkaBootstrapServers,
		}
	case has(ext.RPCSystem):
		sources = []string{
			ext.RPCService,
		}
	}
	// network destination tags will be used as fallback unless there are higher priority sources already set.
	sources = append(sources, []string{
		ext.NetworkDestinationName,
		ext.PeerHostname,
		ext.TargetHost,
	}...)
	for _, source := range sources {
		if val, ok := s.Meta[source]; ok {
			s.setMeta(ext.PeerService, val)
			return source
		}
	}
	return ""
}<|MERGE_RESOLUTION|>--- conflicted
+++ resolved
@@ -440,11 +440,7 @@
 		}
 		source := setPeerServiceFromSource(s)
 		if source == "" {
-<<<<<<< HEAD
-			log.Warn("No source tag value could be found for span %q, peer.service not set", s.Name)
-=======
 			log.Debug("No source tag value could be found for span %q, peer.service not set", s.Name)
->>>>>>> b06455e2
 			return
 		}
 		s.setMeta(keyPeerServiceSource, source)
