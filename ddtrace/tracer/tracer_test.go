--- conflicted
+++ resolved
@@ -28,7 +28,7 @@
 	"github.com/DataDog/dd-trace-go/v2/ddtrace"
 	"github.com/DataDog/dd-trace-go/v2/ddtrace/ext"
 	"github.com/DataDog/dd-trace-go/v2/ddtrace/internal/tracerstats"
-	maininternal "github.com/DataDog/dd-trace-go/v2/internal"
+	"github.com/DataDog/dd-trace-go/v2/internal"
 	"github.com/DataDog/dd-trace-go/v2/internal/globalconfig"
 	"github.com/DataDog/dd-trace-go/v2/internal/log"
 	"github.com/DataDog/dd-trace-go/v2/internal/statsdtest"
@@ -70,7 +70,7 @@
 )
 
 func TestMain(m *testing.M) {
-	if maininternal.BoolEnv("DD_APPSEC_ENABLED", false) {
+	if internal.BoolEnv("DD_APPSEC_ENABLED", false) {
 		// things are slower with AppSec; double wait times
 		timeMultiplicator = time.Duration(2)
 	}
@@ -175,24 +175,7 @@
 		}
 	})
 
-<<<<<<< HEAD
-	t.Run("tracing_not_enabled", func(t *testing.T) {
-=======
-	t.Run("testing", func(t *testing.T) {
-		internal.Testing = true
-		Start()
-		defer Stop()
-		if _, ok := internal.GetGlobalTracer().(*tracer); ok {
-			t.Fail()
-		}
-		if _, ok := internal.GetGlobalTracer().(*internal.NoopTracer); !ok {
-			t.Fail()
-		}
-		internal.Testing = false
-	})
-
 	t.Run("dd_tracing_not_enabled", func(t *testing.T) {
->>>>>>> bad75f7f
 		t.Setenv("DD_TRACE_ENABLED", "false")
 		Start()
 		defer Stop()
@@ -208,10 +191,10 @@
 		t.Setenv("OTEL_TRACES_EXPORTER", "none")
 		Start()
 		defer Stop()
-		if _, ok := internal.GetGlobalTracer().(*tracer); ok {
+		if _, ok := GetGlobalTracer().(*tracer); ok {
 			t.Fail()
 		}
-		if _, ok := internal.GetGlobalTracer().(*internal.NoopTracer); !ok {
+		if _, ok := GetGlobalTracer().(*NoopTracer); !ok {
 			t.Fail()
 		}
 	})
@@ -357,17 +340,13 @@
 func TestSamplingDecision(t *testing.T) {
 
 	t.Run("sampled", func(t *testing.T) {
-<<<<<<< HEAD
 		tracer, _, _, stop, err := startTestTracer(t)
 		assert.Nil(t, err)
-=======
-		tracer, _, _, stop := startTestTracer(t)
 		defer func() {
 			// Must check these after tracer is stopped to avoid flakiness
-			assert.Equal(t, uint32(0), tracer.droppedP0Traces)
-			assert.Equal(t, uint32(2), tracer.droppedP0Spans)
+			assert.Equal(t, uint32(0), tracerstats.Count(tracerstats.DroppedP0Traces))
+			assert.Equal(t, uint32(2), tracerstats.Count(tracerstats.DroppedP0Spans))
 		}()
->>>>>>> bad75f7f
 		defer stop()
 		tracer.prioritySampling.defaultRate = 0
 		tracer.config.serviceName = "test_service"
@@ -383,17 +362,13 @@
 	t.Run("dropped_sent", func(t *testing.T) {
 		// Even if DropP0s is enabled, spans should always be kept unless
 		// client-side stats are also enabled.
-<<<<<<< HEAD
 		tracer, _, _, stop, err := startTestTracer(t)
 		assert.Nil(t, err)
-=======
-		tracer, _, _, stop := startTestTracer(t)
 		defer func() {
 			// Must check these after tracer is stopped to avoid flakiness
-			assert.Equal(t, uint32(0), tracer.droppedP0Traces)
-			assert.Equal(t, uint32(2), tracer.droppedP0Spans)
+			assert.Equal(t, uint32(0), tracerstats.Count(tracerstats.DroppedP0Traces))
+			assert.Equal(t, uint32(2), tracerstats.Count(tracerstats.DroppedP0Spans))
 		}()
->>>>>>> bad75f7f
 		defer stop()
 		tracer.config.agent.DropP0s = true
 		tracer.prioritySampling.defaultRate = 0
@@ -408,17 +383,13 @@
 	})
 
 	t.Run("dropped_stats", func(t *testing.T) {
-<<<<<<< HEAD
 		tracer, _, _, stop, err := startTestTracer(t)
 		assert.Nil(t, err)
-=======
-		tracer, _, _, stop := startTestTracer(t)
 		defer func() {
 			// Must check these after tracer is stopped to avoid flakiness
-			assert.Equal(t, uint32(1), tracer.droppedP0Traces)
-			assert.Equal(t, uint32(2), tracer.droppedP0Spans)
+			assert.Equal(t, uint32(1), tracerstats.Count(tracerstats.DroppedP0Traces))
+			assert.Equal(t, uint32(2), tracerstats.Count(tracerstats.DroppedP0Spans))
 		}()
->>>>>>> bad75f7f
 		defer stop()
 		tracer.config.featureFlags = make(map[string]struct{})
 		tracer.config.featureFlags["discovery"] = struct{}{}
@@ -436,17 +407,13 @@
 	})
 
 	t.Run("events_sampled", func(t *testing.T) {
-<<<<<<< HEAD
 		tracer, _, _, stop, err := startTestTracer(t)
 		assert.Nil(t, err)
-=======
-		tracer, _, _, stop := startTestTracer(t)
 		defer func() {
 			// Must check these after tracer is stopped to avoid flakiness
-			assert.Equal(t, uint32(0), tracer.droppedP0Traces)
-			assert.Equal(t, uint32(2), tracer.droppedP0Spans)
+			assert.Equal(t, uint32(0), tracerstats.Count(tracerstats.DroppedP0Traces))
+			assert.Equal(t, uint32(2), tracerstats.Count(tracerstats.DroppedP0Spans))
 		}()
->>>>>>> bad75f7f
 		defer stop()
 		tracer.config.agent.DropP0s = true
 		tracer.prioritySampling.defaultRate = 0
@@ -578,17 +545,13 @@
 		t.Setenv("DD_SPAN_SAMPLING_RULES", `[{"service": "test_*","name":"*", "sample_rate": 1.0}]`)
 		// Rules are available. Trace sample rate equals 1. Span sample rate equals 1.
 		// The trace should be kept. No single spans extracted.
-<<<<<<< HEAD
 		tracer, _, _, stop, err := startTestTracer(t)
 		assert.Nil(t, err)
-=======
-		tracer, _, _, stop := startTestTracer(t)
 		defer func() {
 			// Must check these after tracer is stopped to avoid flakiness
-			assert.Equal(t, uint32(0), tracer.droppedP0Traces)
-			assert.Equal(t, uint32(0), tracer.droppedP0Spans)
+			assert.Equal(t, uint32(0), tracerstats.Count(tracerstats.DroppedP0Traces))
+			assert.Equal(t, uint32(0), tracerstats.Count(tracerstats.DroppedP0Spans))
 		}()
->>>>>>> bad75f7f
 		defer stop()
 		tracer.config.agent.DropP0s = true
 		tracer.config.featureFlags = make(map[string]struct{})
@@ -649,7 +612,7 @@
 		}
 		assert.Equal(t, 50, singleSpans)
 		assert.InDelta(t, 0.8, float64(keptSpans)/float64(len(spans)), 0.19)
-		assert.Equal(t, uint32(0), tracer.droppedP0Traces)
+		assert.Equal(t, uint32(0), tracerstats.Count(tracerstats.DroppedP0Traces))
 	})
 
 	t.Run("single_spans_without_max_per_second:rate_1.0", func(t *testing.T) {
@@ -685,7 +648,7 @@
 		}
 		assert.Equal(t, 1000, keptSpans+singleSpans)
 		assert.InDelta(t, 0.8, float64(keptSpans)/float64(1000), 0.15)
-		assert.Equal(t, uint32(0), tracer.droppedP0Traces)
+		assert.Equal(t, uint32(0), tracerstats.Count(tracerstats.DroppedP0Traces))
 	})
 
 	t.Run("single_spans_without_max_per_second:rate_0.5", func(t *testing.T) {
@@ -723,7 +686,7 @@
 		}
 		assert.InDelta(t, 0.5, float64(singleSpans)/(float64(900-keptChildren)), 0.15)
 		assert.InDelta(t, 0.8, float64(keptTotal)/1000, 0.15)
-		assert.Equal(t, uint32(0), tracer.droppedP0Traces)
+		assert.Equal(t, uint32(0), tracerstats.Count(tracerstats.DroppedP0Traces))
 	})
 }
 
@@ -749,7 +712,8 @@
 
 	t.Run("otel-env", func(t *testing.T) {
 		t.Setenv("OTEL_METRICS_EXPORTER", "none")
-		c := newConfig()
+		c, err := newConfig()
+		assert.NoError(t, err)
 		assert.False(t, c.runtimeMetrics)
 	})
 
@@ -757,21 +721,14 @@
 		// dd env overrides otel env
 		t.Setenv("OTEL_METRICS_EXPORTER", "none")
 		t.Setenv("DD_RUNTIME_METRICS_ENABLED", "true")
-		c := newConfig()
+		c, err := newConfig()
+		assert.NoError(t, err)
 		assert.True(t, c.runtimeMetrics)
 		// tracer option overrides dd env
 		t.Setenv("DD_RUNTIME_METRICS_ENABLED", "false")
-<<<<<<< HEAD
-		tp := new(log.RecordLogger)
-		tp.Ignore("appsec: ", telemetry.LogPrefix)
-		tracer, err := newTracer(WithRuntimeMetrics(), WithLogger(tp), WithDebugMode(true))
-		defer tracer.Stop()
+		c, err = newConfig(WithRuntimeMetrics())
 		assert.NoError(t, err)
-		assert.Contains(t, tp.Logs()[0], "DEBUG: Runtime metrics enabled")
-=======
-		c = newConfig(WithRuntimeMetrics())
 		assert.True(t, c.runtimeMetrics)
->>>>>>> bad75f7f
 	})
 }
 
@@ -1967,8 +1924,8 @@
 
 func TestGitMetadata(t *testing.T) {
 	t.Run("git-metadata-from-dd-tags", func(t *testing.T) {
-		t.Setenv(maininternal.EnvDDTags, "git.commit.sha:123456789ABCD git.repository_url:github.com/user/repo go_path:somepath")
-		maininternal.RefreshGitMetadataTags()
+		t.Setenv(internal.EnvDDTags, "git.commit.sha:123456789ABCD git.repository_url:github.com/user/repo go_path:somepath")
+		internal.RefreshGitMetadataTags()
 
 		tracer, _, _, stop, err := startTestTracer(t)
 		assert.Nil(t, err)
@@ -1978,14 +1935,14 @@
 		sp := tracer.StartSpan("http.request")
 		sp.context.finish()
 
-		assert.Equal("123456789ABCD", sp.meta[maininternal.TraceTagCommitSha])
-		assert.Equal("github.com/user/repo", sp.meta[maininternal.TraceTagRepositoryURL])
-		assert.Equal("somepath", sp.meta[maininternal.TraceTagGoPath])
+		assert.Equal("123456789ABCD", sp.meta[internal.TraceTagCommitSha])
+		assert.Equal("github.com/user/repo", sp.meta[internal.TraceTagRepositoryURL])
+		assert.Equal("somepath", sp.meta[internal.TraceTagGoPath])
 	})
 
 	t.Run("git-metadata-from-dd-tags-with-credentials", func(t *testing.T) {
-		t.Setenv(maininternal.EnvDDTags, "git.commit.sha:123456789ABCD git.repository_url:https://user:passwd@github.com/user/repo go_path:somepath")
-		maininternal.RefreshGitMetadataTags()
+		t.Setenv(internal.EnvDDTags, "git.commit.sha:123456789ABCD git.repository_url:https://user:passwd@github.com/user/repo go_path:somepath")
+		internal.RefreshGitMetadataTags()
 
 		tracer, _, _, stop, err := startTestTracer(t)
 		require.Nil(t, err)
@@ -1995,18 +1952,18 @@
 		sp := tracer.StartSpan("http.request")
 		sp.context.finish()
 
-		assert.Equal("123456789ABCD", sp.meta[maininternal.TraceTagCommitSha])
-		assert.Equal("https://github.com/user/repo", sp.meta[maininternal.TraceTagRepositoryURL])
-		assert.Equal("somepath", sp.meta[maininternal.TraceTagGoPath])
+		assert.Equal("123456789ABCD", sp.meta[internal.TraceTagCommitSha])
+		assert.Equal("https://github.com/user/repo", sp.meta[internal.TraceTagRepositoryURL])
+		assert.Equal("somepath", sp.meta[internal.TraceTagGoPath])
 	})
 
 	t.Run("git-metadata-from-env", func(t *testing.T) {
-		t.Setenv(maininternal.EnvDDTags, "git.commit.sha:123456789ABCD git.repository_url:github.com/user/repo")
+		t.Setenv(internal.EnvDDTags, "git.commit.sha:123456789ABCD git.repository_url:github.com/user/repo")
 
 		// git metadata env has priority over DD_TAGS
-		t.Setenv(maininternal.EnvGitRepositoryURL, "github.com/user/repo_new")
-		t.Setenv(maininternal.EnvGitCommitSha, "123456789ABCDE")
-		maininternal.RefreshGitMetadataTags()
+		t.Setenv(internal.EnvGitRepositoryURL, "github.com/user/repo_new")
+		t.Setenv(internal.EnvGitCommitSha, "123456789ABCDE")
+		internal.RefreshGitMetadataTags()
 
 		tracer, _, _, stop, err := startTestTracer(t)
 		assert.Nil(t, err)
@@ -2016,14 +1973,14 @@
 		sp := tracer.StartSpan("http.request")
 		sp.context.finish()
 
-		assert.Equal("123456789ABCDE", sp.meta[maininternal.TraceTagCommitSha])
-		assert.Equal("github.com/user/repo_new", sp.meta[maininternal.TraceTagRepositoryURL])
+		assert.Equal("123456789ABCDE", sp.meta[internal.TraceTagCommitSha])
+		assert.Equal("github.com/user/repo_new", sp.meta[internal.TraceTagRepositoryURL])
 	})
 
 	t.Run("git-metadata-from-env-with-credentials", func(t *testing.T) {
-		t.Setenv(maininternal.EnvGitRepositoryURL, "https://u:t@github.com/user/repo_new")
-		t.Setenv(maininternal.EnvGitCommitSha, "123456789ABCDE")
-		maininternal.RefreshGitMetadataTags()
+		t.Setenv(internal.EnvGitRepositoryURL, "https://u:t@github.com/user/repo_new")
+		t.Setenv(internal.EnvGitCommitSha, "123456789ABCDE")
+		internal.RefreshGitMetadataTags()
 
 		tracer, _, _, stop, err := startTestTracer(t)
 		require.Nil(t, err)
@@ -2033,14 +1990,14 @@
 		sp := tracer.StartSpan("http.request")
 		sp.context.finish()
 
-		assert.Equal("123456789ABCDE", sp.meta[maininternal.TraceTagCommitSha])
-		assert.Equal("https://github.com/user/repo_new", sp.meta[maininternal.TraceTagRepositoryURL])
+		assert.Equal("123456789ABCDE", sp.meta[internal.TraceTagCommitSha])
+		assert.Equal("https://github.com/user/repo_new", sp.meta[internal.TraceTagRepositoryURL])
 	})
 
 	t.Run("git-metadata-from-env-and-tags", func(t *testing.T) {
-		t.Setenv(maininternal.EnvDDTags, "git.commit.sha:123456789ABCD")
-		t.Setenv(maininternal.EnvGitRepositoryURL, "github.com/user/repo")
-		maininternal.RefreshGitMetadataTags()
+		t.Setenv(internal.EnvDDTags, "git.commit.sha:123456789ABCD")
+		t.Setenv(internal.EnvGitRepositoryURL, "github.com/user/repo")
+		internal.RefreshGitMetadataTags()
 
 		tracer, _, _, stop, err := startTestTracer(t)
 		assert.Nil(t, err)
@@ -2050,17 +2007,17 @@
 		sp := tracer.StartSpan("http.request")
 		sp.context.finish()
 
-		assert.Equal("123456789ABCD", sp.meta[maininternal.TraceTagCommitSha])
-		assert.Equal("github.com/user/repo", sp.meta[maininternal.TraceTagRepositoryURL])
+		assert.Equal("123456789ABCD", sp.meta[internal.TraceTagCommitSha])
+		assert.Equal("github.com/user/repo", sp.meta[internal.TraceTagRepositoryURL])
 	})
 
 	t.Run("git-metadata-disabled", func(t *testing.T) {
-		t.Setenv(maininternal.EnvGitMetadataEnabledFlag, "false")
-
-		t.Setenv(maininternal.EnvDDTags, "git.commit.sha:123456789ABCD git.repository_url:github.com/user/repo")
-		t.Setenv(maininternal.EnvGitRepositoryURL, "github.com/user/repo_new")
-		t.Setenv(maininternal.EnvGitCommitSha, "123456789ABCDE")
-		maininternal.RefreshGitMetadataTags()
+		t.Setenv(internal.EnvGitMetadataEnabledFlag, "false")
+
+		t.Setenv(internal.EnvDDTags, "git.commit.sha:123456789ABCD git.repository_url:github.com/user/repo")
+		t.Setenv(internal.EnvGitRepositoryURL, "github.com/user/repo_new")
+		t.Setenv(internal.EnvGitCommitSha, "123456789ABCDE")
+		internal.RefreshGitMetadataTags()
 
 		tracer, _, _, stop, err := startTestTracer(t)
 		assert.Nil(t, err)
@@ -2070,8 +2027,8 @@
 		sp := tracer.StartSpan("http.request")
 		sp.context.finish()
 
-		assert.Equal("", sp.meta[maininternal.TraceTagCommitSha])
-		assert.Equal("", sp.meta[maininternal.TraceTagRepositoryURL])
+		assert.Equal("", sp.meta[internal.TraceTagCommitSha])
+		assert.Equal("", sp.meta[internal.TraceTagRepositoryURL])
 	})
 }
 
@@ -2201,7 +2158,8 @@
 }
 
 func BenchmarkStartSpanConcurrent(b *testing.B) {
-	tracer, _, _, stop := startTestTracer(b, WithLogger(log.DiscardLogger{}), WithSampler(NewRateSampler(0)))
+	tracer, _, _, stop, err := startTestTracer(b, WithLogger(log.DiscardLogger{}), WithSampler(NewRateSampler(0)))
+	assert.NoError(b, err)
 	defer stop()
 
 	var wg sync.WaitGroup
