// Unless explicitly stated otherwise all files in this repository are licensed
// under the Apache License Version 2.0.
// This product includes software developed at Datadog (https://www.datadoghq.com/).
// Copyright 2016 Datadog, Inc.

package tracer

import (
	"context"
	"encoding/binary"
	"encoding/hex"
	"errors"
	"fmt"
	"io"
	"net/http"
	"os"
	rt "runtime/trace"
	"strconv"
	"sync"
	"testing"
	"time"

	"github.com/DataDog/dd-trace-go/v2/ddtrace/ext"
	v2 "github.com/DataDog/dd-trace-go/v2/ddtrace/tracer"
	"gopkg.in/DataDog/dd-trace-go.v1/ddtrace"
	"gopkg.in/DataDog/dd-trace-go.v1/ddtrace/internal"
	maininternal "gopkg.in/DataDog/dd-trace-go.v1/internal"
	"gopkg.in/DataDog/dd-trace-go.v1/internal/log"
<<<<<<< HEAD
=======
	"gopkg.in/DataDog/dd-trace-go.v1/internal/statsdtest"
	"gopkg.in/DataDog/dd-trace-go.v1/internal/telemetry"
>>>>>>> cb92842c

	"github.com/stretchr/testify/assert"
)

func id128FromSpan(assert *assert.Assertions, ctx ddtrace.SpanContext) string {
	var w3Cctx ddtrace.SpanContextW3C
	var ok bool
	w3Cctx, ok = ctx.(ddtrace.SpanContextW3C)
	assert.True(ok)
	id := w3Cctx.TraceID128()
	assert.Len(id, 32)
	return id
}

var (
	// timeMultiplicator specifies by how long to extend waiting times.
	// It may be altered in some environments (like AppSec) where things
	// move slower and could otherwise create flaky tests.
	timeMultiplicator = time.Duration(1)

	// integration indicates if the test suite should run integration tests.
	integration bool

	// traceStartSize is the initial size of our trace buffer,
	// by default we allocate for a handful of spans within the trace,
	// reasonable as span is actually way bigger, and avoids re-allocating
	// over and over. Could be fine-tuned at runtime.
	traceStartSize = 10
	// traceMaxSize is the maximum number of spans we keep in memory for a
	// single trace. This is to avoid memory leaks. If more spans than this
	// are added to a trace, then the trace is dropped and the spans are
	// discarded. Adding additional spans after a trace is dropped does
	// nothing.
	traceMaxSize = int(1e5)
)

func TestMain(m *testing.M) {
	if maininternal.BoolEnv("DD_APPSEC_ENABLED", false) {
		// things are slower with AppSec; double wait times
		timeMultiplicator = time.Duration(2)
	}
	_, integration = os.LookupEnv("INTEGRATION")
	os.Exit(m.Run())
}

func TestTracerStart(t *testing.T) {
	t.Run("normal", func(t *testing.T) {
		Start()
		defer Stop()
		trc := internal.GetGlobalTracer().(internal.TracerV2Adapter).Tracer
		if _, ok := trc.(v2.Tracer); !ok {
			t.Fail()
		}
	})

	t.Run("tracing_not_enabled", func(t *testing.T) {
		t.Setenv("DD_TRACE_ENABLED", "false")
		Start()
		defer Stop()
		trc := internal.GetGlobalTracer().(internal.TracerV2Adapter).Tracer
		if _, ok := trc.(*v2.NoopTracer); !ok {
			t.Fail()
		}
	})
}

func TestTracerStartSpan(t *testing.T) {
	t.Run("generic", func(t *testing.T) {
		tracer := newTracer()
		defer tracer.Stop()
		span := tracer.StartSpan("web.request").(internal.SpanV2Adapter).Span
		assert := assert.New(t)
		sm := span.AsMap()
		assert.NotEqual(uint64(0), sm[ext.MapSpanTraceID])
		assert.NotEqual(uint64(0), sm[ext.MapSpanID])
		assert.Equal(uint64(0), sm[ext.MapSpanParentID])
		assert.Equal("web.request", sm[ext.SpanName])
		assert.Regexp(`tracer\.test(\.exe)?`, sm[ext.ServiceName])
		assert.Contains([]float64{
			ext.PriorityAutoReject,
			ext.PriorityAutoKeep,
		}, sm[keySamplingPriority])
		// A span is not measured unless made so specifically
		_, ok := sm[keyMeasured]
		assert.False(ok)
		assert.NotEqual("", sm[ext.RuntimeID])
	})

	t.Run("priority", func(t *testing.T) {
		tracer := newTracer()
		defer tracer.Stop()
		span := tracer.StartSpan("web.request", Tag(ext.SamplingPriority, ext.PriorityUserKeep)).(internal.SpanV2Adapter).Span
		sm := span.AsMap()
		assert.Equal(t, float64(ext.PriorityUserKeep), sm[keySamplingPriority])
	})

	t.Run("name", func(t *testing.T) {
		tracer := newTracer()
		defer tracer.Stop()
		span := tracer.StartSpan("/home/user", Tag(ext.SpanName, "db.query")).(internal.SpanV2Adapter).Span
		sm := span.AsMap()
		assert.Equal(t, "db.query", sm[ext.SpanName])
		assert.Equal(t, "/home/user", sm[ext.ResourceName])
	})

	t.Run("measured_top_level", func(t *testing.T) {
		tracer := newTracer()
		defer tracer.Stop()
		span := tracer.StartSpan("/home/user", Measured()).(internal.SpanV2Adapter).Span
		sm := span.AsMap()
		_, ok := sm[keyMeasured]
		assert.False(t, ok)
		assert.Equal(t, 1.0, sm[keyTopLevel])
	})

	t.Run("measured_non_top_level", func(t *testing.T) {
		tracer := newTracer()
		defer tracer.Stop()
		parent := tracer.StartSpan("/home/user")
		child := tracer.StartSpan("home/user", Measured(), ChildOf(parent.Context())).(internal.SpanV2Adapter).Span
		sm := child.AsMap()
		assert.Equal(t, 1.0, sm[keyMeasured])
	})

	t.Run("attribute_schema_is_set_v0", func(t *testing.T) {
		t.Setenv("DD_TRACE_SPAN_ATTRIBUTE_SCHEMA", "v0")
		tracer := newTracer()
		defer tracer.Stop()
		parent := tracer.StartSpan("/home/user").(internal.SpanV2Adapter)
		psm := parent.Span.AsMap()
		child := tracer.StartSpan("home/user", ChildOf(parent.Context())).(internal.SpanV2Adapter)
		csm := child.Span.AsMap()
		assert.Contains(t, psm, "_dd.trace_span_attribute_schema")
		assert.Equal(t, 0.0, psm["_dd.trace_span_attribute_schema"])
		assert.NotContains(t, csm, "_dd.trace_span_attribute_schema")
	})

	t.Run("attribute_schema_is_set_v1", func(t *testing.T) {
		t.Setenv("DD_TRACE_SPAN_ATTRIBUTE_SCHEMA", "v1")
		tracer := newTracer()
		defer tracer.Stop()
		parent := tracer.StartSpan("/home/user")
		child := tracer.StartSpan("home/user", ChildOf(parent.Context()))
		psm := parent.(internal.SpanV2Adapter).Span.AsMap()
		csm := child.(internal.SpanV2Adapter).Span.AsMap()
		assert.Contains(t, psm, "_dd.trace_span_attribute_schema")
		assert.Equal(t, 1.0, psm["_dd.trace_span_attribute_schema"])
		assert.NotContains(t, csm, "_dd.trace_span_attribute_schema")
	})

	t.Run("attribute_schema_is_set_wrong_value", func(t *testing.T) {
		t.Setenv("DD_TRACE_SPAN_ATTRIBUTE_SCHEMA", "bad-version")
		tracer := newTracer()
		defer tracer.Stop()
		parent := tracer.StartSpan("/home/user")
		child := tracer.StartSpan("home/user", ChildOf(parent.Context()))
		psm := parent.(internal.SpanV2Adapter).Span.AsMap()
		csm := child.(internal.SpanV2Adapter).Span.AsMap()
		assert.Contains(t, psm, "_dd.trace_span_attribute_schema")
		assert.Equal(t, 0.0, psm["_dd.trace_span_attribute_schema"])
		assert.NotContains(t, csm, "_dd.trace_span_attribute_schema")
	})
}

func TestTracerRuntimeMetrics(t *testing.T) {
	t.Run("on", func(t *testing.T) {
		tp := new(log.RecordLogger)
		tp.Ignore("appsec: ", "Instrumentation telemetry: ")
		tracer := newTracer(WithRuntimeMetrics(), WithLogger(tp), WithDebugMode(true))
		defer tracer.Stop()
		assert.Contains(t, tp.Logs()[0], "DEBUG: Runtime metrics enabled")
	})

	t.Run("env", func(t *testing.T) {
		t.Setenv("DD_RUNTIME_METRICS_ENABLED", "true")
		tp := new(log.RecordLogger)
		tp.Ignore("appsec: ", "Instrumentation telemetry: ")
		tracer := newTracer(WithLogger(tp), WithDebugMode(true))
		defer tracer.Stop()
		assert.Contains(t, tp.Logs()[0], "DEBUG: Runtime metrics enabled")
	})

	t.Run("overrideEnv", func(t *testing.T) {
		t.Setenv("DD_RUNTIME_METRICS_ENABLED", "false")
		tp := new(log.RecordLogger)
		tp.Ignore("appsec: ", "Instrumentation telemetry: ")
		tracer := newTracer(WithRuntimeMetrics(), WithLogger(tp), WithDebugMode(true))
		defer tracer.Stop()
		assert.Contains(t, tp.Logs()[0], "DEBUG: Runtime metrics enabled")
	})
}

func TestTracerContribStats(t *testing.T) {
	t.Run("default on", func(t *testing.T) {
		tp := new(log.RecordLogger)
		tracer := newTracer(WithDebugMode(true), WithLogger(tp))
		defer tracer.Stop()
		assert.NotNil(t, tracer.statsCarrier)
	})
	t.Run("off", func(t *testing.T) {
		tp := new(log.RecordLogger)
		tracer := newTracer(WithContribStats(false), WithLogger(tp), WithDebugMode(true))
		defer tracer.Stop()
		assert.Nil(t, tracer.statsCarrier)
	})
	t.Run("env", func(t *testing.T) {
		os.Setenv("DD_TRACE_CONTRIB_STATS_ENABLED", "false")
		defer os.Unsetenv("DD_TRACE_CONTRIB_STATS_ENABLED")
		tp := new(log.RecordLogger)
		tracer := newTracer(WithLogger(tp), WithDebugMode(true))
		defer tracer.Stop()
		assert.Nil(t, tracer.statsCarrier)
	})
	t.Run("env override", func(t *testing.T) {
		os.Setenv("DD_TRACE_CONTRIB_STATS_ENABLED", "false")
		defer os.Unsetenv("DD_TRACE_CONTRIB_STATS_ENABLED")
		tp := new(log.RecordLogger)
		tracer := newTracer(WithLogger(tp), WithDebugMode(true), WithContribStats(true))
		defer tracer.Stop()
		assert.NotNil(t, tracer.statsCarrier)
	})
}

func TestTracerStartSpanOptions(t *testing.T) {
	tracer := newTracer()
	defer tracer.Stop()
	now := time.Now()
	opts := []StartSpanOption{
		SpanType("test"),
		ServiceName("test.service"),
		ResourceName("test.resource"),
		StartTime(now),
		WithSpanID(420),
	}
	span := tracer.StartSpan("web.request", opts...).(internal.SpanV2Adapter).Span
	sm := span.AsMap()
	assert := assert.New(t)
	assert.Equal("test", sm[ext.SpanType])
	assert.Equal("test.service", sm[ext.ServiceName])
	assert.Equal("test.resource", sm[ext.ResourceName])
	assert.Equal(now.UnixNano(), sm[ext.MapSpanStart])
	assert.Equal(uint64(420), span.Context().SpanID())
	assert.Equal(uint64(420), span.Context().TraceIDLower())
	assert.Equal(1.0, sm[keyTopLevel])
}

func TestTracerStartSpanOptions128(t *testing.T) {
	tracer := newTracer()
	internal.SetGlobalTracer(tracer)
	defer tracer.Stop()
	t.Run("64-bit-trace-id", func(t *testing.T) {
		assert := assert.New(t)
		t.Setenv("DD_TRACE_128_BIT_TRACEID_GENERATION_ENABLED", "false")
		opts := []StartSpanOption{
			WithSpanID(987654),
		}
		sa := tracer.StartSpan("web.request", opts...).(internal.SpanV2Adapter)
		s := sa.Span
		sm := s.AsMap()
		assert.Equal(uint64(987654), s.Context().SpanID())
		assert.Equal(uint64(987654), s.Context().TraceIDLower())
		id := id128FromSpan(assert, sa.Context())
		assert.Empty(sm[keyTraceID128])
		idBytes, err := hex.DecodeString(id)
		assert.NoError(err)
		assert.Equal(uint64(0), binary.BigEndian.Uint64(idBytes[:8])) // high 64 bits should be 0
		assert.Equal(s.Context().TraceIDLower(), binary.BigEndian.Uint64(idBytes[8:]))
	})
	t.Run("128-bit-trace-id", func(t *testing.T) {
		assert := assert.New(t)
		// 128-bit trace ids are enabled by default.
		opts128 := []StartSpanOption{
			WithSpanID(987654),
			StartTime(time.Unix(123456, 0)),
		}
		sa := tracer.StartSpan("web.request", opts128...).(internal.SpanV2Adapter)
		s := sa.Span
		assert.Equal(uint64(987654), s.Context().SpanID())
		assert.Equal(uint64(987654), s.Context().TraceIDLower())
		id := id128FromSpan(assert, sa.Context())
		// hex_encoded(<32-bit unix seconds> <32 bits of zero> <64 random bits>)
		// 0001e240 (123456) + 00000000 (zeros) + 00000000000f1206 (987654)
		assert.Equal("0001e2400000000000000000000f1206", id)
		s.Finish()
		sm := s.AsMap()
		assert.Equal(id[:16], sm[keyTraceID128])
	})
}

func TestTracerStartChildSpan(t *testing.T) {
	t.Run("own-service", func(t *testing.T) {
		assert := assert.New(t)
		tracer := newTracer()
		defer tracer.Stop()
		root := tracer.StartSpan("web.request", ServiceName("root-service"))
		child := tracer.StartSpan("db.query",
			ChildOf(root.Context()),
			ServiceName("child-service"),
			WithSpanID(69))

		assert.NotEqual(uint64(0), child.Context().TraceID())
		assert.NotEqual(uint64(0), child.Context().SpanID())
		assert.Equal(root.Context().SpanID(), child.Context().TraceID())
		assert.Equal(root.Context().TraceID(), child.Context().TraceID())
		assert.Equal(uint64(69), child.Context().SpanID())

		rsm := root.(internal.SpanV2Adapter).Span.AsMap()
		csm := child.(internal.SpanV2Adapter).Span.AsMap()
		assert.Equal("child-service", csm[ext.ServiceName])
		// the root and child are both marked as "top level"
		assert.Equal(1.0, rsm[keyTopLevel])
		assert.Equal(1.0, csm[keyTopLevel])
	})

	t.Run("inherit-service", func(t *testing.T) {
		assert := assert.New(t)
		tracer := newTracer()
		defer tracer.Stop()
		root := tracer.StartSpan("web.request", ServiceName("root-service"))
		child := tracer.StartSpan("db.query", ChildOf(root.Context()))

		rsm := root.(internal.SpanV2Adapter).Span.AsMap()
		csm := child.(internal.SpanV2Adapter).Span.AsMap()
		assert.Equal("root-service", csm[ext.ServiceName])
		// the root is marked as "top level", but the child is not
		assert.Equal(1.0, rsm[keyTopLevel])
		assert.NotContains(csm, keyTopLevel)
	})
}

func TestStartSpanOrigin(t *testing.T) {
	t.Setenv(headerPropagationStyleExtract, "datadog")
	t.Setenv(headerPropagationStyleInject, "datadog")
	assert := assert.New(t)

	tracer := newTracer()
	defer tracer.Stop()

	carrier := TextMapCarrier(map[string]string{
		DefaultTraceIDHeader:  "1",
		DefaultParentIDHeader: "1",
		originHeader:          "synthetics",
	})
	ctx, err := tracer.Extract(carrier)
	assert.Nil(err)

	// first child contains tag
	child := tracer.StartSpan("child", ChildOf(ctx))
	sm := child.(internal.SpanV2Adapter).Span.AsMap()
	assert.Equal("synthetics", sm[keyOrigin])

	// secondary child doesn't
	child2 := tracer.StartSpan("child2", ChildOf(child.Context()))
	sm = child2.(internal.SpanV2Adapter).Span.AsMap()
	assert.Empty(sm[keyOrigin])

	// but injecting its context marks origin
	carrier2 := TextMapCarrier(map[string]string{})
	err = tracer.Inject(child2.Context(), carrier2)
	assert.Nil(err)
	assert.Equal("synthetics", carrier2[originHeader])
}

func TestPropagationDefaults(t *testing.T) {
	t.Setenv(headerPropagationStyleExtract, "datadog")
	t.Setenv(headerPropagationStyleInject, "datadog")
	assert := assert.New(t)

	tracer := newTracer()
	defer tracer.Stop()
	root := tracer.StartSpan("web.request")
	root.SetBaggageItem("x", "y")
	root.SetTag(ext.SamplingPriority, -1)
	ctx := root.Context().(internal.SpanContextV2Adapter)
	headers := http.Header{}

	// inject the spanContext
	carrier := HTTPHeadersCarrier(headers)
	err := tracer.Inject(ctx, carrier)
	assert.Nil(err)

	rctx := root.Context()
	tid := strconv.FormatUint(rctx.TraceID(), 10)
	pid := strconv.FormatUint(rctx.SpanID(), 10)

	assert.Equal(headers.Get(DefaultTraceIDHeader), tid)
	assert.Equal(headers.Get(DefaultParentIDHeader), pid)
	assert.Equal(headers.Get(DefaultBaggageHeaderPrefix+"x"), "y")
	assert.Equal(headers.Get(DefaultPriorityHeader), "-1")

	// retrieve the spanContext
	propagated, err := tracer.Extract(carrier)
	assert.Nil(err)
	pctx := propagated.(internal.SpanContextV2Adapter)

	// compare if there is a Context match
	assert.Equal(ctx.TraceID(), pctx.TraceID())
	assert.Equal(ctx.SpanID(), pctx.SpanID())

	pctx.ForeachBaggageItem(func(k, v string) bool {
		assert.Equal(root.BaggageItem(k), v)
		return true
	})
	pr, ok := ctx.Ctx.SamplingPriority()
	assert.True(ok)
	assert.Equal(float64(pr), -1.)

	// ensure a child can be created
	child := tracer.StartSpan("db.query", ChildOf(propagated)).(internal.SpanV2Adapter)
	ctx = child.Context().(internal.SpanContextV2Adapter)

	assert.NotEqual(uint64(0), child.Context().TraceID())
	assert.NotEqual(uint64(0), child.Context().SpanID())
	assert.Equal(rctx.SpanID(), child.Context().TraceID())
	assert.Equal(rctx.TraceID(), child.Context().TraceID())
	pr, ok = ctx.Ctx.SamplingPriority()
	assert.True(ok)
	assert.Equal(float64(pr), -1.)
}

func TestTracerBaggageImmutability(t *testing.T) {
	assert := assert.New(t)
	tracer := newTracer()
	defer tracer.Stop()
	root := tracer.StartSpan("web.request")
	root.SetBaggageItem("key", "value")
	child := tracer.StartSpan("db.query", ChildOf(root.Context()))
	child.SetBaggageItem("key", "changed!")
	parentContext := root.Context()
	childContext := child.Context()
	parentContext.ForeachBaggageItem(func(k, v string) bool {
		if k != "key" {
			return true
		}
		assert.Equal("value", v)
		return false
	})
	childContext.ForeachBaggageItem(func(k, v string) bool {
		if k != "key" {
			return true
		}
		assert.Equal("changed!", v)
		return false
	})
}

func TestTracerInjectConcurrency(t *testing.T) {
	tracer, stop := startTestTracer(t)
	defer stop()
	span, _ := StartSpanFromContext(context.Background(), "main")
	defer span.Finish()

	var wg sync.WaitGroup
	for i := 0; i < 500; i++ {
		wg.Add(1)
		i := i
		go func(val int) {
			defer wg.Done()
			span.SetBaggageItem("val", fmt.Sprintf("%d", val))

			traceContext := map[string]string{}
			_ = tracer.Inject(span.Context(), TextMapCarrier(traceContext))
		}(i)
	}

	wg.Wait()
}

func TestTracerSpanTags(t *testing.T) {
	tracer := newTracer()
	defer tracer.Stop()
	tag := Tag("key", "value")
	span := tracer.StartSpan("web.request", tag)
	assert := assert.New(t)
	sm := span.(internal.SpanV2Adapter).Span.AsMap()
	assert.Equal("value", sm["key"])
}

func TestTracerSpanGlobalTags(t *testing.T) {
	assert := assert.New(t)
	tracer := newTracer(WithGlobalTag("key", "value"))
	defer tracer.Stop()
	s := tracer.StartSpan("web.request")
	assert.Equal("value", s.(internal.SpanV2Adapter).Span.AsMap()["key"])
	child := tracer.StartSpan("db.query", ChildOf(s.Context()))
	assert.Equal("value", child.(internal.SpanV2Adapter).Span.AsMap()["key"])
}

func TestTracerSpanServiceMappings(t *testing.T) {
	assert := assert.New(t)

	t.Run("WithServiceMapping", func(t *testing.T) {
		tracer := newTracer(WithServiceName("initial_service"), WithServiceMapping("initial_service", "new_service"))
		defer tracer.Stop()
		s := tracer.StartSpan("web.request")
		sm := s.(internal.SpanV2Adapter).Span.AsMap()
		assert.Equal("new_service", sm[ext.ServiceName])
	})

	t.Run("child", func(t *testing.T) {
		tracer := newTracer(WithServiceMapping("initial_service", "new_service"))
		defer tracer.Stop()
		s := tracer.StartSpan("web.request", ServiceName("initial_service"))
		child := tracer.StartSpan("db.query", ChildOf(s.Context()))
		sm := child.(internal.SpanV2Adapter).Span.AsMap()
		assert.Equal("new_service", sm[ext.ServiceName])
	})

	t.Run("StartSpanOption", func(t *testing.T) {
		tracer := newTracer(WithServiceMapping("initial_service", "new_service"))
		defer tracer.Stop()
		s := tracer.StartSpan("web.request", ServiceName("initial_service"))
		sm := s.(internal.SpanV2Adapter).Span.AsMap()
		assert.Equal("new_service", sm[ext.ServiceName])
	})

	t.Run("tag", func(t *testing.T) {
		tracer := newTracer(WithServiceMapping("initial_service", "new_service"))
		defer tracer.Stop()
		s := tracer.StartSpan("web.request", Tag("service.name", "initial_service"))
		sm := s.(internal.SpanV2Adapter).Span.AsMap()
		assert.Equal("new_service", sm[ext.ServiceName])
	})

	t.Run("globalTags", func(t *testing.T) {
		tracer := newTracer(WithGlobalTag("service.name", "initial_service"), WithServiceMapping("initial_service", "new_service"))
		defer tracer.Stop()
		s := tracer.StartSpan("web.request")
		sm := s.(internal.SpanV2Adapter).Span.AsMap()
		assert.Equal("new_service", sm[ext.ServiceName])
	})
}

func TestTracerNoDebugStack(t *testing.T) {
	assert := assert.New(t)

	t.Run("Finish", func(t *testing.T) {
		tracer := newTracer(WithDebugStack(false))
		defer tracer.Stop()
		s := tracer.StartSpan("web.request")
		err := errors.New("test error")
		s.Finish(WithError(err))
		sm := s.(internal.SpanV2Adapter).Span.AsMap()
		assert.Empty(sm[ext.ErrorStack])
	})

	t.Run("SetTag", func(t *testing.T) {
		tracer := newTracer(WithDebugStack(false))
		defer tracer.Stop()
		s := tracer.StartSpan("web.request")
		err := errors.New("error value with no trace")
		s.SetTag(ext.Error, err)
		sm := s.(internal.SpanV2Adapter).Span.AsMap()
		assert.Empty(sm[ext.ErrorStack])
	})
}

// TestTracerTraceMaxSize tests a bug that was encountered in environments
// creating a large volume of spans that reached the trace cap value (traceMaxSize).
// The bug was that once the cap is reached, no more spans are pushed onto
// the buffer, yet they are part of the same trace. The trace is considered
// completed and flushed when the number of finished spans == number of spans
// in buffer. When reaching the cap, this condition might become true too
// early, and some spans in the buffer might still not be finished when flushing.
// Changing these spans at the moment of flush would (and did) cause a race
// condition.
func TestTracerTraceMaxSize(t *testing.T) {
	_, stop := startTestTracer(t)
	defer stop()

	otss, otms := traceStartSize, traceMaxSize
	traceStartSize, traceMaxSize = 3, 3
	defer func() {
		traceStartSize, traceMaxSize = otss, otms
	}()

	spans := make([]ddtrace.Span, 5)
	spans[0] = StartSpan("span0")
	spans[1] = StartSpan("span1", ChildOf(spans[0].Context()))
	spans[2] = StartSpan("span2", ChildOf(spans[0].Context()))
	spans[3] = StartSpan("span3", ChildOf(spans[0].Context()))
	spans[4] = StartSpan("span4", ChildOf(spans[0].Context()))

	var wg sync.WaitGroup
	wg.Add(1)
	go func() {
		defer wg.Done()
		for i := 0; i < 5000; i++ {
			spans[1].SetTag(strconv.Itoa(i), 1)
			spans[2].SetTag(strconv.Itoa(i), 1)
		}
	}()

	wg.Add(1)
	go func() {
		defer wg.Done()
		spans[0].Finish()
		spans[3].Finish()
		spans[4].Finish()
	}()

	wg.Wait()
}

func TestTracerReportsHostname(t *testing.T) {
	const hostname = "hostname-test"

	testReportHostnameDisabled := func(t *testing.T, name string, withComputeStats bool) {
		t.Run(name, func(t *testing.T) {
			t.Setenv("DD_TRACE_COMPUTE_STATS", fmt.Sprintf("%t", withComputeStats))
			tracer, stop := startTestTracer(t)
			defer stop()

			root := tracer.StartSpan("root")
			child := tracer.StartSpan("child", ChildOf(root.Context()))
			child.Finish()
			root.Finish()

			assert := assert.New(t)

			rm := root.(internal.SpanV2Adapter).Span.AsMap()
			_, ok := rm[keyHostname]
			assert.False(ok)
			cm := child.(internal.SpanV2Adapter).Span.AsMap()
			_, ok = cm[keyHostname]
			assert.False(ok)
		})
	}
	testReportHostnameDisabled(t, "DD_TRACE_REPORT_HOSTNAME/unset,DD_TRACE_COMPUTE_STATS/true", true)
	testReportHostnameDisabled(t, "DD_TRACE_REPORT_HOSTNAME/unset,DD_TRACE_COMPUTE_STATS/false", false)

	t.Run("WithHostname", func(t *testing.T) {
		tracer, stop := startTestTracer(t, WithHostname(hostname))
		defer stop()

		root := tracer.StartSpan("root")
		child := tracer.StartSpan("child", ChildOf(root.Context()))
		child.Finish()
		root.Finish()

		assert := assert.New(t)

		rm := root.(internal.SpanV2Adapter).Span.AsMap()
		got, ok := rm[keyHostname]
		assert.True(ok)
		assert.Equal(got, hostname)

		cm := child.(internal.SpanV2Adapter).Span.AsMap()
		got, ok = cm[keyHostname]
		assert.True(ok)
		assert.Equal(got, hostname)
	})

	t.Run("DD_TRACE_SOURCE_HOSTNAME/set", func(t *testing.T) {
		t.Setenv("DD_TRACE_SOURCE_HOSTNAME", "hostname-test")

		tracer, stop := startTestTracer(t)
		defer stop()

		root := tracer.StartSpan("root")
		child := tracer.StartSpan("child", ChildOf(root.Context()))
		child.Finish()
		root.Finish()

		assert := assert.New(t)

		rm := root.(internal.SpanV2Adapter).Span.AsMap()
		got, ok := rm[keyHostname]
		assert.True(ok)
		assert.Equal(got, hostname)

		cm := child.(internal.SpanV2Adapter).Span.AsMap()
		got, ok = cm[keyHostname]
		assert.True(ok)
		assert.Equal(got, hostname)
	})

	t.Run("DD_TRACE_SOURCE_HOSTNAME/unset", func(t *testing.T) {
		tracer, stop := startTestTracer(t)
		defer stop()

		root := tracer.StartSpan("root")
		child := tracer.StartSpan("child", ChildOf(root.Context()))
		child.Finish()
		root.Finish()

		assert := assert.New(t)

		rm := root.(internal.SpanV2Adapter).Span.AsMap()
		_, ok := rm[keyHostname]
		assert.False(ok)
		cm := child.(internal.SpanV2Adapter).Span.AsMap()
		_, ok = cm[keyHostname]
		assert.False(ok)
	})
}

func TestVersion(t *testing.T) {
	t.Run("normal", func(t *testing.T) {
		tracer, stop := startTestTracer(t, WithServiceVersion("4.5.6"))
		defer stop()

		assert := assert.New(t)
		sp := tracer.StartSpan("http.request")
		spm := sp.(internal.SpanV2Adapter).Span.AsMap()
		v := spm[ext.Version]
		assert.Equal("4.5.6", v)
	})
	t.Run("service", func(t *testing.T) {
		tracer, stop := startTestTracer(t, WithServiceVersion("4.5.6"),
			WithService("servenv"))
		defer stop()

		assert := assert.New(t)
		sp := tracer.StartSpan("http.request", ServiceName("otherservenv"))
		spm := sp.(internal.SpanV2Adapter).Span.AsMap()
		_, ok := spm[ext.Version]
		assert.False(ok)
	})
	t.Run("universal", func(t *testing.T) {
		tracer, stop := startTestTracer(t, WithService("servenv"), WithUniversalVersion("4.5.6"))
		defer stop()

		assert := assert.New(t)
		sp := tracer.StartSpan("http.request", ServiceName("otherservenv"))
		spm := sp.(internal.SpanV2Adapter).Span.AsMap()
		v, ok := spm[ext.Version]
		assert.True(ok)
		assert.Equal("4.5.6", v)
	})
	t.Run("service/universal", func(t *testing.T) {
		tracer, stop := startTestTracer(t, WithServiceVersion("4.5.6"),
			WithService("servenv"), WithUniversalVersion("1.2.3"))
		defer stop()

		assert := assert.New(t)
		sp := tracer.StartSpan("http.request", ServiceName("otherservenv"))
		spm := sp.(internal.SpanV2Adapter).Span.AsMap()
		v, ok := spm[ext.Version]
		assert.True(ok)
		assert.Equal("1.2.3", v)
	})
	t.Run("universal/service", func(t *testing.T) {
		tracer, stop := startTestTracer(t, WithUniversalVersion("1.2.3"),
			WithServiceVersion("4.5.6"), WithService("servenv"))
		defer stop()

		assert := assert.New(t)
		sp := tracer.StartSpan("http.request", ServiceName("otherservenv"))
		spm := sp.(internal.SpanV2Adapter).Span.AsMap()
		_, ok := spm[ext.Version]
		assert.False(ok)
	})
}

func TestEnvironment(t *testing.T) {
	t.Run("normal", func(t *testing.T) {
		tracer, stop := startTestTracer(t, WithEnv("test"))
		defer stop()

		assert := assert.New(t)
		sp := tracer.StartSpan("http.request")
		spm := sp.(internal.SpanV2Adapter).Span.AsMap()
		v := spm[ext.Environment]
		assert.Equal("test", v)
	})

	t.Run("unset", func(t *testing.T) {
		tracer, stop := startTestTracer(t)
		defer stop()

		assert := assert.New(t)
		sp := tracer.StartSpan("http.request")
		spm := sp.(internal.SpanV2Adapter).Span.AsMap()
		_, ok := spm[ext.Environment]
		assert.False(ok)
	})
}

// BenchmarkConcurrentTracing tests the performance of spawning a lot of
// goroutines where each one creates a trace with a parent and a child.
func BenchmarkConcurrentTracing(b *testing.B) {
	tracer, stop := startTestTracer(b, WithLogger(log.DiscardLogger{}), WithSampler(NewRateSampler(0)))
	defer stop()

	b.ResetTimer()
	for n := 0; n < b.N; n++ {
		wg := sync.WaitGroup{}
		for i := 0; i < 100; i++ {
			wg.Add(1)
			go func() {
				defer wg.Done()
				parent := tracer.StartSpan("pylons.request", ServiceName("pylons"), ResourceName("/"))
				defer parent.Finish()

				for i := 0; i < 10; i++ {
					tracer.StartSpan("redis.command", ChildOf(parent.Context())).Finish()
				}
			}()
		}
		wg.Wait()
	}
}

// BenchmarkTracerAddSpans tests the performance of creating and finishing a root
// span. It should include the encoding overhead.
func BenchmarkTracerAddSpans(b *testing.B) {
	tracer, stop := startTestTracer(b, WithLogger(log.DiscardLogger{}), WithSampler(NewRateSampler(0)))
	defer stop()

	for n := 0; n < b.N; n++ {
		span := tracer.StartSpan("pylons.request", ServiceName("pylons"), ResourceName("/"))
		span.Finish()
	}
}

func BenchmarkStartSpan(b *testing.B) {
	tracer, stop := startTestTracer(b, WithLogger(log.DiscardLogger{}), WithSampler(NewRateSampler(0)))
	defer stop()

	root := tracer.StartSpan("pylons.request", ServiceName("pylons"), ResourceName("/"))
	ctx := ContextWithSpan(context.TODO(), root)

	b.ResetTimer()
	for n := 0; n < b.N; n++ {
		s, ok := SpanFromContext(ctx)
		if !ok {
			b.Fatal("no span")
		}
		StartSpan("op", ChildOf(s.Context()))
	}
}

// startTestTracer returns a Tracer with a DummyTransport
func startTestTracer(t testing.TB, opts ...StartOption) (trc ddtrace.Tracer, stop func()) {
	o := append([]StartOption{
		v2.WithTestDefaults(nil),
	}, opts...)
	tracer := newTracer(o...)
	return tracer, func() {
		internal.SetGlobalTracer(internal.NoopTracerV2)
		tracer.Stop()
	}
}

<<<<<<< HEAD
=======
// Mock Transport with a real Encoder
type dummyTransport struct {
	sync.RWMutex
	traces spanLists
	stats  []*statsPayload
}

func newDummyTransport() *dummyTransport {
	return &dummyTransport{traces: spanLists{}}
}

func (t *dummyTransport) Len() int {
	t.RLock()
	defer t.RUnlock()
	return len(t.traces)
}

func (t *dummyTransport) sendStats(p *statsPayload) error {
	t.Lock()
	t.stats = append(t.stats, p)
	t.Unlock()
	return nil
}

func (t *dummyTransport) Stats() []*statsPayload {
	t.RLock()
	defer t.RUnlock()
	return t.stats
}

func (t *dummyTransport) send(p *payload) (io.ReadCloser, error) {
	traces, err := decode(p)
	if err != nil {
		return nil, err
	}
	t.Lock()
	t.traces = append(t.traces, traces...)
	t.Unlock()
	ok := io.NopCloser(strings.NewReader("OK"))
	return ok, nil
}

func (t *dummyTransport) endpoint() string {
	return "http://localhost:9/v0.4/traces"
}

func decode(p *payload) (spanLists, error) {
	var traces spanLists
	err := msgp.Decode(p, &traces)
	return traces, err
}

func encode(traces [][]*span) (*payload, error) {
	p := newPayload()
	for _, t := range traces {
		if err := p.push(t); err != nil {
			return p, err
		}
	}
	return p, nil
}

func (t *dummyTransport) Reset() {
	t.Lock()
	t.traces = t.traces[:0]
	t.Unlock()
}

func (t *dummyTransport) Traces() spanLists {
	t.Lock()
	defer t.Unlock()

	traces := t.traces
	t.traces = spanLists{}
	return traces
}

// comparePayloadSpans allows comparing two spans which might have been
// read from the msgpack payload. In that case the private fields will
// not be available and the maps (meta & metrics will be nil for lengths
// of 0). This function covers for those cases and correctly compares.
func comparePayloadSpans(t *testing.T, a, b *span) {
	assert.Equal(t, cpspan(a), cpspan(b))
}

func cpspan(s *span) *span {
	if len(s.Metrics) == 0 {
		s.Metrics = nil
	}
	if len(s.Meta) == 0 {
		s.Meta = nil
	}
	return &span{
		Name:     s.Name,
		Service:  s.Service,
		Resource: s.Resource,
		Type:     s.Type,
		Start:    s.Start,
		Duration: s.Duration,
		Meta:     s.Meta,
		Metrics:  s.Metrics,
		SpanID:   s.SpanID,
		TraceID:  s.TraceID,
		ParentID: s.ParentID,
		Error:    s.Error,
	}
}

type testTraceWriter struct {
	mu      sync.RWMutex
	buf     []*span
	flushed []*span
}

func newTestTraceWriter() *testTraceWriter {
	return &testTraceWriter{
		buf:     []*span{},
		flushed: []*span{},
	}
}

func (w *testTraceWriter) add(spans []*span) {
	w.mu.Lock()
	w.buf = append(w.buf, spans...)
	w.mu.Unlock()
}

func (w *testTraceWriter) flush() {
	w.mu.Lock()
	w.flushed = append(w.flushed, w.buf...)
	w.buf = w.buf[:0]
	w.mu.Unlock()
}

func (w *testTraceWriter) stop() {}

func (w *testTraceWriter) reset() {
	w.mu.Lock()
	w.flushed = w.flushed[:0]
	w.buf = w.buf[:0]
	w.mu.Unlock()
}

// Buffered returns the spans buffered by the writer.
func (w *testTraceWriter) Buffered() []*span {
	w.mu.RLock()
	defer w.mu.RUnlock()
	return w.buf
}

// Flushed returns the spans flushed by the writer.
func (w *testTraceWriter) Flushed() []*span {
	w.mu.RLock()
	defer w.mu.RUnlock()
	return w.flushed
}

func TestFlush(t *testing.T) {
	tr, _, _, stop := startTestTracer(t)
	defer stop()

	tw := newTestTraceWriter()
	tr.traceWriter = tw

	ts := &statsdtest.TestStatsdClient{}
	tr.statsd = ts

	transport := newDummyTransport()
	c := newConcentrator(&config{transport: transport}, defaultStatsBucketSize)
	tr.stats = c
	c.Start()
	defer c.Stop()

	tr.StartSpan("op").Finish()
	timeout := time.After(time.Second)
loop:
	for {
		select {
		case <-timeout:
			t.Fatal("timed out waiting for trace to be added to writer")
		default:
			if len(tw.Buffered()) > 0 {
				// trace got buffered
				break loop
			}
			time.Sleep(time.Millisecond)
		}
	}
	as := &aggregableSpan{
		key: aggregation{
			Name: "http.request",
		},
		// Start must be older than latest bucket to get flushed
		Start:    time.Now().UnixNano() - 3*defaultStatsBucketSize,
		Duration: 1,
	}
	c.add(as)

	assert.Len(t, tw.Flushed(), 0)
	assert.Zero(t, ts.Flushed())
	assert.Len(t, transport.Stats(), 0)
	tr.flushSync()
	assert.Len(t, tw.Flushed(), 1)
	assert.Equal(t, 1, ts.Flushed())
	assert.Len(t, transport.Stats(), 1)
}

func TestTakeStackTrace(t *testing.T) {
	t.Run("n=12", func(t *testing.T) {
		val := takeStacktrace(12, 0)
		// top frame should be runtime.main or runtime.goexit, in case of tests that's goexit
		assert.Contains(t, val, "runtime.goexit")
		assert.Contains(t, val, "testing.tRunner")
		assert.Contains(t, val, "tracer.TestTakeStackTrace")
	})

	t.Run("n=15,skip=2", func(t *testing.T) {
		val := takeStacktrace(3, 2)
		// top frame should be runtime.main or runtime.goexit, in case of tests that's goexit
		assert.Contains(t, val, "runtime.goexit")
		numFrames := strings.Count(val, "\n\t")
		assert.Equal(t, 1, numFrames)
	})

	t.Run("n=1", func(t *testing.T) {
		val := takeStacktrace(1, 0)
		assert.Contains(t, val, "tracer.TestTakeStackTrace", "should contain this function")
		// each frame consists of two strings separated by \n\t, thus number of frames == number of \n\t
		numFrames := strings.Count(val, "\n\t")
		assert.Equal(t, 1, numFrames)
	})

	t.Run("invalid", func(t *testing.T) {
		assert.Empty(t, takeStacktrace(100, 115))
	})
}

func TestUserMonitoring(t *testing.T) {
	const id = "john.doe#12345"
	const name = "John Doe"
	const email = "john.doe@hostname.com"
	const scope = "read:message, write:files"
	const role = "admin"
	const sessionID = "session#12345"
	expected := []struct{ key, value string }{
		{key: keyUserID, value: id},
		{key: keyUserName, value: name},
		{key: keyUserEmail, value: email},
		{key: keyUserScope, value: scope},
		{key: keyUserRole, value: role},
		{key: keyUserSessionID, value: sessionID},
	}
	tr := newTracer()
	defer tr.Stop()
	internal.SetGlobalTracer(tr)
	defer internal.SetGlobalTracer(&internal.NoopTracer{})

	t.Run("root", func(t *testing.T) {
		s := tr.newRootSpan("root", "test", "test")
		SetUser(s, id, WithUserEmail(email), WithUserName(name), WithUserScope(scope),
			WithUserRole(role), WithUserSessionID(sessionID))
		s.Finish()
		for _, pair := range expected {
			assert.Equal(t, pair.value, s.Meta[pair.key])
		}
	})

	t.Run("nested", func(t *testing.T) {
		root := tr.newRootSpan("root", "test", "test")
		child := tr.newChildSpan("child", root)
		SetUser(child, id, WithUserEmail(email), WithUserName(name), WithUserScope(scope),
			WithUserRole(role), WithUserSessionID(sessionID))
		child.Finish()
		root.Finish()
		for _, pair := range expected {
			assert.Equal(t, pair.value, root.Meta[pair.key])
		}
	})

	t.Run("propagation", func(t *testing.T) {
		s := tr.newRootSpan("root", "test", "test")
		SetUser(s, id, WithPropagation())
		s.Finish()
		assert.Equal(t, id, s.Meta[keyUserID])
		encoded := base64.StdEncoding.EncodeToString([]byte(id))
		assert.Equal(t, encoded, s.context.trace.propagatingTags[keyPropagatedUserID])
		assert.Equal(t, encoded, s.Meta[keyPropagatedUserID])
	})

	t.Run("no-propagation", func(t *testing.T) {
		s := tr.newRootSpan("root", "test", "test")
		SetUser(s, id)
		s.Finish()
		_, ok := s.Meta[keyUserID]
		assert.True(t, ok)
		_, ok = s.Meta[keyPropagatedUserID]
		assert.False(t, ok)
		_, ok = s.context.trace.propagatingTags[keyPropagatedUserID]
		assert.False(t, ok)
	})

	// This tests data races for trace.propagatingTags reads/writes through public API.
	// The Go data race detector should not complain when running the test with '-race'.
	t.Run("data-race", func(t *testing.T) {
		wg := &sync.WaitGroup{}
		wg.Add(2)

		root := tr.newRootSpan("root", "test", "test")

		go func() {
			defer wg.Done()
			for i := 0; i < 10000; i++ {
				SetUser(root, "test")
			}
		}()
		go func() {
			defer wg.Done()
			for i := 0; i < 10000; i++ {
				tr.StartSpan("test", ChildOf(root.Context())).Finish()
			}
		}()

		root.Finish()
		wg.Wait()
	})
}

>>>>>>> cb92842c
// BenchmarkTracerStackFrames tests the performance of taking stack trace.
func BenchmarkTracerStackFrames(b *testing.B) {
	tracer, stop := startTestTracer(b, WithSampler(NewRateSampler(0)))
	defer stop()

	for n := 0; n < b.N; n++ {
		span := tracer.StartSpan("test")
		span.Finish(StackFrames(64, 0))
	}
}

func TestExecutionTraceSpanTagged(t *testing.T) {
	if rt.IsEnabled() {
		t.Skip("runtime execution tracing is already enabled")
	}

	if err := rt.Start(io.Discard); err != nil {
		t.Fatal(err)
	}
	// Ensure we unconditionally stop tracing. It's safe to call this
	// multiple times.
	defer rt.Stop()

	tracer, stop := startTestTracer(t)
	defer stop()

	tracedSpan := tracer.StartSpan("traced")
	tracedSpan.Finish()

	partialSpan := tracer.StartSpan("partial")

	rt.Stop()

	partialSpan.Finish()

	untracedSpan := tracer.StartSpan("untraced")
	untracedSpan.Finish()

	tsm := tracedSpan.(internal.SpanV2Adapter).Span.AsMap()
	psm := partialSpan.(internal.SpanV2Adapter).Span.AsMap()
	usm := untracedSpan.(internal.SpanV2Adapter).Span.AsMap()
	assert.Equal(t, tsm["go_execution_traced"], "yes")
	assert.Equal(t, psm["go_execution_traced"], "partial")
	assert.NotContains(t, usm, "go_execution_traced")
}

// newTracer creates a new no-op tracer for testing.
// NOTE: This function does set the global tracer, which is required for
// most finish span/flushing operations to work as expected.
func newTracer(opts ...StartOption) ddtrace.Tracer {
	v2.Start(opts...)
	return internal.GetGlobalTracer()
}<|MERGE_RESOLUTION|>--- conflicted
+++ resolved
@@ -26,11 +26,6 @@
 	"gopkg.in/DataDog/dd-trace-go.v1/ddtrace/internal"
 	maininternal "gopkg.in/DataDog/dd-trace-go.v1/internal"
 	"gopkg.in/DataDog/dd-trace-go.v1/internal/log"
-<<<<<<< HEAD
-=======
-	"gopkg.in/DataDog/dd-trace-go.v1/internal/statsdtest"
-	"gopkg.in/DataDog/dd-trace-go.v1/internal/telemetry"
->>>>>>> cb92842c
 
 	"github.com/stretchr/testify/assert"
 )
@@ -220,37 +215,6 @@
 		tracer := newTracer(WithRuntimeMetrics(), WithLogger(tp), WithDebugMode(true))
 		defer tracer.Stop()
 		assert.Contains(t, tp.Logs()[0], "DEBUG: Runtime metrics enabled")
-	})
-}
-
-func TestTracerContribStats(t *testing.T) {
-	t.Run("default on", func(t *testing.T) {
-		tp := new(log.RecordLogger)
-		tracer := newTracer(WithDebugMode(true), WithLogger(tp))
-		defer tracer.Stop()
-		assert.NotNil(t, tracer.statsCarrier)
-	})
-	t.Run("off", func(t *testing.T) {
-		tp := new(log.RecordLogger)
-		tracer := newTracer(WithContribStats(false), WithLogger(tp), WithDebugMode(true))
-		defer tracer.Stop()
-		assert.Nil(t, tracer.statsCarrier)
-	})
-	t.Run("env", func(t *testing.T) {
-		os.Setenv("DD_TRACE_CONTRIB_STATS_ENABLED", "false")
-		defer os.Unsetenv("DD_TRACE_CONTRIB_STATS_ENABLED")
-		tp := new(log.RecordLogger)
-		tracer := newTracer(WithLogger(tp), WithDebugMode(true))
-		defer tracer.Stop()
-		assert.Nil(t, tracer.statsCarrier)
-	})
-	t.Run("env override", func(t *testing.T) {
-		os.Setenv("DD_TRACE_CONTRIB_STATS_ENABLED", "false")
-		defer os.Unsetenv("DD_TRACE_CONTRIB_STATS_ENABLED")
-		tp := new(log.RecordLogger)
-		tracer := newTracer(WithLogger(tp), WithDebugMode(true), WithContribStats(true))
-		defer tracer.Stop()
-		assert.NotNil(t, tracer.statsCarrier)
 	})
 }
 
@@ -865,7 +829,7 @@
 }
 
 // startTestTracer returns a Tracer with a DummyTransport
-func startTestTracer(t testing.TB, opts ...StartOption) (trc ddtrace.Tracer, stop func()) {
+func startTestTracer(_ testing.TB, opts ...StartOption) (trc ddtrace.Tracer, stop func()) {
 	o := append([]StartOption{
 		v2.WithTestDefaults(nil),
 	}, opts...)
@@ -876,336 +840,6 @@
 	}
 }
 
-<<<<<<< HEAD
-=======
-// Mock Transport with a real Encoder
-type dummyTransport struct {
-	sync.RWMutex
-	traces spanLists
-	stats  []*statsPayload
-}
-
-func newDummyTransport() *dummyTransport {
-	return &dummyTransport{traces: spanLists{}}
-}
-
-func (t *dummyTransport) Len() int {
-	t.RLock()
-	defer t.RUnlock()
-	return len(t.traces)
-}
-
-func (t *dummyTransport) sendStats(p *statsPayload) error {
-	t.Lock()
-	t.stats = append(t.stats, p)
-	t.Unlock()
-	return nil
-}
-
-func (t *dummyTransport) Stats() []*statsPayload {
-	t.RLock()
-	defer t.RUnlock()
-	return t.stats
-}
-
-func (t *dummyTransport) send(p *payload) (io.ReadCloser, error) {
-	traces, err := decode(p)
-	if err != nil {
-		return nil, err
-	}
-	t.Lock()
-	t.traces = append(t.traces, traces...)
-	t.Unlock()
-	ok := io.NopCloser(strings.NewReader("OK"))
-	return ok, nil
-}
-
-func (t *dummyTransport) endpoint() string {
-	return "http://localhost:9/v0.4/traces"
-}
-
-func decode(p *payload) (spanLists, error) {
-	var traces spanLists
-	err := msgp.Decode(p, &traces)
-	return traces, err
-}
-
-func encode(traces [][]*span) (*payload, error) {
-	p := newPayload()
-	for _, t := range traces {
-		if err := p.push(t); err != nil {
-			return p, err
-		}
-	}
-	return p, nil
-}
-
-func (t *dummyTransport) Reset() {
-	t.Lock()
-	t.traces = t.traces[:0]
-	t.Unlock()
-}
-
-func (t *dummyTransport) Traces() spanLists {
-	t.Lock()
-	defer t.Unlock()
-
-	traces := t.traces
-	t.traces = spanLists{}
-	return traces
-}
-
-// comparePayloadSpans allows comparing two spans which might have been
-// read from the msgpack payload. In that case the private fields will
-// not be available and the maps (meta & metrics will be nil for lengths
-// of 0). This function covers for those cases and correctly compares.
-func comparePayloadSpans(t *testing.T, a, b *span) {
-	assert.Equal(t, cpspan(a), cpspan(b))
-}
-
-func cpspan(s *span) *span {
-	if len(s.Metrics) == 0 {
-		s.Metrics = nil
-	}
-	if len(s.Meta) == 0 {
-		s.Meta = nil
-	}
-	return &span{
-		Name:     s.Name,
-		Service:  s.Service,
-		Resource: s.Resource,
-		Type:     s.Type,
-		Start:    s.Start,
-		Duration: s.Duration,
-		Meta:     s.Meta,
-		Metrics:  s.Metrics,
-		SpanID:   s.SpanID,
-		TraceID:  s.TraceID,
-		ParentID: s.ParentID,
-		Error:    s.Error,
-	}
-}
-
-type testTraceWriter struct {
-	mu      sync.RWMutex
-	buf     []*span
-	flushed []*span
-}
-
-func newTestTraceWriter() *testTraceWriter {
-	return &testTraceWriter{
-		buf:     []*span{},
-		flushed: []*span{},
-	}
-}
-
-func (w *testTraceWriter) add(spans []*span) {
-	w.mu.Lock()
-	w.buf = append(w.buf, spans...)
-	w.mu.Unlock()
-}
-
-func (w *testTraceWriter) flush() {
-	w.mu.Lock()
-	w.flushed = append(w.flushed, w.buf...)
-	w.buf = w.buf[:0]
-	w.mu.Unlock()
-}
-
-func (w *testTraceWriter) stop() {}
-
-func (w *testTraceWriter) reset() {
-	w.mu.Lock()
-	w.flushed = w.flushed[:0]
-	w.buf = w.buf[:0]
-	w.mu.Unlock()
-}
-
-// Buffered returns the spans buffered by the writer.
-func (w *testTraceWriter) Buffered() []*span {
-	w.mu.RLock()
-	defer w.mu.RUnlock()
-	return w.buf
-}
-
-// Flushed returns the spans flushed by the writer.
-func (w *testTraceWriter) Flushed() []*span {
-	w.mu.RLock()
-	defer w.mu.RUnlock()
-	return w.flushed
-}
-
-func TestFlush(t *testing.T) {
-	tr, _, _, stop := startTestTracer(t)
-	defer stop()
-
-	tw := newTestTraceWriter()
-	tr.traceWriter = tw
-
-	ts := &statsdtest.TestStatsdClient{}
-	tr.statsd = ts
-
-	transport := newDummyTransport()
-	c := newConcentrator(&config{transport: transport}, defaultStatsBucketSize)
-	tr.stats = c
-	c.Start()
-	defer c.Stop()
-
-	tr.StartSpan("op").Finish()
-	timeout := time.After(time.Second)
-loop:
-	for {
-		select {
-		case <-timeout:
-			t.Fatal("timed out waiting for trace to be added to writer")
-		default:
-			if len(tw.Buffered()) > 0 {
-				// trace got buffered
-				break loop
-			}
-			time.Sleep(time.Millisecond)
-		}
-	}
-	as := &aggregableSpan{
-		key: aggregation{
-			Name: "http.request",
-		},
-		// Start must be older than latest bucket to get flushed
-		Start:    time.Now().UnixNano() - 3*defaultStatsBucketSize,
-		Duration: 1,
-	}
-	c.add(as)
-
-	assert.Len(t, tw.Flushed(), 0)
-	assert.Zero(t, ts.Flushed())
-	assert.Len(t, transport.Stats(), 0)
-	tr.flushSync()
-	assert.Len(t, tw.Flushed(), 1)
-	assert.Equal(t, 1, ts.Flushed())
-	assert.Len(t, transport.Stats(), 1)
-}
-
-func TestTakeStackTrace(t *testing.T) {
-	t.Run("n=12", func(t *testing.T) {
-		val := takeStacktrace(12, 0)
-		// top frame should be runtime.main or runtime.goexit, in case of tests that's goexit
-		assert.Contains(t, val, "runtime.goexit")
-		assert.Contains(t, val, "testing.tRunner")
-		assert.Contains(t, val, "tracer.TestTakeStackTrace")
-	})
-
-	t.Run("n=15,skip=2", func(t *testing.T) {
-		val := takeStacktrace(3, 2)
-		// top frame should be runtime.main or runtime.goexit, in case of tests that's goexit
-		assert.Contains(t, val, "runtime.goexit")
-		numFrames := strings.Count(val, "\n\t")
-		assert.Equal(t, 1, numFrames)
-	})
-
-	t.Run("n=1", func(t *testing.T) {
-		val := takeStacktrace(1, 0)
-		assert.Contains(t, val, "tracer.TestTakeStackTrace", "should contain this function")
-		// each frame consists of two strings separated by \n\t, thus number of frames == number of \n\t
-		numFrames := strings.Count(val, "\n\t")
-		assert.Equal(t, 1, numFrames)
-	})
-
-	t.Run("invalid", func(t *testing.T) {
-		assert.Empty(t, takeStacktrace(100, 115))
-	})
-}
-
-func TestUserMonitoring(t *testing.T) {
-	const id = "john.doe#12345"
-	const name = "John Doe"
-	const email = "john.doe@hostname.com"
-	const scope = "read:message, write:files"
-	const role = "admin"
-	const sessionID = "session#12345"
-	expected := []struct{ key, value string }{
-		{key: keyUserID, value: id},
-		{key: keyUserName, value: name},
-		{key: keyUserEmail, value: email},
-		{key: keyUserScope, value: scope},
-		{key: keyUserRole, value: role},
-		{key: keyUserSessionID, value: sessionID},
-	}
-	tr := newTracer()
-	defer tr.Stop()
-	internal.SetGlobalTracer(tr)
-	defer internal.SetGlobalTracer(&internal.NoopTracer{})
-
-	t.Run("root", func(t *testing.T) {
-		s := tr.newRootSpan("root", "test", "test")
-		SetUser(s, id, WithUserEmail(email), WithUserName(name), WithUserScope(scope),
-			WithUserRole(role), WithUserSessionID(sessionID))
-		s.Finish()
-		for _, pair := range expected {
-			assert.Equal(t, pair.value, s.Meta[pair.key])
-		}
-	})
-
-	t.Run("nested", func(t *testing.T) {
-		root := tr.newRootSpan("root", "test", "test")
-		child := tr.newChildSpan("child", root)
-		SetUser(child, id, WithUserEmail(email), WithUserName(name), WithUserScope(scope),
-			WithUserRole(role), WithUserSessionID(sessionID))
-		child.Finish()
-		root.Finish()
-		for _, pair := range expected {
-			assert.Equal(t, pair.value, root.Meta[pair.key])
-		}
-	})
-
-	t.Run("propagation", func(t *testing.T) {
-		s := tr.newRootSpan("root", "test", "test")
-		SetUser(s, id, WithPropagation())
-		s.Finish()
-		assert.Equal(t, id, s.Meta[keyUserID])
-		encoded := base64.StdEncoding.EncodeToString([]byte(id))
-		assert.Equal(t, encoded, s.context.trace.propagatingTags[keyPropagatedUserID])
-		assert.Equal(t, encoded, s.Meta[keyPropagatedUserID])
-	})
-
-	t.Run("no-propagation", func(t *testing.T) {
-		s := tr.newRootSpan("root", "test", "test")
-		SetUser(s, id)
-		s.Finish()
-		_, ok := s.Meta[keyUserID]
-		assert.True(t, ok)
-		_, ok = s.Meta[keyPropagatedUserID]
-		assert.False(t, ok)
-		_, ok = s.context.trace.propagatingTags[keyPropagatedUserID]
-		assert.False(t, ok)
-	})
-
-	// This tests data races for trace.propagatingTags reads/writes through public API.
-	// The Go data race detector should not complain when running the test with '-race'.
-	t.Run("data-race", func(t *testing.T) {
-		wg := &sync.WaitGroup{}
-		wg.Add(2)
-
-		root := tr.newRootSpan("root", "test", "test")
-
-		go func() {
-			defer wg.Done()
-			for i := 0; i < 10000; i++ {
-				SetUser(root, "test")
-			}
-		}()
-		go func() {
-			defer wg.Done()
-			for i := 0; i < 10000; i++ {
-				tr.StartSpan("test", ChildOf(root.Context())).Finish()
-			}
-		}()
-
-		root.Finish()
-		wg.Wait()
-	})
-}
-
->>>>>>> cb92842c
 // BenchmarkTracerStackFrames tests the performance of taking stack trace.
 func BenchmarkTracerStackFrames(b *testing.B) {
 	tracer, stop := startTestTracer(b, WithSampler(NewRateSampler(0)))
