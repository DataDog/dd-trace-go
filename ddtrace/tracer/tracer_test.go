// Unless explicitly stated otherwise all files in this repository are licensed
// under the Apache License Version 2.0.
// This product includes software developed at Datadog (https://www.datadoghq.com/).
// Copyright 2016 Datadog, Inc.

package tracer

import (
	"context"
	"encoding/base64"
	"encoding/binary"
	"encoding/hex"
	"errors"
	"fmt"
	"io"
	"net/http"
	"net/http/httptest"
	"os"
	"runtime"
	rt "runtime/trace"
	"strconv"
	"strings"
	"sync"
	"testing"
	"time"

	"gopkg.in/DataDog/dd-trace-go.v1/ddtrace"
	"gopkg.in/DataDog/dd-trace-go.v1/ddtrace/ext"
	"gopkg.in/DataDog/dd-trace-go.v1/ddtrace/internal"
	maininternal "gopkg.in/DataDog/dd-trace-go.v1/internal"
	"gopkg.in/DataDog/dd-trace-go.v1/internal/globalconfig"
	"gopkg.in/DataDog/dd-trace-go.v1/internal/log"
	"gopkg.in/DataDog/dd-trace-go.v1/internal/statsdtest"
	"gopkg.in/DataDog/dd-trace-go.v1/internal/telemetry"

	"github.com/stretchr/testify/assert"
	"github.com/stretchr/testify/require"
	"github.com/tinylib/msgp/msgp"
)

func (t *tracer) newEnvSpan(service, env string) *span {
	return t.StartSpan("test.op", SpanType("test"), ServiceName(service), ResourceName("/"), Tag(ext.Environment, env)).(*span)
}

func (t *tracer) newRootSpan(name, service, resource string) *span {
	return t.StartSpan(name, SpanType("test"), ServiceName(service), ResourceName(resource)).(*span)
}

func (t *tracer) newChildSpan(name string, parent *span) *span {
	if parent == nil {
		return t.StartSpan(name).(*span)
	}
	return t.StartSpan(name, ChildOf(parent.Context())).(*span)
}

func id128FromSpan(assert *assert.Assertions, ctx ddtrace.SpanContext) string {
	var w3Cctx ddtrace.SpanContextW3C
	var ok bool
	w3Cctx, ok = ctx.(ddtrace.SpanContextW3C)
	assert.True(ok)
	id := w3Cctx.TraceID128()
	assert.Len(id, 32)
	return id
}

var (
	// timeMultiplicator specifies by how long to extend waiting times.
	// It may be altered in some environments (like AppSec) where things
	// move slower and could otherwise create flaky tests.
	timeMultiplicator = time.Duration(1)

	// integration indicates if the test suite should run integration tests.
	integration bool
)

func TestMain(m *testing.M) {
	if maininternal.BoolEnv("DD_APPSEC_ENABLED", false) {
		// things are slower with AppSec; double wait times
		timeMultiplicator = time.Duration(2)
	}
	_, integration = os.LookupEnv("INTEGRATION")
	os.Exit(m.Run())
}

func (t *tracer) awaitPayload(tst *testing.T, n int) {
	timeout := time.After(time.Second * timeMultiplicator)
loop:
	for {
		select {
		case <-timeout:
			tst.Fatalf("timed out waiting for payload to contain %d", n)
		default:
			if t.traceWriter.(*agentTraceWriter).payload.itemCount() == n {
				break loop
			}
			time.Sleep(10 * time.Millisecond)
		}
	}
}

// setLogWriter sets the io.Writer that any new logTraceWriter will write to and returns a function
// which will return the io.Writer to its original value.
func setLogWriter(w io.Writer) func() {
	tmp := logWriter
	logWriter = w
	return func() { logWriter = tmp }
}

// TestTracerCleanStop does frenetic testing in a scenario where the tracer is started
// and stopped in parallel with spans being created.
func TestTracerCleanStop(t *testing.T) {
	if testing.Short() {
		return
	}
	if runtime.GOOS == "windows" {
		t.Skip("This test causes windows CI to fail due to out-of-memory issues")
	}
	// avoid CI timeouts due to AppSec and telemetry slowing down this test
	t.Setenv("DD_APPSEC_ENABLED", "")
	t.Setenv("DD_INSTRUMENTATION_TELEMETRY_ENABLED", "false")
	t.Setenv("DD_TRACE_STARTUP_LOGS", "0")

	var wg sync.WaitGroup
	transport := newDummyTransport()

	n := 5000

	wg.Add(3)
	for j := 0; j < 3; j++ {
		go func() {
			defer wg.Done()
			for i := 0; i < n; i++ {
				span := StartSpan("test.span")
				child := StartSpan("child.span", ChildOf(span.Context()))
				time.Sleep(time.Millisecond)
				child.Finish()
				time.Sleep(time.Millisecond)
				span.Finish()
			}
		}()
	}

	defer setLogWriter(io.Discard)()
	wg.Add(1)
	go func() {
		defer wg.Done()
		for i := 0; i < n; i++ {
			// Lambda mode is used to avoid the startup cost associated with agent discovery.
			Start(withTransport(transport), WithLambdaMode(true), withNoopStats())
			time.Sleep(time.Millisecond)
			Start(withTransport(transport), WithLambdaMode(true), WithSampler(NewRateSampler(0.99)), withNoopStats())
			Start(withTransport(transport), WithLambdaMode(true), WithSampler(NewRateSampler(0.99)), withNoopStats())
		}
	}()

	wg.Add(1)
	go func() {
		defer wg.Done()
		for i := 0; i < n; i++ {
			Stop()
			Stop()
			Stop()
			time.Sleep(time.Millisecond)
			Stop()
			Stop()
			Stop()
		}
	}()

	wg.Wait()
}

func TestTracerStart(t *testing.T) {
	t.Run("normal", func(t *testing.T) {
		Start()
		defer Stop()
		if _, ok := internal.GetGlobalTracer().(*tracer); !ok {
			t.Fail()
		}
	})

	t.Run("testing", func(t *testing.T) {
		internal.Testing = true
		Start()
		defer Stop()
		if _, ok := internal.GetGlobalTracer().(*tracer); ok {
			t.Fail()
		}
		if _, ok := internal.GetGlobalTracer().(*internal.NoopTracer); !ok {
			t.Fail()
		}
		internal.Testing = false
	})

	t.Run("dd_tracing_not_enabled", func(t *testing.T) {
		t.Setenv("DD_TRACE_ENABLED", "false")
		Start()
		defer Stop()
		if _, ok := internal.GetGlobalTracer().(*tracer); ok {
			t.Fail()
		}
		if _, ok := internal.GetGlobalTracer().(*internal.NoopTracer); !ok {
			t.Fail()
		}
	})

	t.Run("otel_tracing_not_enabled", func(t *testing.T) {
		t.Setenv("OTEL_TRACES_EXPORTER", "none")
		Start()
		defer Stop()
		if _, ok := internal.GetGlobalTracer().(*tracer); ok {
			t.Fail()
		}
		if _, ok := internal.GetGlobalTracer().(*internal.NoopTracer); !ok {
			t.Fail()
		}
	})

	t.Run("deadlock/api", func(t *testing.T) {
		Stop()
		Stop()

		Start()
		Start()
		Start()

		// ensure at least one worker started and handles requests
		internal.GetGlobalTracer().(*tracer).pushChunk(&chunk{spans: []*span{}})

		Stop()
		Stop()
		Stop()
		Stop()
	})

	t.Run("deadlock/direct", func(t *testing.T) {
		tr, _, _, stop := startTestTracer(t)
		defer stop()
		tr.pushChunk(&chunk{spans: []*span{}}) // blocks until worker is started
		select {
		case <-tr.stop:
			t.Fatal("stopped channel should be open")
		default:
			// OK
		}
		tr.Stop()
		select {
		case <-tr.stop:
			// OK
		default:
			t.Fatal("stopped channel should be closed")
		}
		tr.Stop()
		tr.Stop()
	})
}

func TestTracerStartSpan(t *testing.T) {
	t.Run("generic", func(t *testing.T) {
		tracer := newTracer()
		defer tracer.Stop()
		span := tracer.StartSpan("web.request").(*span)
		assert := assert.New(t)
		assert.NotEqual(uint64(0), span.TraceID)
		assert.NotEqual(uint64(0), span.SpanID)
		assert.Equal(uint64(0), span.ParentID)
		assert.Equal("web.request", span.Name)
		assert.Regexp(`tracer\.test(\.exe)?`, span.Service)
		assert.Contains([]float64{
			ext.PriorityAutoReject,
			ext.PriorityAutoKeep,
		}, span.Metrics[keySamplingPriority])
		assert.Equal("-1", span.context.trace.propagatingTags[keyDecisionMaker])
		// A span is not measured unless made so specifically
		_, ok := span.Meta[keyMeasured]
		assert.False(ok)
		assert.Equal(globalconfig.RuntimeID(), span.Meta[ext.RuntimeID])
		assert.NotEqual("", span.Meta[ext.RuntimeID])
	})

	t.Run("priority", func(t *testing.T) {
		tracer := newTracer()
		defer tracer.Stop()
		span := tracer.StartSpan("web.request", Tag(ext.SamplingPriority, ext.PriorityUserKeep)).(*span)
		assert.Equal(t, float64(ext.PriorityUserKeep), span.Metrics[keySamplingPriority])
		assert.Equal(t, "-4", span.context.trace.propagatingTags[keyDecisionMaker])
	})

	t.Run("name", func(t *testing.T) {
		tracer := newTracer()
		defer tracer.Stop()
		span := tracer.StartSpan("/home/user", Tag(ext.SpanName, "db.query")).(*span)
		assert.Equal(t, "db.query", span.Name)
		assert.Equal(t, "/home/user", span.Resource)
	})

	t.Run("measured_top_level", func(t *testing.T) {
		tracer := newTracer()
		defer tracer.Stop()
		span := tracer.StartSpan("/home/user", Measured()).(*span)
		_, ok := span.Metrics[keyMeasured]
		assert.False(t, ok)
		assert.Equal(t, 1.0, span.Metrics[keyTopLevel])
	})

	t.Run("measured_non_top_level", func(t *testing.T) {
		tracer := newTracer()
		defer tracer.Stop()
		parent := tracer.StartSpan("/home/user").(*span)
		child := tracer.StartSpan("home/user", Measured(), ChildOf(parent.context)).(*span)
		assert.Equal(t, 1.0, child.Metrics[keyMeasured])
	})

	t.Run("attribute_schema_is_set_v0", func(t *testing.T) {
		t.Setenv("DD_TRACE_SPAN_ATTRIBUTE_SCHEMA", "v0")
		tracer := newTracer()
		defer tracer.Stop()
		parent := tracer.StartSpan("/home/user").(*span)
		child := tracer.StartSpan("home/user", ChildOf(parent.context)).(*span)
		assert.Contains(t, parent.Metrics, "_dd.trace_span_attribute_schema")
		assert.Equal(t, 0.0, parent.Metrics["_dd.trace_span_attribute_schema"])
		assert.NotContains(t, child.Metrics, "_dd.trace_span_attribute_schema")
	})

	t.Run("attribute_schema_is_set_v1", func(t *testing.T) {
		t.Setenv("DD_TRACE_SPAN_ATTRIBUTE_SCHEMA", "v1")
		tracer := newTracer()
		defer tracer.Stop()
		parent := tracer.StartSpan("/home/user").(*span)
		child := tracer.StartSpan("home/user", ChildOf(parent.context)).(*span)
		assert.Contains(t, parent.Metrics, "_dd.trace_span_attribute_schema")
		assert.Equal(t, 1.0, parent.Metrics["_dd.trace_span_attribute_schema"])
		assert.NotContains(t, child.Metrics, "_dd.trace_span_attribute_schema")
	})

	t.Run("attribute_schema_is_set_wrong_value", func(t *testing.T) {
		t.Setenv("DD_TRACE_SPAN_ATTRIBUTE_SCHEMA", "bad-version")
		tracer := newTracer()
		defer tracer.Stop()
		parent := tracer.StartSpan("/home/user").(*span)
		child := tracer.StartSpan("home/user", ChildOf(parent.context)).(*span)
		assert.Contains(t, parent.Metrics, "_dd.trace_span_attribute_schema")
		assert.Equal(t, 0.0, parent.Metrics["_dd.trace_span_attribute_schema"])
		assert.NotContains(t, child.Metrics, "_dd.trace_span_attribute_schema")
	})
}

func TestSamplingDecision(t *testing.T) {

	t.Run("sampled", func(t *testing.T) {
		tracer, _, _, stop := startTestTracer(t)
		defer func() {
			// Must check these after tracer is stopped to avoid flakiness
			assert.Equal(t, uint32(0), tracer.droppedP0Traces)
			assert.Equal(t, uint32(2), tracer.droppedP0Spans)
		}()
		defer stop()
		tracer.prioritySampling.defaultRate = 0
		tracer.config.serviceName = "test_service"
		span := tracer.StartSpan("name_1").(*span)
		child := tracer.StartSpan("name_2", ChildOf(span.context))
		child.Finish()
		span.Finish()
		assert.Equal(t, float64(ext.PriorityAutoReject), span.Metrics[keySamplingPriority])
		assert.Equal(t, "", span.context.trace.propagatingTags[keyDecisionMaker])
		assert.Equal(t, decisionKeep, span.context.trace.samplingDecision)
	})

	t.Run("dropped_sent", func(t *testing.T) {
		// Even if DropP0s is enabled, spans should always be kept unless
		// client-side stats are also enabled.
		tracer, _, _, stop := startTestTracer(t)
		defer func() {
			// Must check these after tracer is stopped to avoid flakiness
			assert.Equal(t, uint32(0), tracer.droppedP0Traces)
			assert.Equal(t, uint32(2), tracer.droppedP0Spans)
		}()
		defer stop()
		tracer.config.agent.DropP0s = true
		tracer.prioritySampling.defaultRate = 0
		tracer.config.serviceName = "test_service"
		span := tracer.StartSpan("name_1").(*span)
		child := tracer.StartSpan("name_2", ChildOf(span.context))
		child.Finish()
		span.Finish()
		assert.Equal(t, float64(ext.PriorityAutoReject), span.Metrics[keySamplingPriority])
		assert.Equal(t, "", span.context.trace.propagatingTags[keyDecisionMaker])
		assert.Equal(t, decisionKeep, span.context.trace.samplingDecision)
	})

	t.Run("dropped_stats", func(t *testing.T) {
		tracer, _, _, stop := startTestTracer(t)
		defer func() {
			// Must check these after tracer is stopped to avoid flakiness
			assert.Equal(t, uint32(1), tracer.droppedP0Traces)
			assert.Equal(t, uint32(2), tracer.droppedP0Spans)
		}()
		defer stop()
		tracer.config.featureFlags = make(map[string]struct{})
		tracer.config.featureFlags["discovery"] = struct{}{}
		tracer.config.agent.DropP0s = true
		tracer.config.agent.Stats = true
		tracer.prioritySampling.defaultRate = 0
		tracer.config.serviceName = "test_service"
		span := tracer.StartSpan("name_1").(*span)
		child := tracer.StartSpan("name_2", ChildOf(span.context))
		child.Finish()
		span.Finish()
		assert.Equal(t, float64(ext.PriorityAutoReject), span.Metrics[keySamplingPriority])
		assert.Equal(t, "", span.context.trace.propagatingTags[keyDecisionMaker])
		assert.Equal(t, decisionNone, span.context.trace.samplingDecision)
	})

	t.Run("events_sampled", func(t *testing.T) {
		tracer, _, _, stop := startTestTracer(t)
		defer func() {
			// Must check these after tracer is stopped to avoid flakiness
			assert.Equal(t, uint32(0), tracer.droppedP0Traces)
			assert.Equal(t, uint32(2), tracer.droppedP0Spans)
		}()
		defer stop()
		tracer.config.agent.DropP0s = true
		tracer.prioritySampling.defaultRate = 0
		tracer.config.serviceName = "test_service"
		span := tracer.StartSpan("name_1").(*span)
		child := tracer.StartSpan("name_2", ChildOf(span.context))
		child.SetTag(ext.EventSampleRate, 1)
		child.Finish()
		span.Finish()
		assert.Equal(t, float64(ext.PriorityAutoReject), span.Metrics[keySamplingPriority])
		assert.Equal(t, "", span.context.trace.tags[keyDecisionMaker])
		assert.Equal(t, decisionKeep, span.context.trace.samplingDecision)
	})

	t.Run("client_dropped", func(t *testing.T) {
		tracer, _, _, stop := startTestTracer(t)
		defer func() {
			// Must check these after tracer is stopped to avoid flakiness
			assert.Equal(t, uint32(1), tracer.droppedP0Traces)
			assert.Equal(t, uint32(2), tracer.droppedP0Spans)
		}()
		defer stop()
		tracer.config.sampler = NewRateSampler(0)
		tracer.prioritySampling.defaultRate = 0
		tracer.config.serviceName = "test_service"
		span := tracer.StartSpan("name_1").(*span)
		child := tracer.StartSpan("name_2", ChildOf(span.context))
		child.SetTag(ext.EventSampleRate, 1)
		p, ok := span.context.SamplingPriority()
		require.True(t, ok)
		assert.Equal(t, ext.PriorityAutoReject, p)
		child.Finish()
		span.Finish()
		assert.Equal(t, float64(ext.PriorityAutoReject), span.Metrics[keySamplingPriority])
		// this trace won't be sent to the agent,
		// therefore not necessary to populate keyDecisionMaker
		assert.Equal(t, "", span.context.trace.propagatingTags[keyDecisionMaker])
		assert.Equal(t, decisionDrop, span.context.trace.samplingDecision)
	})

	t.Run("client_dropped_with_single_spans:stats_enabled", func(t *testing.T) {
		t.Setenv("DD_SPAN_SAMPLING_RULES", `[{"service": "test_*","name":"*_1", "sample_rate": 1.0, "max_per_second": 15.0}]`)
		// Stats are enabled, rules are available. Trace sample rate equals 0.
		// Span sample rate equals 1. The trace should be dropped. One single span is extracted.
		tracer, _, _, stop := startTestTracer(t)
		defer func() {
			// Must check these after tracer is stopped to avoid flakiness
			assert.Equal(t, uint32(0), tracer.droppedP0Traces)
			assert.Equal(t, uint32(1), tracer.droppedP0Spans)
		}()
		defer stop()
		tracer.config.agent.DropP0s = true
		tracer.config.featureFlags = make(map[string]struct{})
		tracer.config.featureFlags["discovery"] = struct{}{}
		tracer.config.sampler = NewRateSampler(0)
		tracer.prioritySampling.defaultRate = 0
		tracer.config.serviceName = "test_service"
		parent := tracer.StartSpan("name_1").(*span)
		child := tracer.StartSpan("name_2", ChildOf(parent.context)).(*span)
		child.Finish()
		parent.Finish()
		tracer.Stop()
		assert.Equal(t, float64(ext.PriorityAutoReject), parent.Metrics[keySamplingPriority])
		assert.Equal(t, decisionDrop, parent.context.trace.samplingDecision)
		assert.Equal(t, 8.0, parent.Metrics[keySpanSamplingMechanism])
		assert.Equal(t, 1.0, parent.Metrics[keySingleSpanSamplingRuleRate])
		assert.Equal(t, 15.0, parent.Metrics[keySingleSpanSamplingMPS])
	})

	t.Run("client_dropped_with_single_spans:stats_disabled", func(t *testing.T) {
		t.Setenv("DD_SPAN_SAMPLING_RULES", `[{"service": "test_*","name":"*_1", "sample_rate": 1.0, "max_per_second": 15.0}]`)
		// Stats are disabled, rules are available. Trace sample rate equals 0.
		// Span sample rate equals 1. The trace should be dropped. One span has single span tags set.
		tracer, _, _, stop := startTestTracer(t)
		defer func() {
			// Must check these after tracer is stopped to avoid flakiness
			assert.Equal(t, uint32(0), tracer.droppedP0Traces)
			assert.Equal(t, uint32(1), tracer.droppedP0Spans)
		}()
		defer stop()
		tracer.config.featureFlags = make(map[string]struct{})
		tracer.config.sampler = NewRateSampler(0)
		tracer.prioritySampling.defaultRate = 0
		tracer.config.serviceName = "test_service"
		parent := tracer.StartSpan("name_1").(*span)
		child := tracer.StartSpan("name_2", ChildOf(parent.context)).(*span)
		child.Finish()
		parent.Finish()
		tracer.Stop()
		assert.Equal(t, float64(ext.PriorityAutoReject), parent.Metrics[keySamplingPriority])
		assert.Equal(t, decisionDrop, parent.context.trace.samplingDecision)
		assert.Equal(t, 8.0, parent.Metrics[keySpanSamplingMechanism])
		assert.Equal(t, 1.0, parent.Metrics[keySingleSpanSamplingRuleRate])
		assert.Equal(t, 15.0, parent.Metrics[keySingleSpanSamplingMPS])
	})

	t.Run("client_dropped_with_single_span_rules", func(t *testing.T) {
		t.Setenv("DD_SPAN_SAMPLING_RULES", `[{"service": "match","name":"nothing", "sample_rate": 1.0, "max_per_second": 15.0}]`)
		// Rules are available, but match nothing. Trace sample rate equals 0.
		// The trace should be dropped. No single spans extracted.
		tracer, _, _, stop := startTestTracer(t)
		defer func() {
			// Must check these after tracer is stopped to avoid flakiness
			assert.Equal(t, uint32(1), tracer.droppedP0Traces)
			assert.Equal(t, uint32(2), tracer.droppedP0Spans)
		}()
		defer stop()
		tracer.config.featureFlags = make(map[string]struct{})
		tracer.config.sampler = NewRateSampler(0)
		tracer.prioritySampling.defaultRate = 0
		tracer.config.serviceName = "test_service"
		parent := tracer.StartSpan("name_1").(*span)
		child := tracer.StartSpan("name_2", ChildOf(parent.context)).(*span)
		child.Finish()
		parent.Finish()
		tracer.Stop()
		assert.Equal(t, float64(ext.PriorityAutoReject), parent.Metrics[keySamplingPriority])
		assert.Equal(t, decisionDrop, parent.context.trace.samplingDecision)
		assert.NotContains(t, parent.Metrics, keySpanSamplingMechanism)
		assert.NotContains(t, parent.Metrics, keySingleSpanSamplingRuleRate)
		assert.NotContains(t, parent.Metrics, keySingleSpanSamplingMPS)
	})

	t.Run("client_kept_with_single_spans", func(t *testing.T) {
		t.Setenv("DD_SPAN_SAMPLING_RULES", `[{"service": "test_*","name":"*", "sample_rate": 1.0}]`)
		// Rules are available. Trace sample rate equals 1. Span sample rate equals 1.
		// The trace should be kept. No single spans extracted.
		tracer, _, _, stop := startTestTracer(t)
		defer func() {
			// Must check these after tracer is stopped to avoid flakiness
			assert.Equal(t, uint32(0), tracer.droppedP0Traces)
			assert.Equal(t, uint32(0), tracer.droppedP0Spans)
		}()
		defer stop()
		tracer.config.agent.DropP0s = true
		tracer.config.featureFlags = make(map[string]struct{})
		tracer.config.sampler = NewRateSampler(1)
		tracer.prioritySampling.defaultRate = 1
		tracer.config.serviceName = "test_service"
		parent := tracer.StartSpan("name_1").(*span)
		child := tracer.StartSpan("name_2", ChildOf(parent.context)).(*span)
		child.Finish()
		parent.Finish()
		tracer.Stop()
		// single span sampling should only run on dropped traces
		assert.Equal(t, float64(ext.PriorityAutoKeep), parent.Metrics[keySamplingPriority])
		assert.Equal(t, decisionKeep, parent.context.trace.samplingDecision)
		assert.NotContains(t, parent.Metrics, keySpanSamplingMechanism)
		assert.NotContains(t, parent.Metrics, keySingleSpanSamplingRuleRate)
		assert.NotContains(t, parent.Metrics, keySingleSpanSamplingMPS)
	})

	t.Run("single_spans_with_max_per_second:rate_1.0", func(t *testing.T) {
		t.Setenv("DD_SPAN_SAMPLING_RULES",
			`[{"service": "test_*","name":"name_*", "sample_rate": 1.0,"max_per_second":50}]`)
		t.Setenv("DD_TRACE_SAMPLE_RATE", "0.8")
		tracer, _, _, stop := startTestTracer(t)
		// Don't allow the rate limiter to reset while the test is running.
		current := time.Now()
		nowTime = func() time.Time { return current }
		defer func() {
			nowTime = func() time.Time { return time.Now() }
		}()
		defer stop()
		tracer.config.featureFlags = make(map[string]struct{})
		tracer.config.serviceName = "test_service"
		var spans []*span
		for i := 0; i < 100; i++ {
			s := tracer.StartSpan(fmt.Sprintf("name_%d", i)).(*span)
			for j := 0; j < 9; j++ {
				child := tracer.newChildSpan(fmt.Sprintf("name_%d_%d", i, j), s)
				child.Finish()
				spans = append(spans, child)
			}
			s.Finish()
			spans = append(spans, s)
		}
		tracer.Stop()

		var singleSpans, keptSpans int
		for _, s := range spans {
			if _, ok := s.Metrics[keySpanSamplingMechanism]; ok {
				singleSpans++
				assert.Equal(t, 1.0, s.Metrics[keySingleSpanSamplingRuleRate])
				assert.Equal(t, 50.0, s.Metrics[keySingleSpanSamplingMPS])
			}
			if s.Metrics[keySamplingPriority] == ext.PriorityUserKeep {
				keptSpans++
			}
		}
		assert.Equal(t, 50, singleSpans)
		assert.InDelta(t, 0.8, float64(keptSpans)/float64(len(spans)), 0.19)
		assert.Equal(t, uint32(0), tracer.droppedP0Traces)
	})

	t.Run("single_spans_without_max_per_second:rate_1.0", func(t *testing.T) {
		t.Setenv("DD_SPAN_SAMPLING_RULES", `[{"service": "test_*","name":"name_*", "sample_rate": 1.0}]`)
		t.Setenv("DD_TRACE_SAMPLE_RATE", "0.8")
		tracer, _, _, stop := startTestTracer(t)
		defer stop()
		tracer.config.featureFlags = make(map[string]struct{})
		tracer.config.serviceName = "test_service"
		spans := []*span{}
		for i := 0; i < 100; i++ {
			s := tracer.StartSpan("name_1").(*span)
			for i := 0; i < 9; i++ {
				child := tracer.StartSpan("name_2", ChildOf(s.context))
				child.Finish()
				spans = append(spans, child.(*span))
			}
			spans = append(spans, s)
			s.Finish()
		}
		tracer.Stop()

		singleSpans, keptSpans := 0, 0
		for _, s := range spans {
			if _, ok := s.Metrics[keySpanSamplingMechanism]; ok {
				singleSpans++
				continue
			}
			if s.Metrics[keySamplingPriority] == ext.PriorityUserKeep {
				keptSpans++
			}
		}
		assert.Equal(t, 1000, keptSpans+singleSpans)
		assert.InDelta(t, 0.8, float64(keptSpans)/float64(1000), 0.15)
		assert.Equal(t, uint32(0), tracer.droppedP0Traces)
	})

	t.Run("single_spans_without_max_per_second:rate_0.5", func(t *testing.T) {
		t.Setenv("DD_SPAN_SAMPLING_RULES", `[{"service": "test_*","name":"name_2", "sample_rate": 0.5}]`)
		t.Setenv("DD_TRACE_SAMPLE_RATE", "0.8")
		tracer, _, _, stop := startTestTracer(t)
		defer stop()
		tracer.config.featureFlags = make(map[string]struct{})
		tracer.config.serviceName = "test_service"
		spans := []*span{}
		for i := 0; i < 100; i++ {
			s := tracer.StartSpan("name_1").(*span)
			for i := 0; i < 9; i++ {
				child := tracer.StartSpan("name_2", ChildOf(s.context))
				child.Finish()
				spans = append(spans, child.(*span))
			}
			spans = append(spans, s)
			s.Finish()
		}
		tracer.Stop()
		singleSpans, keptTotal, keptChildren := 0, 0, 0
		for _, s := range spans {
			if _, ok := s.Metrics[keySpanSamplingMechanism]; ok {
				singleSpans++
				continue
			}
			if s.Metrics[keySamplingPriority] == ext.PriorityUserKeep {
				keptTotal++
				if s.context.trace.root.SpanID != s.SpanID {
					keptChildren++
				}
			}
		}
		assert.InDelta(t, 0.5, float64(singleSpans)/(float64(900-keptChildren)), 0.15)
		assert.InDelta(t, 0.8, float64(keptTotal)/1000, 0.15)
		assert.Equal(t, uint32(0), tracer.droppedP0Traces)
	})
}

func TestTracerRuntimeMetrics(t *testing.T) {
	t.Run("on", func(t *testing.T) {
		tp := new(log.RecordLogger)
		tp.Ignore("appsec: ", telemetry.LogPrefix)
		tracer := newTracer(WithRuntimeMetrics(), WithLogger(tp), WithDebugMode(true))
		defer tracer.Stop()
		assert.Contains(t, tp.Logs()[0], "DEBUG: Runtime metrics enabled")
	})

	t.Run("dd-env", func(t *testing.T) {
		t.Setenv("DD_RUNTIME_METRICS_ENABLED", "true")
		tp := new(log.RecordLogger)
		tp.Ignore("appsec: ", telemetry.LogPrefix)
		tracer := newTracer(WithLogger(tp), WithDebugMode(true))
		defer tracer.Stop()
		assert.Contains(t, tp.Logs()[0], "DEBUG: Runtime metrics enabled")
	})

	t.Run("otel-env", func(t *testing.T) {
		t.Setenv("OTEL_METRICS_EXPORTER", "none")
		c := newConfig()
		assert.False(t, c.runtimeMetrics)
	})

	t.Run("override-chain", func(t *testing.T) {
		// dd env overrides otel env
		t.Setenv("OTEL_METRICS_EXPORTER", "none")
		t.Setenv("DD_RUNTIME_METRICS_ENABLED", "true")
		c := newConfig()
		assert.True(t, c.runtimeMetrics)
		// tracer option overrides dd env
		t.Setenv("DD_RUNTIME_METRICS_ENABLED", "false")
		c = newConfig(WithRuntimeMetrics())
		assert.True(t, c.runtimeMetrics)
	})
}

func TestTracerStartSpanOptions(t *testing.T) {
	tracer := newTracer()
	defer tracer.Stop()
	now := time.Now()
	opts := []StartSpanOption{
		SpanType("test"),
		ServiceName("test.service"),
		ResourceName("test.resource"),
		StartTime(now),
		WithSpanID(420),
	}
	span := tracer.StartSpan("web.request", opts...).(*span)
	assert := assert.New(t)
	assert.Equal("test", span.Type)
	assert.Equal("test.service", span.Service)
	assert.Equal("test.resource", span.Resource)
	assert.Equal(now.UnixNano(), span.Start)
	assert.Equal(uint64(420), span.SpanID)
	assert.Equal(uint64(420), span.TraceID)
	assert.Equal(1.0, span.Metrics[keyTopLevel])
}

func TestTracerStartSpanOptions128(t *testing.T) {
	tracer := newTracer()
	internal.SetGlobalTracer(tracer)
	defer tracer.Stop()
	defer internal.SetGlobalTracer(&internal.NoopTracer{})
	t.Run("64-bit-trace-id", func(t *testing.T) {
		assert := assert.New(t)
		t.Setenv("DD_TRACE_128_BIT_TRACEID_GENERATION_ENABLED", "false")
		opts := []StartSpanOption{
			WithSpanID(987654),
		}
		s := tracer.StartSpan("web.request", opts...).(*span)
		assert.Equal(uint64(987654), s.SpanID)
		assert.Equal(uint64(987654), s.TraceID)
		id := id128FromSpan(assert, s.Context())
		assert.Empty(s.Meta[keyTraceID128])
		idBytes, err := hex.DecodeString(id)
		assert.NoError(err)
		assert.Equal(uint64(0), binary.BigEndian.Uint64(idBytes[:8])) // high 64 bits should be 0
		assert.Equal(s.Context().TraceID(), binary.BigEndian.Uint64(idBytes[8:]))
	})
	t.Run("128-bit-trace-id", func(t *testing.T) {
		assert := assert.New(t)
		// 128-bit trace ids are enabled by default.
		opts128 := []StartSpanOption{
			WithSpanID(987654),
			StartTime(time.Unix(123456, 0)),
		}
		s := tracer.StartSpan("web.request", opts128...).(*span)
		assert.Equal(uint64(987654), s.SpanID)
		assert.Equal(uint64(987654), s.TraceID)
		id := id128FromSpan(assert, s.Context())
		// hex_encoded(<32-bit unix seconds> <32 bits of zero> <64 random bits>)
		// 0001e240 (123456) + 00000000 (zeros) + 00000000000f1206 (987654)
		assert.Equal("0001e2400000000000000000000f1206", id)
		s.Finish()
		assert.Equal(id[:16], s.Meta[keyTraceID128])
	})
}

func TestTracerStartChildSpan(t *testing.T) {
	t.Run("own-service", func(t *testing.T) {
		assert := assert.New(t)
		tracer := newTracer()
		defer tracer.Stop()
		root := tracer.StartSpan("web.request", ServiceName("root-service")).(*span)
		child := tracer.StartSpan("db.query",
			ChildOf(root.Context()),
			ServiceName("child-service"),
			WithSpanID(69)).(*span)

		assert.NotEqual(uint64(0), child.TraceID)
		assert.NotEqual(uint64(0), child.SpanID)
		assert.Equal(root.SpanID, child.ParentID)
		assert.Equal(root.TraceID, child.ParentID)
		assert.Equal(root.TraceID, child.TraceID)
		assert.Equal(uint64(69), child.SpanID)
		assert.Equal("child-service", child.Service)

		// the root and child are both marked as "top level"
		assert.Equal(1.0, root.Metrics[keyTopLevel])
		assert.Equal(1.0, child.Metrics[keyTopLevel])
	})

	t.Run("inherit-service", func(t *testing.T) {
		assert := assert.New(t)
		tracer := newTracer()
		defer tracer.Stop()
		root := tracer.StartSpan("web.request", ServiceName("root-service")).(*span)
		child := tracer.StartSpan("db.query", ChildOf(root.Context())).(*span)

		assert.Equal("root-service", child.Service)
		// the root is marked as "top level", but the child is not
		assert.Equal(1.0, root.Metrics[keyTopLevel])
		assert.NotContains(child.Metrics, keyTopLevel)
	})
}

func TestTracerBaggagePropagation(t *testing.T) {
	assert := assert.New(t)
	tracer := newTracer()
	defer tracer.Stop()
	root := tracer.StartSpan("web.request").(*span)
	root.SetBaggageItem("key", "value")
	child := tracer.StartSpan("db.query", ChildOf(root.Context())).(*span)
	context := child.Context().(*spanContext)

	assert.Equal("value", context.baggage["key"])
}

func TestStartSpanOrigin(t *testing.T) {
	t.Setenv(headerPropagationStyleExtract, "datadog")
	t.Setenv(headerPropagationStyleInject, "datadog")
	assert := assert.New(t)

	tracer := newTracer()
	defer tracer.Stop()

	carrier := TextMapCarrier(map[string]string{
		DefaultTraceIDHeader:  "1",
		DefaultParentIDHeader: "1",
		originHeader:          "synthetics",
	})
	ctx, err := tracer.Extract(carrier)
	assert.Nil(err)

	// first child contains tag
	child := tracer.StartSpan("child", ChildOf(ctx))
	assert.Equal("synthetics", child.(*span).Meta[keyOrigin])

	// secondary child doesn't
	child2 := tracer.StartSpan("child2", ChildOf(child.Context()))
	assert.Empty(child2.(*span).Meta[keyOrigin])

	// but injecting its context marks origin
	carrier2 := TextMapCarrier(map[string]string{})
	err = tracer.Inject(child2.Context(), carrier2)
	assert.Nil(err)
	assert.Equal("synthetics", carrier2[originHeader])
}

func TestPropagationDefaults(t *testing.T) {
	t.Setenv(headerPropagationStyleExtract, "datadog")
	t.Setenv(headerPropagationStyleInject, "datadog")
	assert := assert.New(t)

	tracer := newTracer()
	defer tracer.Stop()
	root := tracer.StartSpan("web.request").(*span)
	root.SetBaggageItem("x", "y")
	root.SetTag(ext.SamplingPriority, -1)
	ctx := root.Context().(*spanContext)
	headers := http.Header{}

	// inject the spanContext
	carrier := HTTPHeadersCarrier(headers)
	err := tracer.Inject(ctx, carrier)
	assert.Nil(err)

	tid := strconv.FormatUint(root.TraceID, 10)
	pid := strconv.FormatUint(root.SpanID, 10)

	assert.Equal(headers.Get(DefaultTraceIDHeader), tid)
	assert.Equal(headers.Get(DefaultParentIDHeader), pid)
	assert.Equal(headers.Get(DefaultBaggageHeaderPrefix+"x"), "y")
	assert.Equal(headers.Get(DefaultPriorityHeader), "-1")

	// retrieve the spanContext
	propagated, err := tracer.Extract(carrier)
	assert.Nil(err)
	pctx := propagated.(*spanContext)

	// compare if there is a Context match
	assert.Equal(ctx.traceID, pctx.traceID)
	assert.Equal(ctx.spanID, pctx.spanID)
	assert.Equal(ctx.baggage, pctx.baggage)
	assert.Equal(*ctx.trace.priority, -1.)

	// ensure a child can be created
	child := tracer.StartSpan("db.query", ChildOf(propagated)).(*span)

	assert.NotEqual(uint64(0), child.TraceID)
	assert.NotEqual(uint64(0), child.SpanID)
	assert.Equal(root.SpanID, child.ParentID)
	assert.Equal(root.TraceID, child.ParentID)
	assert.Equal(*child.context.trace.priority, -1.)
}

func TestTracerSamplingPriorityPropagation(t *testing.T) {
	assert := assert.New(t)
	tracer := newTracer()
	defer tracer.Stop()
	root := tracer.StartSpan("web.request", Tag(ext.SamplingPriority, 2)).(*span)
	child := tracer.StartSpan("db.query", ChildOf(root.Context())).(*span)
	assert.EqualValues(2, root.Metrics[keySamplingPriority])
	assert.Equal("-4", root.context.trace.propagatingTags[keyDecisionMaker])
	assert.EqualValues(2, child.Metrics[keySamplingPriority])
	assert.EqualValues(2., *root.context.trace.priority)
	assert.EqualValues(2., *child.context.trace.priority)
}

func TestTracerSamplingPriorityEmptySpanCtx(t *testing.T) {
	assert := assert.New(t)
	tracer, _, _, stop := startTestTracer(t)
	defer stop()
	root := newBasicSpan("web.request")
	spanCtx := &spanContext{
		traceID: traceIDFrom64Bits(root.context.TraceID()),
		spanID:  root.context.SpanID(),
		trace:   &trace{},
	}
	child := tracer.StartSpan("db.query", ChildOf(spanCtx)).(*span)
	assert.EqualValues(1, child.Metrics[keySamplingPriority])
	assert.Equal("-1", child.context.trace.propagatingTags[keyDecisionMaker])
}

func TestTracerDDUpstreamServicesManualKeep(t *testing.T) {
	assert := assert.New(t)
	tracer := newTracer()
	defer tracer.Stop()
	root := newBasicSpan("web.request")
	spanCtx := &spanContext{
		traceID: traceIDFrom64Bits(root.context.TraceID()),
		spanID:  root.context.SpanID(),
		trace:   &trace{},
	}
	child := tracer.StartSpan("db.query", ChildOf(spanCtx)).(*span)
	grandChild := tracer.StartSpan("db.query", ChildOf(child.Context())).(*span)
	grandChild.SetTag(ext.ManualDrop, true)
	grandChild.SetTag(ext.ManualKeep, true)
	assert.Equal("-4", grandChild.context.trace.propagatingTags[keyDecisionMaker])
}

func TestTracerBaggageImmutability(t *testing.T) {
	assert := assert.New(t)
	tracer := newTracer()
	defer tracer.Stop()
	root := tracer.StartSpan("web.request").(*span)
	root.SetBaggageItem("key", "value")
	child := tracer.StartSpan("db.query", ChildOf(root.Context())).(*span)
	child.SetBaggageItem("key", "changed!")
	parentContext := root.Context().(*spanContext)
	childContext := child.Context().(*spanContext)
	assert.Equal("value", parentContext.baggage["key"])
	assert.Equal("changed!", childContext.baggage["key"])
}

func TestTracerInjectConcurrency(t *testing.T) {
	tracer, _, _, stop := startTestTracer(t)
	defer stop()
	span, _ := StartSpanFromContext(context.Background(), "main")
	defer span.Finish()

	var wg sync.WaitGroup
	for i := 0; i < 500; i++ {
		wg.Add(1)
		i := i
		go func(val int) {
			defer wg.Done()
			span.SetBaggageItem("val", fmt.Sprintf("%d", val))

			traceContext := map[string]string{}
			_ = tracer.Inject(span.Context(), TextMapCarrier(traceContext))
		}(i)
	}

	wg.Wait()
}

func TestTracerSpanTags(t *testing.T) {
	tracer := newTracer()
	defer tracer.Stop()
	tag := Tag("key", "value")
	span := tracer.StartSpan("web.request", tag).(*span)
	assert := assert.New(t)
	assert.Equal("value", span.Meta["key"])
}

func TestTracerSpanGlobalTags(t *testing.T) {
	assert := assert.New(t)
	tracer := newTracer(WithGlobalTag("key", "value"))
	defer tracer.Stop()
	s := tracer.StartSpan("web.request").(*span)
	assert.Equal("value", s.Meta["key"])
	child := tracer.StartSpan("db.query", ChildOf(s.Context())).(*span)
	assert.Equal("value", child.Meta["key"])
}

func TestTracerSpanServiceMappings(t *testing.T) {
	assert := assert.New(t)

	t.Run("WithServiceMapping", func(t *testing.T) {
		tracer := newTracer(WithServiceName("initial_service"), WithServiceMapping("initial_service", "new_service"))
		defer tracer.Stop()
		s := tracer.StartSpan("web.request").(*span)
		assert.Equal("new_service", s.Service)

	})

	t.Run("child", func(t *testing.T) {
		tracer := newTracer(WithServiceMapping("initial_service", "new_service"))
		defer tracer.Stop()
		s := tracer.StartSpan("web.request", ServiceName("initial_service")).(*span)
		child := tracer.StartSpan("db.query", ChildOf(s.Context())).(*span)
		assert.Equal("new_service", child.Service)

	})

	t.Run("StartSpanOption", func(t *testing.T) {
		tracer := newTracer(WithServiceMapping("initial_service", "new_service"))
		defer tracer.Stop()
		s := tracer.StartSpan("web.request", ServiceName("initial_service")).(*span)
		assert.Equal("new_service", s.Service)

	})

	t.Run("tag", func(t *testing.T) {
		tracer := newTracer(WithServiceMapping("initial_service", "new_service"))
		defer tracer.Stop()
		s := tracer.StartSpan("web.request", Tag("service.name", "initial_service")).(*span)
		assert.Equal("new_service", s.Service)
	})

	t.Run("globalTags", func(t *testing.T) {
		tracer := newTracer(WithGlobalTag("service.name", "initial_service"), WithServiceMapping("initial_service", "new_service"))
		defer tracer.Stop()
		s := tracer.StartSpan("web.request").(*span)
		assert.Equal("new_service", s.Service)
	})
}

func TestTracerNoDebugStack(t *testing.T) {
	assert := assert.New(t)

	t.Run("Finish", func(t *testing.T) {
		tracer := newTracer(WithDebugStack(false))
		defer tracer.Stop()
		s := tracer.StartSpan("web.request").(*span)
		err := errors.New("test error")
		s.Finish(WithError(err))
		assert.Empty(s.Meta[ext.ErrorStack])
	})

	t.Run("SetTag", func(t *testing.T) {
		tracer := newTracer(WithDebugStack(false))
		defer tracer.Stop()
		s := tracer.StartSpan("web.request").(*span)
		err := errors.New("error value with no trace")
		s.SetTag(ext.Error, err)
		assert.Empty(s.Meta[ext.ErrorStack])
	})
}

// newDefaultTransport return a default transport for this tracing client
func newDefaultTransport() transport {
	return newHTTPTransport(defaultURL, defaultHTTPClient(0))
}

func TestNewSpan(t *testing.T) {
	assert := assert.New(t)

	// the tracer must create root spans
	tracer := newTracer(withTransport(newDefaultTransport()))
	defer tracer.Stop()
	span := tracer.newRootSpan("pylons.request", "pylons", "/")
	assert.Equal(uint64(0), span.ParentID)
	assert.Equal("pylons", span.Service)
	assert.Equal("pylons.request", span.Name)
	assert.Equal("/", span.Resource)
}

func TestNewSpanChild(t *testing.T) {
	testNewSpanChild(t, false)
	testNewSpanChild(t, true)
}

func testNewSpanChild(t *testing.T, is128 bool) {
	t.Run(fmt.Sprintf("TestNewChildSpan(is128=%t)", is128), func(t *testing.T) {
		if !is128 {
			t.Setenv("DD_TRACE_128_BIT_TRACEID_GENERATION_ENABLED", "false")
		}
		assert := assert.New(t)

		// the tracer must create child spans
		tracer := newTracer(withTransport(newDefaultTransport()))
		internal.SetGlobalTracer(tracer)
		defer tracer.Stop()
		parent := tracer.newRootSpan("pylons.request", "pylons", "/")
		child := tracer.newChildSpan("redis.command", parent)
		// ids and services are inherited
		assert.Equal(parent.SpanID, child.ParentID)
		assert.Equal(parent.TraceID, child.TraceID)
		id := id128FromSpan(assert, child.Context())
		assert.Equal(id128FromSpan(assert, parent.Context()), id)
		assert.Equal(parent.Service, child.Service)
		// the resource is not inherited and defaults to the name
		assert.Equal("redis.command", child.Resource)

		// Meta[keyTraceID128] gets set upon Finish
		parent.Finish()
		child.Finish()
		if is128 {
			assert.Equal(id[:16], parent.Meta[keyTraceID128])
			assert.Empty(child.Meta[keyTraceID128])
		} else {
			assert.Empty(child.Meta[keyTraceID128])
			assert.Empty(parent.Meta[keyTraceID128])
		}
	})
}

func TestNewRootSpanHasPid(t *testing.T) {
	assert := assert.New(t)

	tracer := newTracer(withTransport(newDefaultTransport()))
	defer tracer.Stop()
	root := tracer.newRootSpan("pylons.request", "pylons", "/")

	assert.Equal(float64(os.Getpid()), root.Metrics[ext.Pid])
}

func TestNewChildHasNoPid(t *testing.T) {
	assert := assert.New(t)

	tracer := newTracer(withTransport(newDefaultTransport()))
	defer tracer.Stop()
	root := tracer.newRootSpan("pylons.request", "pylons", "/")
	child := tracer.newChildSpan("redis.command", root)

	assert.Equal("", child.Meta[ext.Pid])
}

func TestTracerSampler(t *testing.T) {
	assert := assert.New(t)

	sampler := NewRateSampler(0.9999) // high probability of sampling
	tracer := newTracer(
		withTransport(newDefaultTransport()),
		WithSampler(sampler),
	)
	defer tracer.Stop()

	span := tracer.newRootSpan("pylons.request", "pylons", "/")

	if !sampler.Sample(span) {
		t.Skip("wasn't sampled") // no flaky tests
	}
	// only run test if span was sampled to avoid flaky tests
	_, ok := span.Metrics[sampleRateMetricKey]
	assert.True(ok)
}

func TestTracerPrioritySampler(t *testing.T) {
	assert := assert.New(t)
	srv := httptest.NewServer(http.HandlerFunc(func(w http.ResponseWriter, r *http.Request) {
		w.WriteHeader(http.StatusOK)
		w.Write([]byte(`{
			"rate_by_service":{
				"service:,env:":0.1,
				"service:my-service,env:":0.2,
				"service:my-service,env:default":0.2,
				"service:my-service,env:other":0.3
			}
		}`))
	}))
	url := "http://" + srv.Listener.Addr().String()

	tr, _, flush, stop := startTestTracer(t,
		withTransport(newHTTPTransport(url, defaultHTTPClient(0))),
	)
	defer stop()

	// default rates (1.0)
	s := tr.newEnvSpan("pylons", "")
	assert.Equal(1., s.Metrics[keySamplingPriorityRate])
	assert.Equal(1., s.Metrics[keySamplingPriority])
	assert.Equal("-1", s.context.trace.propagatingTags[keyDecisionMaker])
	p, ok := s.context.SamplingPriority()
	assert.True(ok)
	assert.EqualValues(p, s.Metrics[keySamplingPriority])
	s.Finish()

	tr.awaitPayload(t, 1)
	flush(-1)
	time.Sleep(100 * time.Millisecond)

	for i, tt := range []struct {
		service, env string
		rate         float64
	}{
		{
			service: "pylons",
			rate:    0.1,
		},
		{
			service: "my-service",
			rate:    0.2,
		},
		{
			service: "my-service",
			env:     "default",
			rate:    0.2,
		},
		{
			service: "my-service",
			env:     "other",
			rate:    0.3,
		},
	} {
		s := tr.newEnvSpan(tt.service, tt.env)
		assert.Equal(tt.rate, s.Metrics[keySamplingPriorityRate], strconv.Itoa(i))
		prio, ok := s.Metrics[keySamplingPriority]
		if prio > 0 {
			assert.Equal("-1", s.context.trace.propagatingTags[keyDecisionMaker])
		} else {
			assert.Equal("", s.context.trace.propagatingTags[keyDecisionMaker])
		}
		assert.True(ok)
		assert.Contains([]float64{0, 1}, prio)
		p, ok := s.context.SamplingPriority()
		assert.True(ok)
		assert.EqualValues(p, prio)

		// injectable
		h := make(http.Header)
		tr.Inject(s.Context(), HTTPHeadersCarrier(h))
		assert.Equal(strconv.Itoa(int(prio)), h.Get(DefaultPriorityHeader))
	}
}

func TestTracerEdgeSampler(t *testing.T) {
	assert := assert.New(t)

	// a sample rate of 0 should sample nothing
	tracer0, _, _, stop := startTestTracer(t,
		withTransport(newDefaultTransport()),
		WithSampler(NewRateSampler(0)),
	)
	defer stop()
	// a sample rate of 1 should sample everything
	tracer1, _, _, stop := startTestTracer(t,
		withTransport(newDefaultTransport()),
		WithSampler(NewRateSampler(1)),
	)
	defer stop()

	count := payloadQueueSize / 3

	for i := 0; i < count; i++ {
		span0 := tracer0.StartSpan("pylons.request", SpanType("test"), ServiceName("pylons"), ResourceName("/"))
		span0.Finish()
		span1 := tracer1.StartSpan("pylons.request", SpanType("test"), ServiceName("pylons"), ResourceName("/"))
		span1.Finish()
	}

	assert.Equal(tracer0.traceWriter.(*agentTraceWriter).payload.itemCount(), 0)
	tracer1.awaitPayload(t, count)
}

func TestTracerConcurrent(t *testing.T) {
	assert := assert.New(t)
	tracer, transport, flush, stop := startTestTracer(t)
	defer stop()

	// Wait for three different goroutines that should create
	// three different traces with one child each
	var wg sync.WaitGroup
	wg.Add(3)
	go func() {
		defer wg.Done()
		tracer.newRootSpan("pylons.request", "pylons", "/").Finish()
	}()
	go func() {
		defer wg.Done()
		tracer.newRootSpan("pylons.request", "pylons", "/home").Finish()
	}()
	go func() {
		defer wg.Done()
		tracer.newRootSpan("pylons.request", "pylons", "/trace").Finish()
	}()

	wg.Wait()
	flush(3)
	traces := transport.Traces()
	assert.Len(traces, 3)
	assert.Len(traces[0], 1)
	assert.Len(traces[1], 1)
	assert.Len(traces[2], 1)
}

func TestTracerParentFinishBeforeChild(t *testing.T) {
	assert := assert.New(t)
	tracer, transport, flush, stop := startTestTracer(t)
	defer stop()

	// Testing an edge case: a child refers to a parent that is already closed.

	parent := tracer.newRootSpan("pylons.request", "pylons", "/")
	parent.Finish()

	flush(1)
	traces := transport.Traces()
	assert.Len(traces, 1)
	assert.Len(traces[0], 1)
	comparePayloadSpans(t, parent, traces[0][0])

	child := tracer.newChildSpan("redis.command", parent)
	child.Finish()

	flush(1)

	traces = transport.Traces()
	assert.Len(traces, 1)
	assert.Len(traces[0], 1)
	comparePayloadSpans(t, child, traces[0][0])
	assert.Equal(parent.SpanID, traces[0][0].ParentID, "child should refer to parent, even if they have been flushed separately")
}

func TestTracerConcurrentMultipleSpans(t *testing.T) {
	assert := assert.New(t)
	tracer, transport, flush, stop := startTestTracer(t)
	defer stop()

	// Wait for two different goroutines that should create
	// two traces with two children each
	var wg sync.WaitGroup
	wg.Add(2)
	go func() {
		defer wg.Done()
		parent := tracer.newRootSpan("pylons.request", "pylons", "/")
		child := tracer.newChildSpan("redis.command", parent)
		child.Finish()
		parent.Finish()
	}()
	go func() {
		defer wg.Done()
		parent := tracer.newRootSpan("pylons.request", "pylons", "/")
		child := tracer.newChildSpan("redis.command", parent)
		child.Finish()
		parent.Finish()
	}()

	wg.Wait()
	flush(2)
	traces := transport.Traces()
	assert.Len(traces, 2)
	assert.Len(traces[0], 2)
	assert.Len(traces[1], 2)
}

func TestTracerAtomicFlush(t *testing.T) {
	assert := assert.New(t)
	tracer, transport, flush, stop := startTestTracer(t)
	defer stop()

	// Make sure we don't flush partial bits of traces
	root := tracer.newRootSpan("pylons.request", "pylons", "/")
	span := tracer.newChildSpan("redis.command", root)
	span1 := tracer.newChildSpan("redis.command.1", span)
	span2 := tracer.newChildSpan("redis.command.2", span)
	span.Finish()
	span1.Finish()
	span2.Finish()

	flush(-1)
	time.Sleep(100 * time.Millisecond)
	traces := transport.Traces()
	assert.Len(traces, 0, "nothing should be flushed now as span2 is not finished yet")

	root.Finish()

	flush(1)
	traces = transport.Traces()
	assert.Len(traces, 1)
	assert.Len(traces[0], 4, "all spans should show up at once")
}

// TestTracerTraceMaxSize tests a bug that was encountered in environments
// creating a large volume of spans that reached the trace cap value (traceMaxSize).
// The bug was that once the cap is reached, no more spans are pushed onto
// the buffer, yet they are part of the same trace. The trace is considered
// completed and flushed when the number of finished spans == number of spans
// in buffer. When reaching the cap, this condition might become true too
// early, and some spans in the buffer might still not be finished when flushing.
// Changing these spans at the moment of flush would (and did) cause a race
// condition.
func TestTracerTraceMaxSize(t *testing.T) {
	_, _, _, stop := startTestTracer(t)
	defer stop()

	otss, otms := traceStartSize, traceMaxSize
	traceStartSize, traceMaxSize = 3, 3
	defer func() {
		traceStartSize, traceMaxSize = otss, otms
	}()

	spans := make([]ddtrace.Span, 5)
	spans[0] = StartSpan("span0")
	spans[1] = StartSpan("span1", ChildOf(spans[0].Context()))
	spans[2] = StartSpan("span2", ChildOf(spans[0].Context()))
	spans[3] = StartSpan("span3", ChildOf(spans[0].Context()))
	spans[4] = StartSpan("span4", ChildOf(spans[0].Context()))

	var wg sync.WaitGroup
	wg.Add(1)
	go func() {
		defer wg.Done()
		for i := 0; i < 5000; i++ {
			spans[1].SetTag(strconv.Itoa(i), 1)
			spans[2].SetTag(strconv.Itoa(i), 1)
		}
	}()

	wg.Add(1)
	go func() {
		defer wg.Done()
		spans[0].Finish()
		spans[3].Finish()
		spans[4].Finish()
	}()

	wg.Wait()
}

func TestTracerRace(t *testing.T) {
	assert := assert.New(t)

	tracer, transport, flush, stop := startTestTracer(t)
	defer stop()

	total := payloadQueueSize / 3
	var wg sync.WaitGroup
	wg.Add(total)

	// Trying to be quite brutal here, firing lots of concurrent things, finishing in
	// different orders, and modifying spans after creation.
	for n := 0; n < total; n++ {
		i := n // keep local copy
		odd := ((i % 2) != 0)
		go func() {
			if i%11 == 0 {
				time.Sleep(time.Microsecond)
			}

			parent := tracer.newRootSpan("pylons.request", "pylons", "/")

			tracer.newChildSpan("redis.command", parent).Finish()
			child := tracer.newChildSpan("async.service", parent)

			if i%13 == 0 {
				time.Sleep(time.Microsecond)
			}

			if odd {
				parent.SetTag("odd", "true")
				parent.SetTag("oddity", 1)
				parent.Finish()
			} else {
				child.SetTag("odd", "false")
				child.SetTag("oddity", 0)
				child.Finish()
			}

			if i%17 == 0 {
				time.Sleep(time.Microsecond)
			}

			if odd {
				child.Resource = "HGETALL"
				child.SetTag("odd", "false")
				child.SetTag("oddity", 0)
			} else {
				parent.Resource = "/" + strconv.Itoa(i) + ".html"
				parent.SetTag("odd", "true")
				parent.SetTag("oddity", 1)
			}

			if i%19 == 0 {
				time.Sleep(time.Microsecond)
			}

			if odd {
				child.Finish()
			} else {
				parent.Finish()
			}

			wg.Done()
		}()
	}

	wg.Wait()

	flush(total)
	traces := transport.Traces()
	assert.Len(traces, total, "we should have exactly as many traces as expected")
	for _, trace := range traces {
		assert.Len(trace, 3, "each trace should have exactly 3 spans")
		var parent, child, redis *span
		for _, span := range trace {
			switch span.Name {
			case "pylons.request":
				parent = span
			case "async.service":
				child = span
			case "redis.command":
				redis = span
			default:
				assert.Fail("unexpected span", span)
			}
		}
		assert.NotNil(parent)
		assert.NotNil(child)
		assert.NotNil(redis)

		assert.Equal(uint64(0), parent.ParentID)
		assert.Equal(parent.TraceID, parent.SpanID)

		assert.Equal(parent.TraceID, redis.TraceID)
		assert.Equal(parent.TraceID, child.TraceID)

		assert.Equal(parent.TraceID, redis.ParentID)
		assert.Equal(parent.TraceID, child.ParentID)
	}
}

// TestWorker is definitely a flaky test, as here we test that the worker
// background task actually does flush things. Most other tests are and should
// be using forceFlush() to make sure things are really sent to transport.
// Here, we just wait until things show up, as we would do with a real program.
func TestWorker(t *testing.T) {
	tracer, transport, flush, stop := startTestTracer(t)
	defer stop()

	n := payloadQueueSize * 10 // put more traces than the chan size, on purpose
	for i := 0; i < n; i++ {
		root := tracer.newRootSpan("pylons.request", "pylons", "/")
		child := tracer.newChildSpan("redis.command", root)
		child.Finish()
		root.Finish()
	}

	flush(-1)
	timeout := time.After(2 * time.Second * timeMultiplicator)
loop:
	for {
		select {
		case <-timeout:
			t.Fatalf("timed out waiting, got %d < %d", transport.Len(), payloadQueueSize)
		default:
			if transport.Len() >= payloadQueueSize {
				break loop
			}
			time.Sleep(10 * time.Millisecond)
		}
	}
}

func TestPushPayload(t *testing.T) {
	tracer, _, flush, stop := startTestTracer(t)
	defer stop()

	s := newBasicSpan("3MB")
	s.Meta["key"] = strings.Repeat("X", payloadSizeLimit/2+10)

	// half payload size reached
	tracer.pushChunk(&chunk{[]*span{s}, true})
	tracer.awaitPayload(t, 1)

	// payload size exceeded
	tracer.pushChunk(&chunk{[]*span{s}, true})
	flush(2)
}

func TestPushTrace(t *testing.T) {
	assert := assert.New(t)

	tp := new(log.RecordLogger)
	log.UseLogger(tp)
	tracer := newUnstartedTracer()
	defer tracer.statsd.Close()
	trace := []*span{
		{
			Name:     "pylons.request",
			Service:  "pylons",
			Resource: "/",
		},
		{
			Name:     "pylons.request",
			Service:  "pylons",
			Resource: "/foo",
		},
	}
	tracer.pushChunk(&chunk{spans: trace})

	assert.Len(tracer.out, 1)

	t0 := <-tracer.out
	assert.Equal(&chunk{spans: trace}, t0)

	many := payloadQueueSize + 2
	for i := 0; i < many; i++ {
		tracer.pushChunk(&chunk{spans: make([]*span, i)})
	}
	assert.Len(tracer.out, payloadQueueSize)
	log.Flush()
	assert.True(len(tp.Logs()) >= 1)
}

func TestTracerFlush(t *testing.T) {
	// https://github.com/DataDog/dd-trace-go/issues/377
	tracer, transport, flush, stop := startTestTracer(t)
	defer stop()

	t.Run("direct", func(t *testing.T) {
		defer transport.Reset()
		assert := assert.New(t)
		root := tracer.StartSpan("root")
		tracer.StartSpan("child.direct", ChildOf(root.Context())).Finish()
		root.Finish()
		flush(1)

		list := transport.Traces()
		assert.Len(list, 1)
		assert.Len(list[0], 2)
		assert.Equal("child.direct", list[0][1].Name)
	})

	t.Run("extracted", func(t *testing.T) {
		defer transport.Reset()
		assert := assert.New(t)
		root := tracer.StartSpan("root")
		h := HTTPHeadersCarrier(http.Header{})
		if err := tracer.Inject(root.Context(), h); err != nil {
			t.Fatal(err)
		}
		sctx, err := tracer.Extract(h)
		if err != nil {
			t.Fatal(err)
		}
		tracer.StartSpan("child.extracted", ChildOf(sctx)).Finish()
		flush(1)
		list := transport.Traces()
		assert.Len(list, 1)
		assert.Len(list[0], 1)
		assert.Equal("child.extracted", list[0][0].Name)
	})
}

func TestTracerReportsHostname(t *testing.T) {
	const hostname = "hostname-test"

	testReportHostnameEnabled := func(t *testing.T, name string, withComputeStats bool) {
		t.Run(name, func(t *testing.T) {
			t.Setenv("DD_TRACE_REPORT_HOSTNAME", "true")
			t.Setenv("DD_TRACE_COMPUTE_STATS", fmt.Sprintf("%t", withComputeStats))

			tracer, _, _, stop := startTestTracer(t)
			defer stop()

			root := tracer.StartSpan("root").(*span)
			child := tracer.StartSpan("child", ChildOf(root.Context())).(*span)
			child.Finish()
			root.Finish()

			assert := assert.New(t)

			name, ok := root.Meta[keyHostname]
			assert.True(ok)
			assert.Equal(name, tracer.config.hostname)

			name, ok = child.Meta[keyHostname]
			assert.True(ok)
			assert.Equal(name, tracer.config.hostname)
		})
	}
	testReportHostnameEnabled(t, "DD_TRACE_REPORT_HOSTNAME/set,DD_TRACE_COMPUTE_STATS/true", true)
	testReportHostnameEnabled(t, "DD_TRACE_REPORT_HOSTNAME/set,DD_TRACE_COMPUTE_STATS/false", false)

	testReportHostnameDisabled := func(t *testing.T, name string, withComputeStats bool) {
		t.Run(name, func(t *testing.T) {
			t.Setenv("DD_TRACE_COMPUTE_STATS", fmt.Sprintf("%t", withComputeStats))
			tracer, _, _, stop := startTestTracer(t)
			defer stop()

			root := tracer.StartSpan("root").(*span)
			child := tracer.StartSpan("child", ChildOf(root.Context())).(*span)
			child.Finish()
			root.Finish()

			assert := assert.New(t)

			_, ok := root.Meta[keyHostname]
			assert.False(ok)
			_, ok = child.Meta[keyHostname]
			assert.False(ok)
		})
	}
	testReportHostnameDisabled(t, "DD_TRACE_REPORT_HOSTNAME/unset,DD_TRACE_COMPUTE_STATS/true", true)
	testReportHostnameDisabled(t, "DD_TRACE_REPORT_HOSTNAME/unset,DD_TRACE_COMPUTE_STATS/false", false)

	t.Run("WithHostname", func(t *testing.T) {
		tracer, _, _, stop := startTestTracer(t, WithHostname(hostname))
		defer stop()

		root := tracer.StartSpan("root").(*span)
		child := tracer.StartSpan("child", ChildOf(root.Context())).(*span)
		child.Finish()
		root.Finish()

		assert := assert.New(t)

		got, ok := root.Meta[keyHostname]
		assert.True(ok)
		assert.Equal(got, hostname)

		got, ok = child.Meta[keyHostname]
		assert.True(ok)
		assert.Equal(got, hostname)
	})

	t.Run("DD_TRACE_SOURCE_HOSTNAME/set", func(t *testing.T) {
		t.Setenv("DD_TRACE_SOURCE_HOSTNAME", "hostname-test")

		tracer, _, _, stop := startTestTracer(t)
		defer stop()

		root := tracer.StartSpan("root").(*span)
		child := tracer.StartSpan("child", ChildOf(root.Context())).(*span)
		child.Finish()
		root.Finish()

		assert := assert.New(t)

		got, ok := root.Meta[keyHostname]
		assert.True(ok)
		assert.Equal(got, hostname)

		got, ok = child.Meta[keyHostname]
		assert.True(ok)
		assert.Equal(got, hostname)
	})

	t.Run("DD_TRACE_SOURCE_HOSTNAME/unset", func(t *testing.T) {
		tracer, _, _, stop := startTestTracer(t)
		defer stop()

		root := tracer.StartSpan("root").(*span)
		child := tracer.StartSpan("child", ChildOf(root.Context())).(*span)
		child.Finish()
		root.Finish()

		assert := assert.New(t)

		_, ok := root.Meta[keyHostname]
		assert.False(ok)
		_, ok = child.Meta[keyHostname]
		assert.False(ok)
	})
}

func TestVersion(t *testing.T) {
	t.Run("normal", func(t *testing.T) {
		tracer, _, _, stop := startTestTracer(t, WithServiceVersion("4.5.6"))
		defer stop()

		assert := assert.New(t)
		sp := tracer.StartSpan("http.request").(*span)
		v := sp.Meta[ext.Version]
		assert.Equal("4.5.6", v)
	})
	t.Run("service", func(t *testing.T) {
		tracer, _, _, stop := startTestTracer(t, WithServiceVersion("4.5.6"),
			WithService("servenv"))
		defer stop()

		assert := assert.New(t)
		sp := tracer.StartSpan("http.request", ServiceName("otherservenv")).(*span)
		_, ok := sp.Meta[ext.Version]
		assert.False(ok)
	})
	t.Run("universal", func(t *testing.T) {
		tracer, _, _, stop := startTestTracer(t, WithService("servenv"), WithUniversalVersion("4.5.6"))
		defer stop()

		assert := assert.New(t)
		sp := tracer.StartSpan("http.request", ServiceName("otherservenv")).(*span)
		v, ok := sp.Meta[ext.Version]
		assert.True(ok)
		assert.Equal("4.5.6", v)
	})
	t.Run("service/universal", func(t *testing.T) {
		tracer, _, _, stop := startTestTracer(t, WithServiceVersion("4.5.6"),
			WithService("servenv"), WithUniversalVersion("1.2.3"))
		defer stop()

		assert := assert.New(t)
		sp := tracer.StartSpan("http.request", ServiceName("otherservenv")).(*span)
		v, ok := sp.Meta[ext.Version]
		assert.True(ok)
		assert.Equal("1.2.3", v)
	})
	t.Run("universal/service", func(t *testing.T) {
		tracer, _, _, stop := startTestTracer(t, WithUniversalVersion("1.2.3"),
			WithServiceVersion("4.5.6"), WithService("servenv"))
		defer stop()

		assert := assert.New(t)
		sp := tracer.StartSpan("http.request", ServiceName("otherservenv")).(*span)
		_, ok := sp.Meta[ext.Version]
		assert.False(ok)
	})
}

func TestEnvironment(t *testing.T) {
	t.Run("normal", func(t *testing.T) {
		tracer, _, _, stop := startTestTracer(t, WithEnv("test"))
		defer stop()

		assert := assert.New(t)
		sp := tracer.StartSpan("http.request").(*span)
		v := sp.Meta[ext.Environment]
		assert.Equal("test", v)
	})

	t.Run("unset", func(t *testing.T) {
		tracer, _, _, stop := startTestTracer(t)
		defer stop()

		assert := assert.New(t)
		sp := tracer.StartSpan("http.request").(*span)
		_, ok := sp.Meta[ext.Environment]
		assert.False(ok)
	})
}

func TestGitMetadata(t *testing.T) {
	maininternal.ResetGitMetadataTags()

	t.Run("git-metadata-from-dd-tags", func(t *testing.T) {
		t.Setenv(maininternal.EnvDDTags, "git.commit.sha:123456789ABCD git.repository_url:github.com/user/repo go_path:somepath")

		tracer, _, _, stop := startTestTracer(t)
		defer stop()
		defer maininternal.ResetGitMetadataTags()

		assert := assert.New(t)
		sp := tracer.StartSpan("http.request").(*span)
		sp.context.finish()

		assert.Equal("123456789ABCD", sp.Meta[maininternal.TraceTagCommitSha])
		assert.Equal("github.com/user/repo", sp.Meta[maininternal.TraceTagRepositoryURL])
		assert.Equal("somepath", sp.Meta[maininternal.TraceTagGoPath])
	})

	t.Run("git-metadata-from-dd-tags-with-credentials", func(t *testing.T) {
		t.Setenv(maininternal.EnvDDTags, "git.commit.sha:123456789ABCD git.repository_url:https://user:passwd@github.com/user/repo go_path:somepath")

		tracer, _, _, stop := startTestTracer(t)
		defer stop()
		defer maininternal.ResetGitMetadataTags()

		assert := assert.New(t)
		sp := tracer.StartSpan("http.request").(*span)
		sp.context.finish()

		assert.Equal("123456789ABCD", sp.Meta[maininternal.TraceTagCommitSha])
		assert.Equal("https://github.com/user/repo", sp.Meta[maininternal.TraceTagRepositoryURL])
		assert.Equal("somepath", sp.Meta[maininternal.TraceTagGoPath])
	})

	t.Run("git-metadata-from-env", func(t *testing.T) {
		t.Setenv(maininternal.EnvDDTags, "git.commit.sha:123456789ABCD git.repository_url:github.com/user/repo")

		// git metadata env has priority over DD_TAGS
		t.Setenv(maininternal.EnvGitRepositoryURL, "github.com/user/repo_new")
		t.Setenv(maininternal.EnvGitCommitSha, "123456789ABCDE")

		tracer, _, _, stop := startTestTracer(t)
		defer stop()
		defer maininternal.ResetGitMetadataTags()

		assert := assert.New(t)
		sp := tracer.StartSpan("http.request").(*span)
		sp.context.finish()

		assert.Equal("123456789ABCDE", sp.Meta[maininternal.TraceTagCommitSha])
		assert.Equal("github.com/user/repo_new", sp.Meta[maininternal.TraceTagRepositoryURL])
	})

	t.Run("git-metadata-from-env-with-credentials", func(t *testing.T) {
		t.Setenv(maininternal.EnvGitRepositoryURL, "https://u:t@github.com/user/repo_new")
		t.Setenv(maininternal.EnvGitCommitSha, "123456789ABCDE")

		tracer, _, _, stop := startTestTracer(t)
		defer stop()
		defer maininternal.ResetGitMetadataTags()

		assert := assert.New(t)
		sp := tracer.StartSpan("http.request").(*span)
		sp.context.finish()

		assert.Equal("123456789ABCDE", sp.Meta[maininternal.TraceTagCommitSha])
		assert.Equal("https://github.com/user/repo_new", sp.Meta[maininternal.TraceTagRepositoryURL])
	})

	t.Run("git-metadata-from-env-and-tags", func(t *testing.T) {
		t.Setenv(maininternal.EnvDDTags, "git.commit.sha:123456789ABCD")
		t.Setenv(maininternal.EnvGitRepositoryURL, "github.com/user/repo")

		tracer, _, _, stop := startTestTracer(t)
		defer stop()
		defer maininternal.ResetGitMetadataTags()

		assert := assert.New(t)
		sp := tracer.StartSpan("http.request").(*span)
		sp.context.finish()

		assert.Equal("123456789ABCD", sp.Meta[maininternal.TraceTagCommitSha])
		assert.Equal("github.com/user/repo", sp.Meta[maininternal.TraceTagRepositoryURL])
	})

	t.Run("git-metadata-disabled", func(t *testing.T) {
		t.Setenv(maininternal.EnvGitMetadataEnabledFlag, "false")

		t.Setenv(maininternal.EnvDDTags, "git.commit.sha:123456789ABCD git.repository_url:github.com/user/repo")
		t.Setenv(maininternal.EnvGitRepositoryURL, "github.com/user/repo_new")
		t.Setenv(maininternal.EnvGitCommitSha, "123456789ABCDE")

		tracer, _, _, stop := startTestTracer(t)
		defer stop()
		defer maininternal.ResetGitMetadataTags()

		assert := assert.New(t)
		sp := tracer.StartSpan("http.request").(*span)
		sp.context.finish()

		assert.Equal("", sp.Meta[maininternal.TraceTagCommitSha])
		assert.Equal("", sp.Meta[maininternal.TraceTagRepositoryURL])
	})
}

// BenchmarkConcurrentTracing tests the performance of spawning a lot of
// goroutines where each one creates a trace with a parent and a child.
func BenchmarkConcurrentTracing(b *testing.B) {
	tracer, _, _, stop := startTestTracer(b, WithLogger(log.DiscardLogger{}), WithSampler(NewRateSampler(0)))
	defer stop()

	b.ResetTimer()
	for n := 0; n < b.N; n++ {
		wg := sync.WaitGroup{}
		for i := 0; i < 100; i++ {
			wg.Add(1)
			go func() {
				defer wg.Done()
				parent := tracer.StartSpan("pylons.request", ServiceName("pylons"), ResourceName("/"))
				defer parent.Finish()

				for i := 0; i < 10; i++ {
					tracer.StartSpan("redis.command", ChildOf(parent.Context())).Finish()
				}
			}()
		}
		wg.Wait()
	}
}

// BenchmarkPartialFlushing tests the performance of creating a lot of spans in a single thread
// while partial flushing is enabled.
func BenchmarkPartialFlushing(b *testing.B) {
	b.Run("Enabled", func(b *testing.B) {
		b.Setenv("DD_TRACE_PARTIAL_FLUSH_ENABLED", "true")
		b.Setenv("DD_TRACE_PARTIAL_FLUSH_MIN_SPANS", "500")
		genBigTraces(b)
	})
	b.Run("Disabled", func(b *testing.B) {
		genBigTraces(b)
	})
}

// BenchmarkBigTraces tests the performance of creating a lot of spans in a single thread
func BenchmarkBigTraces(b *testing.B) {
	b.Run("Big traces", func(b *testing.B) {
		genBigTraces(b)
	})
}

func genBigTraces(b *testing.B) {
	tracer, transport, flush, stop := startTestTracer(b, WithLogger(log.DiscardLogger{}))
	defer stop()

	ctx, cancel := context.WithCancel(context.Background())
	wg := sync.WaitGroup{}
	wg.Add(1)
	tick := time.NewTicker(100 * time.Millisecond)
	defer tick.Stop()
	m := runtime.MemStats{}
	sumHeapUsageMB := float64(0)
	heapCounts := 0
	go func() {
		defer wg.Done()
		for {
			select {
			case <-ctx.Done():
				return
			case <-tick.C:
				runtime.ReadMemStats(&m)
				heapCounts++
				sumHeapUsageMB += float64(m.HeapInuse) / 1_000_000
			}
		}
	}()

	b.ResetTimer()
	for n := 0; n < b.N; n++ {
		for i := 0; i < 10; i++ {
			parent := tracer.StartSpan("pylons.request", ResourceName("/"))
			for i := 0; i < 10_000; i++ {
				sp := tracer.StartSpan("redis.command", ChildOf(parent.Context()))
				sp.SetTag("someKey", "some much larger value to create some fun memory usage here")
				sp.Finish()
			}
			parent.Finish()
			go flush(-1)         // act like a ticker
			go transport.Reset() // pretend we sent any payloads
		}
	}
	b.StopTimer()
	cancel()
	wg.Wait()
	b.ReportMetric(sumHeapUsageMB/float64(heapCounts), "avgHeapInUse(Mb)")
}

// BenchmarkTracerAddSpans tests the performance of creating and finishing a root
// span. It should include the encoding overhead.
func BenchmarkTracerAddSpans(b *testing.B) {
	tracer, _, _, stop := startTestTracer(b, WithLogger(log.DiscardLogger{}), WithSampler(NewRateSampler(0)))
	defer stop()

<<<<<<< HEAD
	e := errors.New("test error")
=======
	b.ResetTimer()
>>>>>>> a20143b9
	for n := 0; n < b.N; n++ {
		span := tracer.StartSpan("pylons.request", ServiceName("pylons"), ResourceName("/"))
		span.Finish(WithError(e))
	}
}

func BenchmarkStartSpan(b *testing.B) {
	tracer, _, _, stop := startTestTracer(b, WithLogger(log.DiscardLogger{}), WithSampler(NewRateSampler(0)))
	defer stop()

	root := tracer.StartSpan("pylons.request", ServiceName("pylons"), ResourceName("/"))
	ctx := ContextWithSpan(context.TODO(), root)

	b.ResetTimer()
	for n := 0; n < b.N; n++ {
		s, ok := SpanFromContext(ctx)
		if !ok {
			b.Fatal("no span")
		}
		StartSpan("op", ChildOf(s.Context()))
	}
}

func BenchmarkStartSpanConcurrent(b *testing.B) {
	tracer, _, _, stop := startTestTracer(b, WithLogger(log.DiscardLogger{}), WithSampler(NewRateSampler(0)))
	defer stop()

	var wg sync.WaitGroup
	var wgready sync.WaitGroup
	start := make(chan struct{})
	for i := 0; i < 10; i++ {
		wg.Add(1)
		wgready.Add(1)
		go func() {
			defer wg.Done()
			root := tracer.StartSpan("pylons.request", ServiceName("pylons"), ResourceName("/"))
			ctx := ContextWithSpan(context.TODO(), root)
			wgready.Done()
			<-start
			for n := 0; n < b.N; n++ {
				s, ok := SpanFromContext(ctx)
				if !ok {
					b.Fatal("no span")
				}
				StartSpan("op", ChildOf(s.Context()))
			}
		}()
	}
	wgready.Wait()
	b.ResetTimer()
	close(start)
	wg.Wait()
}

func BenchmarkGenSpanID(b *testing.B) {
	b.ResetTimer()
	for n := 0; n < b.N; n++ {
		generateSpanID(0)
	}
}

// startTestTracer returns a Tracer with a DummyTransport
func startTestTracer(t testing.TB, opts ...StartOption) (trc *tracer, transport *dummyTransport, flush func(n int), stop func()) {
	transport = newDummyTransport()
	tick := make(chan time.Time)
	o := append([]StartOption{
		withTransport(transport),
		withTickChan(tick),
	}, opts...)
	tracer := newTracer(o...)
	internal.SetGlobalTracer(tracer)
	flushFunc := func(n int) {
		if n < 0 {
			tick <- time.Now()
			return
		}
		d := time.Second * timeMultiplicator
		expire := time.After(d)
	loop:
		for {
			select {
			case <-expire:
				t.Fatalf("timed out in %s waiting for %d trace(s)", d, n)
			default:
				tick <- time.Now()
				if transport.Len() == n {
					break loop
				}
				time.Sleep(5 * time.Millisecond)
			}
		}
	}
	return tracer, transport, flushFunc, func() {
		internal.SetGlobalTracer(&internal.NoopTracer{})
		tracer.Stop()
		// clear any service name that was set: we want the state to be the same as startup
		globalconfig.SetServiceName("")
	}
}

// Mock Transport with a real Encoder
type dummyTransport struct {
	sync.RWMutex
	traces spanLists
	stats  []*statsPayload
}

func newDummyTransport() *dummyTransport {
	return &dummyTransport{traces: spanLists{}}
}

func (t *dummyTransport) Len() int {
	t.RLock()
	defer t.RUnlock()
	return len(t.traces)
}

func (t *dummyTransport) sendStats(p *statsPayload) error {
	t.Lock()
	t.stats = append(t.stats, p)
	t.Unlock()
	return nil
}

func (t *dummyTransport) Stats() []*statsPayload {
	t.RLock()
	defer t.RUnlock()
	return t.stats
}

func (t *dummyTransport) send(p *payload) (io.ReadCloser, error) {
	traces, err := decode(p)
	if err != nil {
		return nil, err
	}
	t.Lock()
	t.traces = append(t.traces, traces...)
	t.Unlock()
	ok := io.NopCloser(strings.NewReader("OK"))
	return ok, nil
}

func (t *dummyTransport) endpoint() string {
	return "http://localhost:9/v0.4/traces"
}

func decode(p *payload) (spanLists, error) {
	var traces spanLists
	err := msgp.Decode(p, &traces)
	return traces, err
}

func encode(traces [][]*span) (*payload, error) {
	p := newPayload()
	for _, t := range traces {
		if err := p.push(t); err != nil {
			return p, err
		}
	}
	return p, nil
}

func (t *dummyTransport) Reset() {
	t.Lock()
	t.traces = t.traces[:0]
	t.Unlock()
}

func (t *dummyTransport) Traces() spanLists {
	t.Lock()
	defer t.Unlock()

	traces := t.traces
	t.traces = spanLists{}
	return traces
}

// comparePayloadSpans allows comparing two spans which might have been
// read from the msgpack payload. In that case the private fields will
// not be available and the maps (meta & metrics will be nil for lengths
// of 0). This function covers for those cases and correctly compares.
func comparePayloadSpans(t *testing.T, a, b *span) {
	assert.Equal(t, cpspan(a), cpspan(b))
}

func cpspan(s *span) *span {
	if len(s.Metrics) == 0 {
		s.Metrics = nil
	}
	if len(s.Meta) == 0 {
		s.Meta = nil
	}
	return &span{
		Name:     s.Name,
		Service:  s.Service,
		Resource: s.Resource,
		Type:     s.Type,
		Start:    s.Start,
		Duration: s.Duration,
		Meta:     s.Meta,
		Metrics:  s.Metrics,
		SpanID:   s.SpanID,
		TraceID:  s.TraceID,
		ParentID: s.ParentID,
		Error:    s.Error,
	}
}

type testTraceWriter struct {
	mu      sync.RWMutex
	buf     []*span
	flushed []*span
}

func newTestTraceWriter() *testTraceWriter {
	return &testTraceWriter{
		buf:     []*span{},
		flushed: []*span{},
	}
}

func (w *testTraceWriter) add(spans []*span) {
	w.mu.Lock()
	w.buf = append(w.buf, spans...)
	w.mu.Unlock()
}

func (w *testTraceWriter) flush() {
	w.mu.Lock()
	w.flushed = append(w.flushed, w.buf...)
	w.buf = w.buf[:0]
	w.mu.Unlock()
}

func (w *testTraceWriter) stop() {}

// Buffered returns the spans buffered by the writer.
func (w *testTraceWriter) Buffered() []*span {
	w.mu.RLock()
	defer w.mu.RUnlock()
	return w.buf
}

// Flushed returns the spans flushed by the writer.
func (w *testTraceWriter) Flushed() []*span {
	w.mu.RLock()
	defer w.mu.RUnlock()
	return w.flushed
}

func TestFlush(t *testing.T) {
	tr, _, _, stop := startTestTracer(t)
	defer stop()

	tw := newTestTraceWriter()
	tr.traceWriter = tw

	ts := &statsdtest.TestStatsdClient{}
	tr.statsd = ts

	transport := newDummyTransport()
	c := newConcentrator(&config{transport: transport}, defaultStatsBucketSize)
	tr.stats = c
	c.Start()
	defer c.Stop()

	tr.StartSpan("op").Finish()
	timeout := time.After(time.Second)
loop:
	for {
		select {
		case <-timeout:
			t.Fatal("timed out waiting for trace to be added to writer")
		default:
			if len(tw.Buffered()) > 0 {
				// trace got buffered
				break loop
			}
			time.Sleep(time.Millisecond)
		}
	}
	as := &aggregableSpan{
		key: aggregation{
			Name: "http.request",
		},
		// Start must be older than latest bucket to get flushed
		Start:    time.Now().UnixNano() - 3*defaultStatsBucketSize,
		Duration: 1,
	}
	c.add(as)

	assert.Len(t, tw.Flushed(), 0)
	assert.Zero(t, ts.Flushed())
	assert.Len(t, transport.Stats(), 0)
	tr.flushSync()
	assert.Len(t, tw.Flushed(), 1)
	assert.Equal(t, 1, ts.Flushed())
	assert.Len(t, transport.Stats(), 1)
}

func TestTakeStackTrace(t *testing.T) {
	t.Run("n=12", func(t *testing.T) {
		val := takeStacktrace(12, 0)
		// top frame should be runtime.main or runtime.goexit, in case of tests that's goexit
		assert.Contains(t, val, "runtime.goexit")
		assert.Contains(t, val, "testing.tRunner")
		assert.Contains(t, val, "tracer.TestTakeStackTrace")
	})

	t.Run("n=15,skip=2", func(t *testing.T) {
		val := takeStacktrace(3, 2)
		// top frame should be runtime.main or runtime.goexit, in case of tests that's goexit
		assert.Contains(t, val, "runtime.goexit")
		numFrames := strings.Count(val, "\n\t")
		assert.Equal(t, 1, numFrames)
	})

	t.Run("n=1", func(t *testing.T) {
		val := takeStacktrace(1, 0)
		assert.Contains(t, val, "tracer.TestTakeStackTrace", "should contain this function")
		// each frame consists of two strings separated by \n\t, thus number of frames == number of \n\t
		numFrames := strings.Count(val, "\n\t")
		assert.Equal(t, 1, numFrames)
	})

	t.Run("invalid", func(t *testing.T) {
		assert.Empty(t, takeStacktrace(100, 115))
	})
}

func TestUserMonitoring(t *testing.T) {
	const id = "john.doe#12345"
	const name = "John Doe"
	const email = "john.doe@hostname.com"
	const scope = "read:message, write:files"
	const role = "admin"
	const sessionID = "session#12345"
	expected := []struct{ key, value string }{
		{key: keyUserID, value: id},
		{key: keyUserName, value: name},
		{key: keyUserEmail, value: email},
		{key: keyUserScope, value: scope},
		{key: keyUserRole, value: role},
		{key: keyUserSessionID, value: sessionID},
	}
	tr := newTracer()
	defer tr.Stop()
	internal.SetGlobalTracer(tr)
	defer internal.SetGlobalTracer(&internal.NoopTracer{})

	t.Run("root", func(t *testing.T) {
		s := tr.newRootSpan("root", "test", "test")
		SetUser(s, id, WithUserEmail(email), WithUserName(name), WithUserScope(scope),
			WithUserRole(role), WithUserSessionID(sessionID))
		s.Finish()
		for _, pair := range expected {
			assert.Equal(t, pair.value, s.Meta[pair.key])
		}
	})

	t.Run("nested", func(t *testing.T) {
		root := tr.newRootSpan("root", "test", "test")
		child := tr.newChildSpan("child", root)
		SetUser(child, id, WithUserEmail(email), WithUserName(name), WithUserScope(scope),
			WithUserRole(role), WithUserSessionID(sessionID))
		child.Finish()
		root.Finish()
		for _, pair := range expected {
			assert.Equal(t, pair.value, root.Meta[pair.key])
		}
	})

	t.Run("propagation", func(t *testing.T) {
		s := tr.newRootSpan("root", "test", "test")
		SetUser(s, id, WithPropagation())
		s.Finish()
		assert.Equal(t, id, s.Meta[keyUserID])
		encoded := base64.StdEncoding.EncodeToString([]byte(id))
		assert.Equal(t, encoded, s.context.trace.propagatingTags[keyPropagatedUserID])
		assert.Equal(t, encoded, s.Meta[keyPropagatedUserID])
	})

	t.Run("no-propagation", func(t *testing.T) {
		s := tr.newRootSpan("root", "test", "test")
		SetUser(s, id)
		s.Finish()
		_, ok := s.Meta[keyUserID]
		assert.True(t, ok)
		_, ok = s.Meta[keyPropagatedUserID]
		assert.False(t, ok)
		_, ok = s.context.trace.propagatingTags[keyPropagatedUserID]
		assert.False(t, ok)
	})

	// This tests data races for trace.propagatingTags reads/writes through public API.
	// The Go data race detector should not complain when running the test with '-race'.
	t.Run("data-race", func(t *testing.T) {
		wg := &sync.WaitGroup{}
		wg.Add(2)

		root := tr.newRootSpan("root", "test", "test")

		go func() {
			defer wg.Done()
			for i := 0; i < 10000; i++ {
				SetUser(root, "test")
			}
		}()
		go func() {
			defer wg.Done()
			for i := 0; i < 10000; i++ {
				tr.StartSpan("test", ChildOf(root.Context())).Finish()
			}
		}()

		root.Finish()
		wg.Wait()
	})
}

// BenchmarkTracerStackFrames tests the performance of taking stack trace.
func BenchmarkTracerStackFrames(b *testing.B) {
	tracer, _, _, stop := startTestTracer(b, WithSampler(NewRateSampler(0)))
	defer stop()

	for n := 0; n < b.N; n++ {
		span := tracer.StartSpan("test")
		span.Finish(StackFrames(64, 0))
	}
}

func BenchmarkSingleSpanRetention(b *testing.B) {
	b.Run("no-rules", func(b *testing.B) {
		tracer, _, _, stop := startTestTracer(b)
		defer stop()
		tracer.config.agent.DropP0s = true
		tracer.config.featureFlags = make(map[string]struct{})
		tracer.config.featureFlags["discovery"] = struct{}{}
		tracer.config.sampler = NewRateSampler(0)
		tracer.prioritySampling.defaultRate = 0
		tracer.config.serviceName = "test_service"
		b.ResetTimer()
		for i := 0; i < b.N; i++ {
			span := tracer.StartSpan("name_1").(*span)
			for i := 0; i < 100; i++ {
				child := tracer.StartSpan("name_2", ChildOf(span.context))
				child.Finish()
			}
			span.Finish()
		}
	})

	b.Run("with-rules/match-half", func(b *testing.B) {
		b.Setenv("DD_SPAN_SAMPLING_RULES", `[{"service": "test_*","name":"*_1", "sample_rate": 1.0, "max_per_second": 15.0}]`)
		tracer, _, _, stop := startTestTracer(b)
		defer stop()
		tracer.config.agent.DropP0s = true
		tracer.config.featureFlags = make(map[string]struct{})
		tracer.config.featureFlags["discovery"] = struct{}{}
		tracer.config.sampler = NewRateSampler(0)
		tracer.prioritySampling.defaultRate = 0
		tracer.config.serviceName = "test_service"
		b.ResetTimer()
		for i := 0; i < b.N; i++ {
			span := tracer.StartSpan("name_1").(*span)
			for i := 0; i < 50; i++ {
				child := tracer.StartSpan("name_2", ChildOf(span.context))
				child.Finish()
			}
			for i := 0; i < 50; i++ {
				child := tracer.StartSpan("name", ChildOf(span.context))
				child.Finish()
			}
			span.Finish()
		}
	})

	b.Run("with-rules/match-all", func(b *testing.B) {
		b.Setenv("DD_SPAN_SAMPLING_RULES", `[{"service": "test_*","name":"*_1", "sample_rate": 1.0, "max_per_second": 15.0}]`)
		tracer, _, _, stop := startTestTracer(b)
		defer stop()
		tracer.config.agent.DropP0s = true
		tracer.config.featureFlags = make(map[string]struct{})
		tracer.config.featureFlags["discovery"] = struct{}{}
		tracer.config.sampler = NewRateSampler(0)
		tracer.prioritySampling.defaultRate = 0
		tracer.config.serviceName = "test_service"
		b.ResetTimer()
		for i := 0; i < b.N; i++ {
			span := tracer.StartSpan("name_1").(*span)
			for i := 0; i < 100; i++ {
				child := tracer.StartSpan("name_2", ChildOf(span.context))
				child.Finish()
			}
			span.Finish()
		}
	})
}

func TestExecutionTraceSpanTagged(t *testing.T) {
	if rt.IsEnabled() {
		t.Skip("runtime execution tracing is already enabled")
	}

	if err := rt.Start(io.Discard); err != nil {
		t.Fatal(err)
	}
	// Ensure we unconditionally stop tracing. It's safe to call this
	// multiple times.
	defer rt.Stop()

	tracer, _, _, stop := startTestTracer(t)
	defer stop()

	tracedSpan := tracer.StartSpan("traced").(*span)
	tracedSpan.Finish()

	partialSpan := tracer.StartSpan("partial").(*span)

	rt.Stop()

	partialSpan.Finish()

	untracedSpan := tracer.StartSpan("untraced").(*span)
	untracedSpan.Finish()

	assert.Equal(t, tracedSpan.Meta["go_execution_traced"], "yes")
	assert.Equal(t, partialSpan.Meta["go_execution_traced"], "partial")
	assert.NotContains(t, untracedSpan.Meta, "go_execution_traced")
}<|MERGE_RESOLUTION|>--- conflicted
+++ resolved
@@ -2064,11 +2064,8 @@
 	tracer, _, _, stop := startTestTracer(b, WithLogger(log.DiscardLogger{}), WithSampler(NewRateSampler(0)))
 	defer stop()
 
-<<<<<<< HEAD
 	e := errors.New("test error")
-=======
 	b.ResetTimer()
->>>>>>> a20143b9
 	for n := 0; n < b.N; n++ {
 		span := tracer.StartSpan("pylons.request", ServiceName("pylons"), ResourceName("/"))
 		span.Finish(WithError(e))
