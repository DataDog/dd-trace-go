// Unless explicitly stated otherwise all files in this repository are licensed
// under the Apache License Version 2.0.
// This product includes software developed at Datadog (https://www.datadoghq.com/).
// Copyright 2016 Datadog, Inc.

package tracer

import (
	"context"
	"encoding/binary"
	"encoding/hex"
	"errors"
	"fmt"
	"io"
	"net/http"
	"os"
	"runtime"
	rt "runtime/trace"
	"strconv"
	"sync"
	"testing"
	"time"

<<<<<<< HEAD
	"github.com/DataDog/dd-trace-go/v2/ddtrace/ext"
	v2 "github.com/DataDog/dd-trace-go/v2/ddtrace/tracer"
=======
	pb "github.com/DataDog/datadog-agent/pkg/proto/pbgo/trace"
	"github.com/DataDog/datadog-go/v5/statsd"
	"github.com/stretchr/testify/assert"
	"github.com/stretchr/testify/require"
	"github.com/tinylib/msgp/msgp"

>>>>>>> 386c125b
	"gopkg.in/DataDog/dd-trace-go.v1/ddtrace"
	"gopkg.in/DataDog/dd-trace-go.v1/ddtrace/internal"
	"gopkg.in/DataDog/dd-trace-go.v1/ddtrace/mocktracer"
	maininternal "gopkg.in/DataDog/dd-trace-go.v1/internal"
	"gopkg.in/DataDog/dd-trace-go.v1/internal/log"
<<<<<<< HEAD

	"github.com/stretchr/testify/assert"
=======
	"gopkg.in/DataDog/dd-trace-go.v1/internal/statsdtest"
>>>>>>> 386c125b
)

func id128FromSpan(assert *assert.Assertions, ctx ddtrace.SpanContext) string {
	var w3Cctx ddtrace.SpanContextW3C
	var ok bool
	w3Cctx, ok = ctx.(ddtrace.SpanContextW3C)
	assert.True(ok)
	id := w3Cctx.TraceID128()
	assert.Len(id, 32)
	return id
}

var (
	// timeMultiplicator specifies by how long to extend waiting times.
	// It may be altered in some environments (like AppSec) where things
	// move slower and could otherwise create flaky tests.
	timeMultiplicator = time.Duration(1)

	// integration indicates if the test suite should run integration tests.
	integration bool

	// traceStartSize is the initial size of our trace buffer,
	// by default we allocate for a handful of spans within the trace,
	// reasonable as span is actually way bigger, and avoids re-allocating
	// over and over. Could be fine-tuned at runtime.
	traceStartSize = 10
	// traceMaxSize is the maximum number of spans we keep in memory for a
	// single trace. This is to avoid memory leaks. If more spans than this
	// are added to a trace, then the trace is dropped and the spans are
	// discarded. Adding additional spans after a trace is dropped does
	// nothing.
	traceMaxSize = int(1e5)
)

func TestMain(m *testing.M) {
	if maininternal.BoolEnv("DD_APPSEC_ENABLED", false) {
		// things are slower with AppSec; double wait times
		timeMultiplicator = time.Duration(2)
	}
	_, integration = os.LookupEnv("INTEGRATION")
	os.Exit(m.Run())
}

func TestTracerStart(t *testing.T) {
	t.Run("normal", func(t *testing.T) {
		Start()
		defer Stop()
		trc := internal.GetGlobalTracer().(internal.TracerV2Adapter).Tracer
		if _, ok := trc.(v2.Tracer); !ok {
			t.Fail()
		}
	})

	t.Run("dd_tracing_not_enabled", func(t *testing.T) {
		t.Setenv("DD_TRACE_ENABLED", "false")
		Start()
		defer Stop()
		trc := internal.GetGlobalTracer().(internal.TracerV2Adapter).Tracer
		if _, ok := trc.(*v2.NoopTracer); !ok {
			t.Fail()
		}
	})

	t.Run("otel_tracing_not_enabled", func(t *testing.T) {
		t.Setenv("OTEL_TRACES_EXPORTER", "none")
		Start()
		defer Stop()
		trc := internal.GetGlobalTracer().(internal.TracerV2Adapter).Tracer
		if _, ok := trc.(v2.Tracer); !ok {
			t.Fail()
		}
		if _, ok := trc.(*v2.NoopTracer); !ok {
			t.Fail()
		}
	})
}

func TestTracerStartSpan(t *testing.T) {
	t.Run("generic", func(t *testing.T) {
		tracer := newTracer()
		defer tracer.Stop()
		span := tracer.StartSpan("web.request").(internal.SpanV2Adapter).Span
		assert := assert.New(t)
		sm := span.AsMap()
		assert.NotEqual(uint64(0), sm[ext.MapSpanTraceID])
		assert.NotEqual(uint64(0), sm[ext.MapSpanID])
		assert.Equal(uint64(0), sm[ext.MapSpanParentID])
		assert.Equal("web.request", sm[ext.SpanName])
		assert.Regexp(`tracer\.test(\.exe)?`, sm[ext.ServiceName])
		assert.Contains([]float64{
			ext.PriorityAutoReject,
			ext.PriorityAutoKeep,
		}, sm[keySamplingPriority])
		// A span is not measured unless made so specifically
		_, ok := sm[keyMeasured]
		assert.False(ok)
		assert.NotEqual("", sm[ext.RuntimeID])
	})

	t.Run("priority", func(t *testing.T) {
		tracer := newTracer()
		defer tracer.Stop()
		span := tracer.StartSpan("web.request", Tag(ext.ManualKeep, true)).(internal.SpanV2Adapter).Span
		sm := span.AsMap()
		assert.Equal(t, float64(ext.PriorityUserKeep), sm[keySamplingPriority])
	})

	t.Run("name", func(t *testing.T) {
		tracer := newTracer()
		defer tracer.Stop()
		span := tracer.StartSpan("/home/user", Tag(ext.SpanName, "db.query")).(internal.SpanV2Adapter).Span
		sm := span.AsMap()
		assert.Equal(t, "db.query", sm[ext.SpanName])
		assert.Equal(t, "/home/user", sm[ext.ResourceName])
	})

	t.Run("measured_top_level", func(t *testing.T) {
		tracer := newTracer()
		defer tracer.Stop()
		span := tracer.StartSpan("/home/user", Measured()).(internal.SpanV2Adapter).Span
		sm := span.AsMap()
		_, ok := sm[keyMeasured]
		assert.False(t, ok)
		assert.Equal(t, 1.0, sm[keyTopLevel])
	})

	t.Run("measured_non_top_level", func(t *testing.T) {
		tracer := newTracer()
		defer tracer.Stop()
		parent := tracer.StartSpan("/home/user")
		child := tracer.StartSpan("home/user", Measured(), ChildOf(parent.Context())).(internal.SpanV2Adapter).Span
		sm := child.AsMap()
		assert.Equal(t, 1.0, sm[keyMeasured])
	})

	t.Run("attribute_schema_is_set_v0", func(t *testing.T) {
		t.Setenv("DD_TRACE_SPAN_ATTRIBUTE_SCHEMA", "v0")
		tracer := newTracer()
		defer tracer.Stop()
		parent := tracer.StartSpan("/home/user").(internal.SpanV2Adapter)
		psm := parent.Span.AsMap()
		child := tracer.StartSpan("home/user", ChildOf(parent.Context())).(internal.SpanV2Adapter)
		csm := child.Span.AsMap()
		assert.Contains(t, psm, "_dd.trace_span_attribute_schema")
		assert.Equal(t, 0.0, psm["_dd.trace_span_attribute_schema"])
		assert.NotContains(t, csm, "_dd.trace_span_attribute_schema")
	})

	t.Run("attribute_schema_is_set_v1", func(t *testing.T) {
		t.Setenv("DD_TRACE_SPAN_ATTRIBUTE_SCHEMA", "v1")
		tracer := newTracer()
		defer tracer.Stop()
		parent := tracer.StartSpan("/home/user")
		child := tracer.StartSpan("home/user", ChildOf(parent.Context()))
		psm := parent.(internal.SpanV2Adapter).Span.AsMap()
		csm := child.(internal.SpanV2Adapter).Span.AsMap()
		assert.Contains(t, psm, "_dd.trace_span_attribute_schema")
		assert.Equal(t, 1.0, psm["_dd.trace_span_attribute_schema"])
		assert.NotContains(t, csm, "_dd.trace_span_attribute_schema")
	})

	t.Run("attribute_schema_is_set_wrong_value", func(t *testing.T) {
		t.Setenv("DD_TRACE_SPAN_ATTRIBUTE_SCHEMA", "bad-version")
		tracer := newTracer()
		defer tracer.Stop()
		parent := tracer.StartSpan("/home/user")
		child := tracer.StartSpan("home/user", ChildOf(parent.Context()))
		psm := parent.(internal.SpanV2Adapter).Span.AsMap()
		csm := child.(internal.SpanV2Adapter).Span.AsMap()
		assert.Contains(t, psm, "_dd.trace_span_attribute_schema")
		assert.Equal(t, 0.0, psm["_dd.trace_span_attribute_schema"])
		assert.NotContains(t, csm, "_dd.trace_span_attribute_schema")
	})
}

func TestTracerRuntimeMetrics(t *testing.T) {
	t.Run("on", func(t *testing.T) {
		tp := new(log.RecordLogger)
<<<<<<< HEAD
		tp.Ignore("appsec: ", "Instrumentation telemetry: ")
=======
		tp.Ignore("appsec: ", "telemetry")
>>>>>>> 386c125b
		tracer := newTracer(WithRuntimeMetrics(), WithLogger(tp), WithDebugMode(true), WithEnv("test"))
		defer tracer.Stop()
		assert.Contains(t, tp.Logs()[0], "DEBUG: Runtime metrics enabled")
	})

	t.Run("dd-env", func(t *testing.T) {
		t.Setenv("DD_RUNTIME_METRICS_ENABLED", "true")
		tp := new(log.RecordLogger)
<<<<<<< HEAD
		tp.Ignore("appsec: ", "Instrumentation telemetry: ")
=======
		tp.Ignore("appsec: ", "telemetry")
>>>>>>> 386c125b
		tracer := newTracer(WithLogger(tp), WithDebugMode(true), WithEnv("test"))
		defer tracer.Stop()
		assert.Contains(t, tp.Logs()[0], "DEBUG: Runtime metrics enabled")
	})
}

func TestTracerStartSpanOptions(t *testing.T) {
	tracer := newTracer()
	defer tracer.Stop()
	now := time.Now()
	opts := []StartSpanOption{
		SpanType("test"),
		ServiceName("test.service"),
		ResourceName("test.resource"),
		StartTime(now),
		WithSpanID(420),
	}
	span := tracer.StartSpan("web.request", opts...).(internal.SpanV2Adapter).Span
	sm := span.AsMap()
	assert := assert.New(t)
	assert.Equal("test", sm[ext.SpanType])
	assert.Equal("test.service", sm[ext.ServiceName])
	assert.Equal("test.resource", sm[ext.ResourceName])
	assert.Equal(now.UnixNano(), sm[ext.MapSpanStart])
	assert.Equal(uint64(420), span.Context().SpanID())
	assert.Equal(uint64(420), span.Context().TraceIDLower())
	assert.Equal(1.0, sm[keyTopLevel])
}

func TestTracerStartSpanOptions128(t *testing.T) {
	tracer := newTracer()
	defer tracer.Stop()
	t.Run("64-bit-trace-id", func(t *testing.T) {
		assert := assert.New(t)
		t.Setenv("DD_TRACE_128_BIT_TRACEID_GENERATION_ENABLED", "false")
		opts := []StartSpanOption{
			WithSpanID(987654),
		}
		sa := tracer.StartSpan("web.request", opts...).(internal.SpanV2Adapter)
		s := sa.Span
		sm := s.AsMap()
		assert.Equal(uint64(987654), s.Context().SpanID())
		assert.Equal(uint64(987654), s.Context().TraceIDLower())
		id := id128FromSpan(assert, sa.Context())
		assert.Empty(sm[keyTraceID128])
		idBytes, err := hex.DecodeString(id)
		assert.NoError(err)
		assert.Equal(uint64(0), binary.BigEndian.Uint64(idBytes[:8])) // high 64 bits should be 0
		assert.Equal(s.Context().TraceIDLower(), binary.BigEndian.Uint64(idBytes[8:]))
	})
	t.Run("128-bit-trace-id", func(t *testing.T) {
		assert := assert.New(t)
		// 128-bit trace ids are enabled by default.
		opts128 := []StartSpanOption{
			WithSpanID(987654),
			StartTime(time.Unix(123456, 0)),
		}
		sa := tracer.StartSpan("web.request", opts128...).(internal.SpanV2Adapter)
		s := sa.Span
		assert.Equal(uint64(987654), s.Context().SpanID())
		assert.Equal(uint64(987654), s.Context().TraceIDLower())
		id := id128FromSpan(assert, sa.Context())
		// hex_encoded(<32-bit unix seconds> <32 bits of zero> <64 random bits>)
		// 0001e240 (123456) + 00000000 (zeros) + 00000000000f1206 (987654)
		assert.Equal("0001e2400000000000000000000f1206", id)
		s.Finish()
		sm := s.AsMap()
		assert.Equal(id[:16], sm[keyTraceID128])
	})
}

func TestTracerStartChildSpan(t *testing.T) {
	t.Run("own-service", func(t *testing.T) {
		assert := assert.New(t)
		tracer := newTracer()
		defer tracer.Stop()
		root := tracer.StartSpan("web.request", ServiceName("root-service"))
		child := tracer.StartSpan("db.query",
			ChildOf(root.Context()),
			ServiceName("child-service"),
			WithSpanID(69))

		assert.NotEqual(uint64(0), child.Context().TraceID())
		assert.NotEqual(uint64(0), child.Context().SpanID())
		assert.Equal(root.Context().SpanID(), child.Context().TraceID())
		assert.Equal(root.Context().TraceID(), child.Context().TraceID())
		assert.Equal(uint64(69), child.Context().SpanID())

		rsm := root.(internal.SpanV2Adapter).Span.AsMap()
		csm := child.(internal.SpanV2Adapter).Span.AsMap()
		assert.Equal("child-service", csm[ext.ServiceName])
		// the root and child are both marked as "top level"
		assert.Equal(1.0, rsm[keyTopLevel])
		assert.Equal(1.0, csm[keyTopLevel])
	})

	t.Run("inherit-service", func(t *testing.T) {
		assert := assert.New(t)
		tracer := newTracer()
		defer tracer.Stop()
		root := tracer.StartSpan("web.request", ServiceName("root-service"))
		child := tracer.StartSpan("db.query", ChildOf(root.Context()))

		rsm := root.(internal.SpanV2Adapter).Span.AsMap()
		csm := child.(internal.SpanV2Adapter).Span.AsMap()
		assert.Equal("root-service", csm[ext.ServiceName])
		// the root is marked as "top level", but the child is not
		assert.Equal(1.0, rsm[keyTopLevel])
		assert.NotContains(csm, keyTopLevel)
	})
}

func TestStartSpanOrigin(t *testing.T) {
	t.Setenv(headerPropagationStyleExtract, "datadog")
	t.Setenv(headerPropagationStyleInject, "datadog")
	assert := assert.New(t)

	tracer := newTracer()
	defer tracer.Stop()

	carrier := TextMapCarrier(map[string]string{
		DefaultTraceIDHeader:  "1",
		DefaultParentIDHeader: "1",
		originHeader:          "synthetics",
	})
	ctx, err := tracer.Extract(carrier)
	assert.Nil(err)

	// first child contains tag
	child := tracer.StartSpan("child", ChildOf(ctx))
	sm := child.(internal.SpanV2Adapter).Span.AsMap()
	assert.Equal("synthetics", sm[keyOrigin])

	// secondary child doesn't
	child2 := tracer.StartSpan("child2", ChildOf(child.Context()))
	sm = child2.(internal.SpanV2Adapter).Span.AsMap()
	assert.Empty(sm[keyOrigin])

	// but injecting its context marks origin
	carrier2 := TextMapCarrier(map[string]string{})
	err = tracer.Inject(child2.Context(), carrier2)
	assert.Nil(err)
	assert.Equal("synthetics", carrier2[originHeader])
}

func TestPropagationDefaults(t *testing.T) {
	t.Setenv(headerPropagationStyleExtract, "datadog")
	t.Setenv(headerPropagationStyleInject, "datadog")
	assert := assert.New(t)

	tracer := newTracer()
	defer tracer.Stop()
	root := tracer.StartSpan("web.request")
	root.SetBaggageItem("x", "y")
	root.SetTag(ext.ManualDrop, true)
	ctx := root.Context().(internal.SpanContextV2Adapter)
	headers := http.Header{}

	// inject the spanContext
	carrier := HTTPHeadersCarrier(headers)
	err := tracer.Inject(ctx, carrier)
	assert.Nil(err)

	rctx := root.Context()
	tid := strconv.FormatUint(rctx.TraceID(), 10)
	pid := strconv.FormatUint(rctx.SpanID(), 10)

	assert.Equal(headers.Get(DefaultTraceIDHeader), tid)
	assert.Equal(headers.Get(DefaultParentIDHeader), pid)
	assert.Equal(headers.Get(DefaultBaggageHeaderPrefix+"x"), "y")
	assert.Equal(headers.Get(DefaultPriorityHeader), "-1")

	// retrieve the spanContext
	propagated, err := tracer.Extract(carrier)
	assert.Nil(err)
	pctx := propagated.(internal.SpanContextV2Adapter)

	// compare if there is a Context match
	assert.Equal(ctx.TraceID(), pctx.TraceID())
	assert.Equal(ctx.SpanID(), pctx.SpanID())

<<<<<<< HEAD
	pctx.ForeachBaggageItem(func(k, v string) bool {
		assert.Equal(root.BaggageItem(k), v)
		return true
	})
	pr, ok := ctx.Ctx.SamplingPriority()
	assert.True(ok)
	assert.Equal(float64(pr), -1.)
=======
	// ensure a child can be created
	child := tracer.StartSpan("db.query", ChildOf(propagated)).(*span)

	assert.NotEqual(uint64(0), child.TraceID)
	assert.NotEqual(uint64(0), child.SpanID)
	assert.Equal(root.SpanID, child.ParentID)
	assert.Equal(root.TraceID, child.ParentID)
	assert.Equal(*child.context.trace.priority, -1.)
}

func TestPropagationDefaultIncludesBaggage(t *testing.T) {
	assert := assert.New(t)

	tracer := newTracer()
	defer tracer.Stop()
	root := tracer.StartSpan("web.request").(*span)
	root.SetBaggageItem("foo", "bar")
	root.SetTag(ext.SamplingPriority, -1)
	ctx := root.Context().(*spanContext)
	headers := http.Header{}

	// inject the spanContext
	carrier := HTTPHeadersCarrier(headers)
	err := tracer.Inject(ctx, carrier)
	assert.Nil(err)

	tid := strconv.FormatUint(root.TraceID, 10)
	pid := strconv.FormatUint(root.SpanID, 10)

	assert.Equal(headers.Get(DefaultTraceIDHeader), tid)
	assert.Equal(headers.Get(DefaultParentIDHeader), pid)
	assert.Equal(headers.Get(DefaultPriorityHeader), "-1")
	assert.Equal(headers.Get(DefaultBaggageHeader), "foo=bar")

	// retrieve the spanContext
	propagated, err := tracer.Extract(carrier)
	assert.Nil(err)
	pctx := propagated.(*spanContext)

	// compare if there is a Context match
	assert.Equal(ctx.traceID, pctx.traceID)
	assert.Equal(ctx.spanID, pctx.spanID)
	assert.Equal(*ctx.trace.priority, -1.)
	assert.Equal(ctx.baggage, pctx.baggage)

	// ensure a child can be created
	child := tracer.StartSpan("db.query", ChildOf(propagated)).(*span)

	assert.NotEqual(uint64(0), child.TraceID)
	assert.NotEqual(uint64(0), child.SpanID)
	assert.Equal(root.SpanID, child.ParentID)
	assert.Equal(root.TraceID, child.ParentID)
	assert.Equal(*child.context.trace.priority, -1.)
}

func TestPropagationStyleOnlyBaggage(t *testing.T) {
	t.Setenv(headerPropagationStyle, "baggage")
	assert := assert.New(t)

	tracer := newTracer()
	defer tracer.Stop()
	root := tracer.StartSpan("web.request").(*span)
	root.SetBaggageItem("foo", "bar")
	ctx := root.Context().(*spanContext)
	headers := http.Header{}

	// inject the spanContext
	carrier := HTTPHeadersCarrier(headers)
	err := tracer.Inject(ctx, carrier)
	assert.Nil(err)

	assert.Equal(headers.Get(DefaultBaggageHeader), "foo=bar")

	// retrieve the spanContext
	propagated, err := tracer.Extract(carrier)
	assert.Nil(err)
	pctx := propagated.(*spanContext)

	// compare if there is a Context match
	assert.Equal(ctx.baggage, pctx.baggage)
}

func TestTracerSamplingPriorityPropagation(t *testing.T) {
	assert := assert.New(t)
	tracer := newTracer()
	defer tracer.Stop()
	root := tracer.StartSpan("web.request", Tag(ext.SamplingPriority, 2)).(*span)
	child := tracer.StartSpan("db.query", ChildOf(root.Context())).(*span)
	assert.EqualValues(2, root.Metrics[keySamplingPriority])
	assert.Equal("-4", root.context.trace.propagatingTags[keyDecisionMaker])
	assert.EqualValues(2, child.Metrics[keySamplingPriority])
	assert.EqualValues(2., *root.context.trace.priority)
	assert.EqualValues(2., *child.context.trace.priority)
}

func TestTracerSamplingPriorityEmptySpanCtx(t *testing.T) {
	assert := assert.New(t)
	tracer, _, _, stop := startTestTracer(t)
	defer stop()
	root := newBasicSpan("web.request")
	spanCtx := &spanContext{
		traceID: traceIDFrom64Bits(root.context.TraceID()),
		spanID:  root.context.SpanID(),
		trace:   &trace{},
	}
	child := tracer.StartSpan("db.query", ChildOf(spanCtx)).(*span)
	assert.EqualValues(1, child.Metrics[keySamplingPriority])
	assert.Equal("-1", child.context.trace.propagatingTags[keyDecisionMaker])
}
>>>>>>> 386c125b

	// ensure a child can be created
	child := tracer.StartSpan("db.query", ChildOf(propagated)).(internal.SpanV2Adapter)
	ctx = child.Context().(internal.SpanContextV2Adapter)

	assert.NotEqual(uint64(0), child.Context().TraceID())
	assert.NotEqual(uint64(0), child.Context().SpanID())
	assert.Equal(rctx.SpanID(), child.Context().TraceID())
	assert.Equal(rctx.TraceID(), child.Context().TraceID())
	pr, ok = ctx.Ctx.SamplingPriority()
	assert.True(ok)
	assert.Equal(float64(pr), -1.)
}

func TestTracerBaggageImmutability(t *testing.T) {
	assert := assert.New(t)
	tracer := newTracer()
	defer tracer.Stop()
	root := tracer.StartSpan("web.request")
	root.SetBaggageItem("key", "value")
	child := tracer.StartSpan("db.query", ChildOf(root.Context()))
	child.SetBaggageItem("key", "changed!")
	parentContext := root.Context()
	childContext := child.Context()
	parentContext.ForeachBaggageItem(func(k, v string) bool {
		if k != "key" {
			return true
		}
		assert.Equal("value", v)
		return false
	})
	childContext.ForeachBaggageItem(func(k, v string) bool {
		if k != "key" {
			return true
		}
		assert.Equal("changed!", v)
		return false
	})
}

func TestTracerInjectConcurrency(t *testing.T) {
	tracer, stop := startTestTracer(t)
	defer stop()
	span, _ := StartSpanFromContext(context.Background(), "main")
	defer span.Finish()

	var wg sync.WaitGroup
	for i := 0; i < 500; i++ {
		wg.Add(1)
		i := i
		go func(val int) {
			defer wg.Done()
			span.SetBaggageItem("val", fmt.Sprintf("%d", val))

			traceContext := map[string]string{}
			_ = tracer.Inject(span.Context(), TextMapCarrier(traceContext))
		}(i)
	}

	wg.Wait()
}

func TestTracerSpanTags(t *testing.T) {
	tracer := newTracer()
	defer tracer.Stop()
	tag := Tag("key", "value")
	span := tracer.StartSpan("web.request", tag)
	assert := assert.New(t)
	sm := span.(internal.SpanV2Adapter).Span.AsMap()
	assert.Equal("value", sm["key"])
}

func TestTracerSpanGlobalTags(t *testing.T) {
	assert := assert.New(t)
	tracer := newTracer(WithGlobalTag("key", "value"))
	defer tracer.Stop()
	s := tracer.StartSpan("web.request")
	assert.Equal("value", s.(internal.SpanV2Adapter).Span.AsMap()["key"])
	child := tracer.StartSpan("db.query", ChildOf(s.Context()))
	assert.Equal("value", child.(internal.SpanV2Adapter).Span.AsMap()["key"])
}

func TestTracerSpanServiceMappings(t *testing.T) {
	assert := assert.New(t)

	t.Run("WithServiceMapping", func(t *testing.T) {
		tracer := newTracer(WithServiceName("initial_service"), WithServiceMapping("initial_service", "new_service"))
		defer tracer.Stop()
		s := tracer.StartSpan("web.request")
		sm := s.(internal.SpanV2Adapter).Span.AsMap()
		assert.Equal("new_service", sm[ext.ServiceName])
	})

	t.Run("child", func(t *testing.T) {
		tracer := newTracer(WithServiceMapping("initial_service", "new_service"))
		defer tracer.Stop()
		s := tracer.StartSpan("web.request", ServiceName("initial_service"))
		child := tracer.StartSpan("db.query", ChildOf(s.Context()))
		sm := child.(internal.SpanV2Adapter).Span.AsMap()
		assert.Equal("new_service", sm[ext.ServiceName])
	})

	t.Run("StartSpanOption", func(t *testing.T) {
		tracer := newTracer(WithServiceMapping("initial_service", "new_service"))
		defer tracer.Stop()
		s := tracer.StartSpan("web.request", ServiceName("initial_service"))
		sm := s.(internal.SpanV2Adapter).Span.AsMap()
		assert.Equal("new_service", sm[ext.ServiceName])
	})

	t.Run("tag", func(t *testing.T) {
		tracer := newTracer(WithServiceMapping("initial_service", "new_service"))
		defer tracer.Stop()
		s := tracer.StartSpan("web.request", Tag("service.name", "initial_service"))
		sm := s.(internal.SpanV2Adapter).Span.AsMap()
		assert.Equal("new_service", sm[ext.ServiceName])
	})

	t.Run("globalTags", func(t *testing.T) {
		tracer := newTracer(WithGlobalTag("service.name", "initial_service"), WithServiceMapping("initial_service", "new_service"))
		defer tracer.Stop()
		s := tracer.StartSpan("web.request")
		sm := s.(internal.SpanV2Adapter).Span.AsMap()
		assert.Equal("new_service", sm[ext.ServiceName])
	})
}

func TestTracerNoDebugStack(t *testing.T) {
	assert := assert.New(t)

	t.Run("Finish", func(t *testing.T) {
		tracer := newTracer(WithDebugStack(false))
		defer tracer.Stop()
		s := tracer.StartSpan("web.request")
		err := errors.New("test error")
		s.Finish(WithError(err))
		sm := s.(internal.SpanV2Adapter).Span.AsMap()
		assert.Empty(sm[ext.ErrorStack])
	})

	t.Run("SetTag", func(t *testing.T) {
		tracer := newTracer(WithDebugStack(false))
		defer tracer.Stop()
		s := tracer.StartSpan("web.request")
		err := errors.New("error value with no trace")
		s.SetTag(ext.Error, err)
		sm := s.(internal.SpanV2Adapter).Span.AsMap()
		assert.Empty(sm[ext.ErrorStack])
	})
}

// TestTracerTraceMaxSize tests a bug that was encountered in environments
// creating a large volume of spans that reached the trace cap value (traceMaxSize).
// The bug was that once the cap is reached, no more spans are pushed onto
// the buffer, yet they are part of the same trace. The trace is considered
// completed and flushed when the number of finished spans == number of spans
// in buffer. When reaching the cap, this condition might become true too
// early, and some spans in the buffer might still not be finished when flushing.
// Changing these spans at the moment of flush would (and did) cause a race
// condition.
func TestTracerTraceMaxSize(t *testing.T) {
	_, stop := startTestTracer(t)
	defer stop()

	otss, otms := traceStartSize, traceMaxSize
	traceStartSize, traceMaxSize = 3, 3
	defer func() {
		traceStartSize, traceMaxSize = otss, otms
	}()

	spans := make([]ddtrace.Span, 5)
	spans[0] = StartSpan("span0")
	spans[1] = StartSpan("span1", ChildOf(spans[0].Context()))
	spans[2] = StartSpan("span2", ChildOf(spans[0].Context()))
	spans[3] = StartSpan("span3", ChildOf(spans[0].Context()))
	spans[4] = StartSpan("span4", ChildOf(spans[0].Context()))

	var wg sync.WaitGroup
	wg.Add(1)
	go func() {
		defer wg.Done()
		for i := 0; i < 5000; i++ {
			spans[1].SetTag(strconv.Itoa(i), 1)
			spans[2].SetTag(strconv.Itoa(i), 1)
		}
	}()

	wg.Add(1)
	go func() {
		defer wg.Done()
		spans[0].Finish()
		spans[3].Finish()
		spans[4].Finish()
	}()

	wg.Wait()
}

<<<<<<< HEAD
=======
func TestTracerRace(t *testing.T) {
	assert := assert.New(t)

	tracer, transport, flush, stop := startTestTracer(t)
	defer stop()

	total := payloadQueueSize / 3
	var wg sync.WaitGroup
	wg.Add(total)

	// Trying to be quite brutal here, firing lots of concurrent things, finishing in
	// different orders, and modifying spans after creation.
	for n := 0; n < total; n++ {
		i := n // keep local copy
		odd := (i % 2) != 0
		go func() {
			if i%11 == 0 {
				time.Sleep(time.Microsecond)
			}

			parent := tracer.newRootSpan("pylons.request", "pylons", "/")

			tracer.newChildSpan("redis.command", parent).Finish()
			child := tracer.newChildSpan("async.service", parent)

			if i%13 == 0 {
				time.Sleep(time.Microsecond)
			}

			if odd {
				parent.SetTag("odd", "true")
				parent.SetTag("oddity", 1)
				parent.Finish()
			} else {
				child.SetTag("odd", "false")
				child.SetTag("oddity", 0)
				child.Finish()
			}

			if i%17 == 0 {
				time.Sleep(time.Microsecond)
			}

			if odd {
				child.Resource = "HGETALL"
				child.SetTag("odd", "false")
				child.SetTag("oddity", 0)
			} else {
				parent.Resource = "/" + strconv.Itoa(i) + ".html"
				parent.SetTag("odd", "true")
				parent.SetTag("oddity", 1)
			}

			if i%19 == 0 {
				time.Sleep(time.Microsecond)
			}

			if odd {
				child.Finish()
			} else {
				parent.Finish()
			}

			wg.Done()
		}()
	}

	wg.Wait()

	flush(total)
	traces := transport.Traces()
	assert.Len(traces, total, "we should have exactly as many traces as expected")
	for _, trace := range traces {
		assert.Len(trace, 3, "each trace should have exactly 3 spans")
		var parent, child, redis *span
		for _, span := range trace {
			switch span.Name {
			case "pylons.request":
				parent = span
			case "async.service":
				child = span
			case "redis.command":
				redis = span
			default:
				assert.Fail("unexpected span", span)
			}
		}
		assert.NotNil(parent)
		assert.NotNil(child)
		assert.NotNil(redis)

		assert.Equal(uint64(0), parent.ParentID)
		assert.Equal(parent.TraceID, parent.SpanID)

		assert.Equal(parent.TraceID, redis.TraceID)
		assert.Equal(parent.TraceID, child.TraceID)

		assert.Equal(parent.TraceID, redis.ParentID)
		assert.Equal(parent.TraceID, child.ParentID)
	}
}

// TestWorker is definitely a flaky test, as here we test that the worker
// background task actually does flush things. Most other tests are and should
// be using forceFlush() to make sure things are really sent to transport.
// Here, we just wait until things show up, as we would do with a real program.
func TestWorker(t *testing.T) {
	tracer, transport, flush, stop := startTestTracer(t)
	defer stop()

	n := payloadQueueSize * 10 // put more traces than the chan size, on purpose
	for i := 0; i < n; i++ {
		root := tracer.newRootSpan("pylons.request", "pylons", "/")
		child := tracer.newChildSpan("redis.command", root)
		child.Finish()
		root.Finish()
	}

	flush(-1)
	timeout := time.After(2 * time.Second * timeMultiplicator)
loop:
	for {
		select {
		case <-timeout:
			t.Fatalf("timed out waiting, got %d < %d", transport.Len(), payloadQueueSize)
		default:
			if transport.Len() >= payloadQueueSize {
				break loop
			}
			time.Sleep(10 * time.Millisecond)
		}
	}
}

func TestPushPayload(t *testing.T) {
	tracer, _, flush, stop := startTestTracer(t)
	defer stop()

	s := newBasicSpan("3MB")
	s.Meta["key"] = strings.Repeat("X", payloadSizeLimit/2+10)

	// half payload size reached
	tracer.pushChunk(&chunk{[]*span{s}, true})
	tracer.awaitPayload(t, 1)

	// payload size exceeded
	tracer.pushChunk(&chunk{[]*span{s}, true})
	flush(2)
}

func TestPushTrace(t *testing.T) {
	assert := assert.New(t)

	tp := new(log.RecordLogger)
	log.UseLogger(tp)
	tracer := newUnstartedTracer()
	defer tracer.statsd.Close()
	trace := []*span{
		{
			Name:     "pylons.request",
			Service:  "pylons",
			Resource: "/",
		},
		{
			Name:     "pylons.request",
			Service:  "pylons",
			Resource: "/foo",
		},
	}
	tracer.pushChunk(&chunk{spans: trace})

	assert.Len(tracer.out, 1)

	t0 := <-tracer.out
	assert.Equal(&chunk{spans: trace}, t0)

	many := payloadQueueSize + 2
	for i := 0; i < many; i++ {
		tracer.pushChunk(&chunk{spans: make([]*span, i)})
	}
	assert.Len(tracer.out, payloadQueueSize)
	log.Flush()
	assert.True(len(tp.Logs()) >= 1)
}

func TestTracerFlush(t *testing.T) {
	// https://github.com/DataDog/dd-trace-go/issues/377
	tracer, transport, flush, stop := startTestTracer(t)
	defer stop()

	t.Run("direct", func(t *testing.T) {
		defer transport.Reset()
		assert := assert.New(t)
		root := tracer.StartSpan("root")
		tracer.StartSpan("child.direct", ChildOf(root.Context())).Finish()
		root.Finish()
		flush(1)

		list := transport.Traces()
		assert.Len(list, 1)
		assert.Len(list[0], 2)
		assert.Equal("child.direct", list[0][1].Name)
	})

	t.Run("extracted", func(t *testing.T) {
		defer transport.Reset()
		assert := assert.New(t)
		root := tracer.StartSpan("root")
		h := HTTPHeadersCarrier(http.Header{})
		if err := tracer.Inject(root.Context(), h); err != nil {
			t.Fatal(err)
		}
		sctx, err := tracer.Extract(h)
		if err != nil {
			t.Fatal(err)
		}
		tracer.StartSpan("child.extracted", ChildOf(sctx)).Finish()
		flush(1)
		list := transport.Traces()
		assert.Len(list, 1)
		assert.Len(list[0], 1)
		assert.Equal("child.extracted", list[0][0].Name)
	})
}

>>>>>>> 386c125b
func TestTracerReportsHostname(t *testing.T) {
	const hostname = "hostname-test"

	testReportHostnameDisabled := func(t *testing.T, name string, withComputeStats bool) {
		t.Run(name, func(t *testing.T) {
			t.Setenv("DD_TRACE_COMPUTE_STATS", fmt.Sprintf("%t", withComputeStats))
			tracer, stop := startTestTracer(t)
			defer stop()

			root := tracer.StartSpan("root")
			child := tracer.StartSpan("child", ChildOf(root.Context()))
			child.Finish()
			root.Finish()

			assert := assert.New(t)

			rm := root.(internal.SpanV2Adapter).Span.AsMap()
			_, ok := rm[keyHostname]
			assert.False(ok)
			cm := child.(internal.SpanV2Adapter).Span.AsMap()
			_, ok = cm[keyHostname]
			assert.False(ok)
		})
	}
	testReportHostnameDisabled(t, "DD_TRACE_REPORT_HOSTNAME/unset,DD_TRACE_COMPUTE_STATS/true", true)
	testReportHostnameDisabled(t, "DD_TRACE_REPORT_HOSTNAME/unset,DD_TRACE_COMPUTE_STATS/false", false)

	t.Run("WithHostname", func(t *testing.T) {
		tracer, stop := startTestTracer(t, WithHostname(hostname))
		defer stop()

		root := tracer.StartSpan("root")
		child := tracer.StartSpan("child", ChildOf(root.Context()))
		child.Finish()
		root.Finish()

		assert := assert.New(t)

		rm := root.(internal.SpanV2Adapter).Span.AsMap()
		got, ok := rm[keyHostname]
		assert.True(ok)
		assert.Equal(got, hostname)

		cm := child.(internal.SpanV2Adapter).Span.AsMap()
		got, ok = cm[keyHostname]
		assert.True(ok)
		assert.Equal(got, hostname)
	})

	t.Run("DD_TRACE_SOURCE_HOSTNAME/set", func(t *testing.T) {
		t.Setenv("DD_TRACE_SOURCE_HOSTNAME", "hostname-test")

		tracer, stop := startTestTracer(t)
		defer stop()

		root := tracer.StartSpan("root")
		child := tracer.StartSpan("child", ChildOf(root.Context()))
		child.Finish()
		root.Finish()

		assert := assert.New(t)

		rm := root.(internal.SpanV2Adapter).Span.AsMap()
		got, ok := rm[keyHostname]
		assert.True(ok)
		assert.Equal(got, hostname)

		cm := child.(internal.SpanV2Adapter).Span.AsMap()
		got, ok = cm[keyHostname]
		assert.True(ok)
		assert.Equal(got, hostname)
	})

	t.Run("DD_TRACE_SOURCE_HOSTNAME/unset", func(t *testing.T) {
		tracer, stop := startTestTracer(t)
		defer stop()

		root := tracer.StartSpan("root")
		child := tracer.StartSpan("child", ChildOf(root.Context()))
		child.Finish()
		root.Finish()

		assert := assert.New(t)

		rm := root.(internal.SpanV2Adapter).Span.AsMap()
		_, ok := rm[keyHostname]
		assert.False(ok)
		cm := child.(internal.SpanV2Adapter).Span.AsMap()
		_, ok = cm[keyHostname]
		assert.False(ok)
	})
}

func TestVersion(t *testing.T) {
	t.Run("normal", func(t *testing.T) {
		tracer, stop := startTestTracer(t, WithServiceVersion("4.5.6"))
		defer stop()

		assert := assert.New(t)
		sp := tracer.StartSpan("http.request")
		spm := sp.(internal.SpanV2Adapter).Span.AsMap()
		v := spm[ext.Version]
		assert.Equal("4.5.6", v)
	})
	t.Run("service", func(t *testing.T) {
		tracer, stop := startTestTracer(t, WithServiceVersion("4.5.6"),
			WithService("servenv"))
		defer stop()

		assert := assert.New(t)
		sp := tracer.StartSpan("http.request", ServiceName("otherservenv"))
		spm := sp.(internal.SpanV2Adapter).Span.AsMap()
		_, ok := spm[ext.Version]
		assert.False(ok)
	})
	t.Run("universal", func(t *testing.T) {
		tracer, stop := startTestTracer(t, WithService("servenv"), WithUniversalVersion("4.5.6"))
		defer stop()

		assert := assert.New(t)
		sp := tracer.StartSpan("http.request", ServiceName("otherservenv"))
		spm := sp.(internal.SpanV2Adapter).Span.AsMap()
		v, ok := spm[ext.Version]
		assert.True(ok)
		assert.Equal("4.5.6", v)
	})
	t.Run("service/universal", func(t *testing.T) {
		tracer, stop := startTestTracer(t, WithServiceVersion("4.5.6"),
			WithService("servenv"), WithUniversalVersion("1.2.3"))
		defer stop()

		assert := assert.New(t)
		sp := tracer.StartSpan("http.request", ServiceName("otherservenv"))
		spm := sp.(internal.SpanV2Adapter).Span.AsMap()
		v, ok := spm[ext.Version]
		assert.True(ok)
		assert.Equal("1.2.3", v)
	})
	t.Run("universal/service", func(t *testing.T) {
		tracer, stop := startTestTracer(t, WithUniversalVersion("1.2.3"),
			WithServiceVersion("4.5.6"), WithService("servenv"))
		defer stop()

		assert := assert.New(t)
		sp := tracer.StartSpan("http.request", ServiceName("otherservenv"))
		spm := sp.(internal.SpanV2Adapter).Span.AsMap()
		_, ok := spm[ext.Version]
		assert.False(ok)
	})
}

func TestEnvironment(t *testing.T) {
	t.Run("normal", func(t *testing.T) {
		tracer, stop := startTestTracer(t, WithEnv("test"))
		defer stop()

		assert := assert.New(t)
		sp := tracer.StartSpan("http.request")
		spm := sp.(internal.SpanV2Adapter).Span.AsMap()
		v := spm[ext.Environment]
		assert.Equal("test", v)
	})

	t.Run("unset", func(t *testing.T) {
		tracer, stop := startTestTracer(t)
		defer stop()

		assert := assert.New(t)
		sp := tracer.StartSpan("http.request")
		spm := sp.(internal.SpanV2Adapter).Span.AsMap()
		_, ok := spm[ext.Environment]
		assert.False(ok)
	})
}

func TestMockSpanSetUser(t *testing.T) {
	assert := assert.New(t)
	mt := mocktracer.Start()
	defer mt.Stop()

	sp := StartSpan("http.request")
	SetUser(sp, "testuser")
	sp.Finish()

	r := mt.FinishedSpans()
	assert.Len(r, 1)
	assert.Equal("testuser", r[0].Tag("usr.id"))
}

// BenchmarkConcurrentTracing tests the performance of spawning a lot of
// goroutines where each one creates a trace with a parent and a child.
func BenchmarkConcurrentTracing(b *testing.B) {
	tracer, stop := startTestTracer(b, WithLogger(log.DiscardLogger{}), WithSampler(NewRateSampler(0)))
	defer stop()

	b.ResetTimer()
	for n := 0; n < b.N; n++ {
		wg := sync.WaitGroup{}
		for i := 0; i < 100; i++ {
			wg.Add(1)
			go func() {
				defer wg.Done()
				parent := tracer.StartSpan("pylons.request", ServiceName("pylons"), ResourceName("/"))
				defer parent.Finish()

				for i := 0; i < 10; i++ {
					tracer.StartSpan("redis.command", ChildOf(parent.Context())).Finish()
				}
			}()
		}
		wg.Wait()
	}
}

// BenchmarkPartialFlushing tests the performance of creating a lot of spans in a single thread
// while partial flushing is enabled.
func BenchmarkPartialFlushing(b *testing.B) {
	b.Run("Enabled", func(b *testing.B) {
		b.Setenv("DD_TRACE_PARTIAL_FLUSH_ENABLED", "true")
		b.Setenv("DD_TRACE_PARTIAL_FLUSH_MIN_SPANS", "500")
		genBigTraces(b)
	})
	b.Run("Disabled", func(b *testing.B) {
		genBigTraces(b)
	})
}

func genBigTraces(b *testing.B) {
	tracer, stop := startTestTracer(b, WithLogger(log.DiscardLogger{}))
	flush := tracer.(internal.TracerV2Adapter).Tracer.Flush
	defer stop()

	ctx, cancel := context.WithCancel(context.Background())
	wg := sync.WaitGroup{}
	wg.Add(1)
	tick := time.NewTicker(100 * time.Millisecond)
	defer tick.Stop()
	m := runtime.MemStats{}
	sumHeapUsageMB := float64(0)
	heapCounts := 0
	go func() {
		defer wg.Done()
		for {
			select {
			case <-ctx.Done():
				return
			case <-tick.C:
				runtime.ReadMemStats(&m)
				heapCounts++
				sumHeapUsageMB += float64(m.HeapInuse) / 1_000_000
			}
		}
	}()

	b.ResetTimer()
	for n := 0; n < b.N; n++ {
		for i := 0; i < 10; i++ {
			parent := tracer.StartSpan("pylons.request", ResourceName("/"))
			for i := 0; i < 10_000; i++ {
				sp := tracer.StartSpan("redis.command", ChildOf(parent.Context()))
				sp.SetTag("someKey", "some much larger value to create some fun memory usage here")
				sp.Finish()
			}
			parent.Finish()
			go flush()
		}
	}
	b.StopTimer()
	cancel()
	wg.Wait()
	b.ReportMetric(sumHeapUsageMB/float64(heapCounts), "avgHeapInUse(Mb)")
}

// BenchmarkTracerAddSpans tests the performance of creating and finishing a root
// span. It should include the encoding overhead.
func BenchmarkTracerAddSpans(b *testing.B) {
	tracer, stop := startTestTracer(b, WithLogger(log.DiscardLogger{}), WithSampler(NewRateSampler(0)))
	defer stop()

	b.ResetTimer()
	for n := 0; n < b.N; n++ {
		span := tracer.StartSpan("pylons.request", ServiceName("pylons"), ResourceName("/"))
		span.Finish()
	}
}

func BenchmarkStartSpan(b *testing.B) {
	tracer, stop := startTestTracer(b, WithLogger(log.DiscardLogger{}), WithSampler(NewRateSampler(0)))
	defer stop()

	root := tracer.StartSpan("pylons.request", ServiceName("pylons"), ResourceName("/"))
	ctx := ContextWithSpan(context.TODO(), root)

	b.ResetTimer()
	for n := 0; n < b.N; n++ {
		s, ok := SpanFromContext(ctx)
		if !ok {
			b.Fatal("no span")
		}
		StartSpan("op", ChildOf(s.Context()))
	}
}

func BenchmarkStartSpanConcurrent(b *testing.B) {
	tracer, stop := startTestTracer(b, WithLogger(log.DiscardLogger{}), WithSampler(NewRateSampler(0)))
	defer stop()

	var wg sync.WaitGroup
	var wgready sync.WaitGroup
	start := make(chan struct{})
	for i := 0; i < 10; i++ {
		wg.Add(1)
		wgready.Add(1)
		go func() {
			defer wg.Done()
			root := tracer.StartSpan("pylons.request", ServiceName("pylons"), ResourceName("/"))
			ctx := ContextWithSpan(context.TODO(), root)
			wgready.Done()
			<-start
			for n := 0; n < b.N; n++ {
				s, ok := SpanFromContext(ctx)
				if !ok {
					b.Fatal("no span")
				}
				StartSpan("op", ChildOf(s.Context()))
			}
		}()
	}
	wgready.Wait()
	b.ResetTimer()
	close(start)
	wg.Wait()
}

// startTestTracer returns a Tracer with a DummyTransport
func startTestTracer(_ testing.TB, opts ...StartOption) (trc ddtrace.Tracer, stop func()) {
	o := append([]StartOption{
		v2.WithTestDefaults(nil),
	}, opts...)
	tracer := newTracer(o...)
	return tracer, func() {
		internal.SetGlobalTracer(internal.NoopTracerV2)
		tracer.Stop()
	}
}

// BenchmarkTracerStackFrames tests the performance of taking stack trace.
func BenchmarkTracerStackFrames(b *testing.B) {
	tracer, stop := startTestTracer(b, WithSampler(NewRateSampler(0)))
	defer stop()

	for n := 0; n < b.N; n++ {
		span := tracer.StartSpan("test")
		span.Finish(StackFrames(64, 0))
	}
}

func BenchmarkSingleSpanRetention(b *testing.B) {
	b.Run("no-rules", func(b *testing.B) {
		tracer, stop := startTestTracer(b, v2.WithService("test_service"), v2.WithSampler(v2.NewRateSampler(0)))
		defer stop()
		b.ResetTimer()
		for i := 0; i < b.N; i++ {
			span := tracer.StartSpan("name_1")
			for i := 0; i < 100; i++ {
				child := tracer.StartSpan("name_2", ChildOf(span.Context()))
				child.Finish()
			}
			span.Finish()
		}
	})

	b.Run("with-rules/match-half", func(b *testing.B) {
		b.Setenv("DD_SPAN_SAMPLING_RULES", `[{"service": "test_*","name":"*_1", "sample_rate": 1.0, "max_per_second": 15.0}]`)
		tracer, stop := startTestTracer(b, v2.WithService("test_service"), v2.WithSampler(v2.NewRateSampler(0)))
		defer stop()
		b.ResetTimer()
		for i := 0; i < b.N; i++ {
			span := tracer.StartSpan("name_1")
			for i := 0; i < 50; i++ {
				child := tracer.StartSpan("name_2", ChildOf(span.Context()))
				child.Finish()
			}
			for i := 0; i < 50; i++ {
				child := tracer.StartSpan("name", ChildOf(span.Context()))
				child.Finish()
			}
			span.Finish()
		}
	})

	b.Run("with-rules/match-all", func(b *testing.B) {
		b.Setenv("DD_SPAN_SAMPLING_RULES", `[{"service": "test_*","name":"*_1", "sample_rate": 1.0, "max_per_second": 15.0}]`)
		tracer, stop := startTestTracer(b, v2.WithService("test_service"), v2.WithSampler(v2.NewRateSampler(0)))
		defer stop()
		b.ResetTimer()
		for i := 0; i < b.N; i++ {
			span := tracer.StartSpan("name_1")
			for i := 0; i < 100; i++ {
				child := tracer.StartSpan("name_2", ChildOf(span.Context()))
				child.Finish()
			}
			span.Finish()
		}
	})
}

func TestExecutionTraceSpanTagged(t *testing.T) {
	if rt.IsEnabled() {
		t.Skip("runtime execution tracing is already enabled")
	}

	if err := rt.Start(io.Discard); err != nil {
		t.Fatal(err)
	}
	// Ensure we unconditionally stop tracing. It's safe to call this
	// multiple times.
	defer rt.Stop()

	tracer, stop := startTestTracer(t)
	defer stop()

	tracedSpan := tracer.StartSpan("traced")
	tracedSpan.Finish()

	partialSpan := tracer.StartSpan("partial")

	rt.Stop()

	partialSpan.Finish()

	untracedSpan := tracer.StartSpan("untraced")
	untracedSpan.Finish()

	tsm := tracedSpan.(internal.SpanV2Adapter).Span.AsMap()
	psm := partialSpan.(internal.SpanV2Adapter).Span.AsMap()
	usm := untracedSpan.(internal.SpanV2Adapter).Span.AsMap()
	assert.Equal(t, tsm["go_execution_traced"], "yes")
	assert.Equal(t, psm["go_execution_traced"], "partial")
	assert.NotContains(t, usm, "go_execution_traced")
}

// newTracer creates a new no-op tracer for testing.
// NOTE: This function does set the global tracer, which is required for
// most finish span/flushing operations to work as expected.
func newTracer(opts ...StartOption) ddtrace.Tracer {
	v2.Start(opts...)
	return internal.GetGlobalTracer()
}<|MERGE_RESOLUTION|>--- conflicted
+++ resolved
@@ -21,28 +21,15 @@
 	"testing"
 	"time"
 
-<<<<<<< HEAD
 	"github.com/DataDog/dd-trace-go/v2/ddtrace/ext"
 	v2 "github.com/DataDog/dd-trace-go/v2/ddtrace/tracer"
-=======
-	pb "github.com/DataDog/datadog-agent/pkg/proto/pbgo/trace"
-	"github.com/DataDog/datadog-go/v5/statsd"
-	"github.com/stretchr/testify/assert"
-	"github.com/stretchr/testify/require"
-	"github.com/tinylib/msgp/msgp"
-
->>>>>>> 386c125b
 	"gopkg.in/DataDog/dd-trace-go.v1/ddtrace"
 	"gopkg.in/DataDog/dd-trace-go.v1/ddtrace/internal"
 	"gopkg.in/DataDog/dd-trace-go.v1/ddtrace/mocktracer"
 	maininternal "gopkg.in/DataDog/dd-trace-go.v1/internal"
 	"gopkg.in/DataDog/dd-trace-go.v1/internal/log"
-<<<<<<< HEAD
 
 	"github.com/stretchr/testify/assert"
-=======
-	"gopkg.in/DataDog/dd-trace-go.v1/internal/statsdtest"
->>>>>>> 386c125b
 )
 
 func id128FromSpan(assert *assert.Assertions, ctx ddtrace.SpanContext) string {
@@ -221,11 +208,7 @@
 func TestTracerRuntimeMetrics(t *testing.T) {
 	t.Run("on", func(t *testing.T) {
 		tp := new(log.RecordLogger)
-<<<<<<< HEAD
-		tp.Ignore("appsec: ", "Instrumentation telemetry: ")
-=======
 		tp.Ignore("appsec: ", "telemetry")
->>>>>>> 386c125b
 		tracer := newTracer(WithRuntimeMetrics(), WithLogger(tp), WithDebugMode(true), WithEnv("test"))
 		defer tracer.Stop()
 		assert.Contains(t, tp.Logs()[0], "DEBUG: Runtime metrics enabled")
@@ -234,11 +217,7 @@
 	t.Run("dd-env", func(t *testing.T) {
 		t.Setenv("DD_RUNTIME_METRICS_ENABLED", "true")
 		tp := new(log.RecordLogger)
-<<<<<<< HEAD
-		tp.Ignore("appsec: ", "Instrumentation telemetry: ")
-=======
 		tp.Ignore("appsec: ", "telemetry")
->>>>>>> 386c125b
 		tracer := newTracer(WithLogger(tp), WithDebugMode(true), WithEnv("test"))
 		defer tracer.Stop()
 		assert.Contains(t, tp.Logs()[0], "DEBUG: Runtime metrics enabled")
@@ -420,7 +399,6 @@
 	assert.Equal(ctx.TraceID(), pctx.TraceID())
 	assert.Equal(ctx.SpanID(), pctx.SpanID())
 
-<<<<<<< HEAD
 	pctx.ForeachBaggageItem(func(k, v string) bool {
 		assert.Equal(root.BaggageItem(k), v)
 		return true
@@ -428,117 +406,6 @@
 	pr, ok := ctx.Ctx.SamplingPriority()
 	assert.True(ok)
 	assert.Equal(float64(pr), -1.)
-=======
-	// ensure a child can be created
-	child := tracer.StartSpan("db.query", ChildOf(propagated)).(*span)
-
-	assert.NotEqual(uint64(0), child.TraceID)
-	assert.NotEqual(uint64(0), child.SpanID)
-	assert.Equal(root.SpanID, child.ParentID)
-	assert.Equal(root.TraceID, child.ParentID)
-	assert.Equal(*child.context.trace.priority, -1.)
-}
-
-func TestPropagationDefaultIncludesBaggage(t *testing.T) {
-	assert := assert.New(t)
-
-	tracer := newTracer()
-	defer tracer.Stop()
-	root := tracer.StartSpan("web.request").(*span)
-	root.SetBaggageItem("foo", "bar")
-	root.SetTag(ext.SamplingPriority, -1)
-	ctx := root.Context().(*spanContext)
-	headers := http.Header{}
-
-	// inject the spanContext
-	carrier := HTTPHeadersCarrier(headers)
-	err := tracer.Inject(ctx, carrier)
-	assert.Nil(err)
-
-	tid := strconv.FormatUint(root.TraceID, 10)
-	pid := strconv.FormatUint(root.SpanID, 10)
-
-	assert.Equal(headers.Get(DefaultTraceIDHeader), tid)
-	assert.Equal(headers.Get(DefaultParentIDHeader), pid)
-	assert.Equal(headers.Get(DefaultPriorityHeader), "-1")
-	assert.Equal(headers.Get(DefaultBaggageHeader), "foo=bar")
-
-	// retrieve the spanContext
-	propagated, err := tracer.Extract(carrier)
-	assert.Nil(err)
-	pctx := propagated.(*spanContext)
-
-	// compare if there is a Context match
-	assert.Equal(ctx.traceID, pctx.traceID)
-	assert.Equal(ctx.spanID, pctx.spanID)
-	assert.Equal(*ctx.trace.priority, -1.)
-	assert.Equal(ctx.baggage, pctx.baggage)
-
-	// ensure a child can be created
-	child := tracer.StartSpan("db.query", ChildOf(propagated)).(*span)
-
-	assert.NotEqual(uint64(0), child.TraceID)
-	assert.NotEqual(uint64(0), child.SpanID)
-	assert.Equal(root.SpanID, child.ParentID)
-	assert.Equal(root.TraceID, child.ParentID)
-	assert.Equal(*child.context.trace.priority, -1.)
-}
-
-func TestPropagationStyleOnlyBaggage(t *testing.T) {
-	t.Setenv(headerPropagationStyle, "baggage")
-	assert := assert.New(t)
-
-	tracer := newTracer()
-	defer tracer.Stop()
-	root := tracer.StartSpan("web.request").(*span)
-	root.SetBaggageItem("foo", "bar")
-	ctx := root.Context().(*spanContext)
-	headers := http.Header{}
-
-	// inject the spanContext
-	carrier := HTTPHeadersCarrier(headers)
-	err := tracer.Inject(ctx, carrier)
-	assert.Nil(err)
-
-	assert.Equal(headers.Get(DefaultBaggageHeader), "foo=bar")
-
-	// retrieve the spanContext
-	propagated, err := tracer.Extract(carrier)
-	assert.Nil(err)
-	pctx := propagated.(*spanContext)
-
-	// compare if there is a Context match
-	assert.Equal(ctx.baggage, pctx.baggage)
-}
-
-func TestTracerSamplingPriorityPropagation(t *testing.T) {
-	assert := assert.New(t)
-	tracer := newTracer()
-	defer tracer.Stop()
-	root := tracer.StartSpan("web.request", Tag(ext.SamplingPriority, 2)).(*span)
-	child := tracer.StartSpan("db.query", ChildOf(root.Context())).(*span)
-	assert.EqualValues(2, root.Metrics[keySamplingPriority])
-	assert.Equal("-4", root.context.trace.propagatingTags[keyDecisionMaker])
-	assert.EqualValues(2, child.Metrics[keySamplingPriority])
-	assert.EqualValues(2., *root.context.trace.priority)
-	assert.EqualValues(2., *child.context.trace.priority)
-}
-
-func TestTracerSamplingPriorityEmptySpanCtx(t *testing.T) {
-	assert := assert.New(t)
-	tracer, _, _, stop := startTestTracer(t)
-	defer stop()
-	root := newBasicSpan("web.request")
-	spanCtx := &spanContext{
-		traceID: traceIDFrom64Bits(root.context.TraceID()),
-		spanID:  root.context.SpanID(),
-		trace:   &trace{},
-	}
-	child := tracer.StartSpan("db.query", ChildOf(spanCtx)).(*span)
-	assert.EqualValues(1, child.Metrics[keySamplingPriority])
-	assert.Equal("-1", child.context.trace.propagatingTags[keyDecisionMaker])
-}
->>>>>>> 386c125b
 
 	// ensure a child can be created
 	child := tracer.StartSpan("db.query", ChildOf(propagated)).(internal.SpanV2Adapter)
@@ -737,234 +604,6 @@
 	wg.Wait()
 }
 
-<<<<<<< HEAD
-=======
-func TestTracerRace(t *testing.T) {
-	assert := assert.New(t)
-
-	tracer, transport, flush, stop := startTestTracer(t)
-	defer stop()
-
-	total := payloadQueueSize / 3
-	var wg sync.WaitGroup
-	wg.Add(total)
-
-	// Trying to be quite brutal here, firing lots of concurrent things, finishing in
-	// different orders, and modifying spans after creation.
-	for n := 0; n < total; n++ {
-		i := n // keep local copy
-		odd := (i % 2) != 0
-		go func() {
-			if i%11 == 0 {
-				time.Sleep(time.Microsecond)
-			}
-
-			parent := tracer.newRootSpan("pylons.request", "pylons", "/")
-
-			tracer.newChildSpan("redis.command", parent).Finish()
-			child := tracer.newChildSpan("async.service", parent)
-
-			if i%13 == 0 {
-				time.Sleep(time.Microsecond)
-			}
-
-			if odd {
-				parent.SetTag("odd", "true")
-				parent.SetTag("oddity", 1)
-				parent.Finish()
-			} else {
-				child.SetTag("odd", "false")
-				child.SetTag("oddity", 0)
-				child.Finish()
-			}
-
-			if i%17 == 0 {
-				time.Sleep(time.Microsecond)
-			}
-
-			if odd {
-				child.Resource = "HGETALL"
-				child.SetTag("odd", "false")
-				child.SetTag("oddity", 0)
-			} else {
-				parent.Resource = "/" + strconv.Itoa(i) + ".html"
-				parent.SetTag("odd", "true")
-				parent.SetTag("oddity", 1)
-			}
-
-			if i%19 == 0 {
-				time.Sleep(time.Microsecond)
-			}
-
-			if odd {
-				child.Finish()
-			} else {
-				parent.Finish()
-			}
-
-			wg.Done()
-		}()
-	}
-
-	wg.Wait()
-
-	flush(total)
-	traces := transport.Traces()
-	assert.Len(traces, total, "we should have exactly as many traces as expected")
-	for _, trace := range traces {
-		assert.Len(trace, 3, "each trace should have exactly 3 spans")
-		var parent, child, redis *span
-		for _, span := range trace {
-			switch span.Name {
-			case "pylons.request":
-				parent = span
-			case "async.service":
-				child = span
-			case "redis.command":
-				redis = span
-			default:
-				assert.Fail("unexpected span", span)
-			}
-		}
-		assert.NotNil(parent)
-		assert.NotNil(child)
-		assert.NotNil(redis)
-
-		assert.Equal(uint64(0), parent.ParentID)
-		assert.Equal(parent.TraceID, parent.SpanID)
-
-		assert.Equal(parent.TraceID, redis.TraceID)
-		assert.Equal(parent.TraceID, child.TraceID)
-
-		assert.Equal(parent.TraceID, redis.ParentID)
-		assert.Equal(parent.TraceID, child.ParentID)
-	}
-}
-
-// TestWorker is definitely a flaky test, as here we test that the worker
-// background task actually does flush things. Most other tests are and should
-// be using forceFlush() to make sure things are really sent to transport.
-// Here, we just wait until things show up, as we would do with a real program.
-func TestWorker(t *testing.T) {
-	tracer, transport, flush, stop := startTestTracer(t)
-	defer stop()
-
-	n := payloadQueueSize * 10 // put more traces than the chan size, on purpose
-	for i := 0; i < n; i++ {
-		root := tracer.newRootSpan("pylons.request", "pylons", "/")
-		child := tracer.newChildSpan("redis.command", root)
-		child.Finish()
-		root.Finish()
-	}
-
-	flush(-1)
-	timeout := time.After(2 * time.Second * timeMultiplicator)
-loop:
-	for {
-		select {
-		case <-timeout:
-			t.Fatalf("timed out waiting, got %d < %d", transport.Len(), payloadQueueSize)
-		default:
-			if transport.Len() >= payloadQueueSize {
-				break loop
-			}
-			time.Sleep(10 * time.Millisecond)
-		}
-	}
-}
-
-func TestPushPayload(t *testing.T) {
-	tracer, _, flush, stop := startTestTracer(t)
-	defer stop()
-
-	s := newBasicSpan("3MB")
-	s.Meta["key"] = strings.Repeat("X", payloadSizeLimit/2+10)
-
-	// half payload size reached
-	tracer.pushChunk(&chunk{[]*span{s}, true})
-	tracer.awaitPayload(t, 1)
-
-	// payload size exceeded
-	tracer.pushChunk(&chunk{[]*span{s}, true})
-	flush(2)
-}
-
-func TestPushTrace(t *testing.T) {
-	assert := assert.New(t)
-
-	tp := new(log.RecordLogger)
-	log.UseLogger(tp)
-	tracer := newUnstartedTracer()
-	defer tracer.statsd.Close()
-	trace := []*span{
-		{
-			Name:     "pylons.request",
-			Service:  "pylons",
-			Resource: "/",
-		},
-		{
-			Name:     "pylons.request",
-			Service:  "pylons",
-			Resource: "/foo",
-		},
-	}
-	tracer.pushChunk(&chunk{spans: trace})
-
-	assert.Len(tracer.out, 1)
-
-	t0 := <-tracer.out
-	assert.Equal(&chunk{spans: trace}, t0)
-
-	many := payloadQueueSize + 2
-	for i := 0; i < many; i++ {
-		tracer.pushChunk(&chunk{spans: make([]*span, i)})
-	}
-	assert.Len(tracer.out, payloadQueueSize)
-	log.Flush()
-	assert.True(len(tp.Logs()) >= 1)
-}
-
-func TestTracerFlush(t *testing.T) {
-	// https://github.com/DataDog/dd-trace-go/issues/377
-	tracer, transport, flush, stop := startTestTracer(t)
-	defer stop()
-
-	t.Run("direct", func(t *testing.T) {
-		defer transport.Reset()
-		assert := assert.New(t)
-		root := tracer.StartSpan("root")
-		tracer.StartSpan("child.direct", ChildOf(root.Context())).Finish()
-		root.Finish()
-		flush(1)
-
-		list := transport.Traces()
-		assert.Len(list, 1)
-		assert.Len(list[0], 2)
-		assert.Equal("child.direct", list[0][1].Name)
-	})
-
-	t.Run("extracted", func(t *testing.T) {
-		defer transport.Reset()
-		assert := assert.New(t)
-		root := tracer.StartSpan("root")
-		h := HTTPHeadersCarrier(http.Header{})
-		if err := tracer.Inject(root.Context(), h); err != nil {
-			t.Fatal(err)
-		}
-		sctx, err := tracer.Extract(h)
-		if err != nil {
-			t.Fatal(err)
-		}
-		tracer.StartSpan("child.extracted", ChildOf(sctx)).Finish()
-		flush(1)
-		list := transport.Traces()
-		assert.Len(list, 1)
-		assert.Len(list[0], 1)
-		assert.Equal("child.extracted", list[0][0].Name)
-	})
-}
-
->>>>>>> 386c125b
 func TestTracerReportsHostname(t *testing.T) {
 	const hostname = "hostname-test"
 
