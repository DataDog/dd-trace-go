// Unless explicitly stated otherwise all files in this repository are licensed
// under the Apache License Version 2.0.
// This product includes software developed at Datadog (https://www.datadoghq.com/).
// Copyright 2016 Datadog, Inc.

package tracer

import (
	"context"
	"encoding/base64"
	"encoding/binary"
	"encoding/hex"
	"errors"
	"fmt"
	"io"
	"net/http"
	"net/http/httptest"
	"os"
	"runtime"
	rt "runtime/trace"
	"strconv"
	"strings"
	"sync"
	"testing"
	"time"

	"gopkg.in/DataDog/dd-trace-go.v1/ddtrace"
	"gopkg.in/DataDog/dd-trace-go.v1/ddtrace/ext"
	"gopkg.in/DataDog/dd-trace-go.v1/ddtrace/internal"
	maininternal "gopkg.in/DataDog/dd-trace-go.v1/internal"
	"gopkg.in/DataDog/dd-trace-go.v1/internal/globalconfig"
	"gopkg.in/DataDog/dd-trace-go.v1/internal/log"
	"gopkg.in/DataDog/dd-trace-go.v1/internal/telemetry"

	"github.com/stretchr/testify/assert"
	"github.com/stretchr/testify/require"
	"github.com/tinylib/msgp/msgp"
)

func (t *tracer) newEnvSpan(service, env string) *span {
	return t.StartSpan("test.op", SpanType("test"), ServiceName(service), ResourceName("/"), Tag(ext.Environment, env)).(*span)
}

func (t *tracer) newRootSpan(name, service, resource string) *span {
	return t.StartSpan(name, SpanType("test"), ServiceName(service), ResourceName(resource)).(*span)
}

func (t *tracer) newChildSpan(name string, parent *span) *span {
	if parent == nil {
		return t.StartSpan(name).(*span)
	}
	return t.StartSpan(name, ChildOf(parent.Context())).(*span)
}

func id128FromSpan(assert *assert.Assertions, ctx ddtrace.SpanContext) string {
	var w3Cctx ddtrace.SpanContextW3C
	var ok bool
	w3Cctx, ok = ctx.(ddtrace.SpanContextW3C)
	assert.True(ok)
	id := w3Cctx.TraceID128()
	assert.Len(id, 32)
	return id
}

var (
	// timeMultiplicator specifies by how long to extend waiting times.
	// It may be altered in some environments (like AppSec) where things
	// move slower and could otherwise create flaky tests.
	timeMultiplicator = time.Duration(1)

	// integration indicates if the test suite should run integration tests.
	integration bool
)

func TestMain(m *testing.M) {
	if maininternal.BoolEnv("DD_APPSEC_ENABLED", false) {
		// things are slower with AppSec; double wait times
		timeMultiplicator = time.Duration(2)
	}
	_, integration = os.LookupEnv("INTEGRATION")
	os.Exit(m.Run())
}

func (t *tracer) awaitPayload(tst *testing.T, n int) {
	timeout := time.After(time.Second * timeMultiplicator)
loop:
	for {
		select {
		case <-timeout:
			tst.Fatalf("timed out waiting for payload to contain %d", n)
		default:
			if t.traceWriter.(*agentTraceWriter).payload.itemCount() == n {
				break loop
			}
			time.Sleep(10 * time.Millisecond)
		}
	}
}

// setLogWriter sets the io.Writer that any new logTraceWriter will write to and returns a function
// which will return the io.Writer to its original value.
func setLogWriter(w io.Writer) func() {
	tmp := logWriter
	logWriter = w
	return func() { logWriter = tmp }
}

// TestTracerCleanStop does frenetic testing in a scenario where the tracer is started
// and stopped in parallel with spans being created.
func TestTracerCleanStop(t *testing.T) {
	if testing.Short() {
		return
	}
	if runtime.GOOS == "windows" {
		t.Skip("This test causes windows CI to fail due to out-of-memory issues")
	}
	// avoid CI timeouts due to AppSec and telemetry slowing down this test
	t.Setenv("DD_APPSEC_ENABLED", "")
	t.Setenv("DD_INSTRUMENTATION_TELEMETRY_ENABLED", "false")
	t.Setenv("DD_TRACE_STARTUP_LOGS", "0")

	var wg sync.WaitGroup
	transport := newDummyTransport()

	n := 5000

	wg.Add(3)
	for j := 0; j < 3; j++ {
		go func() {
			defer wg.Done()
			for i := 0; i < n; i++ {
				span := StartSpan("test.span")
				child := StartSpan("child.span", ChildOf(span.Context()))
				time.Sleep(time.Millisecond)
				child.Finish()
				time.Sleep(time.Millisecond)
				span.Finish()
			}
		}()
	}

	defer setLogWriter(io.Discard)()
	wg.Add(1)
	go func() {
		defer wg.Done()
		for i := 0; i < n; i++ {
			// Lambda mode is used to avoid the startup cost associated with agent discovery.
			Start(withTransport(transport), WithLambdaMode(true), withNoopStats())
			time.Sleep(time.Millisecond)
			Start(withTransport(transport), WithLambdaMode(true), WithSampler(NewRateSampler(0.99)), withNoopStats())
			Start(withTransport(transport), WithLambdaMode(true), WithSampler(NewRateSampler(0.99)), withNoopStats())
		}
	}()

	wg.Add(1)
	go func() {
		defer wg.Done()
		for i := 0; i < n; i++ {
			Stop()
			Stop()
			Stop()
			time.Sleep(time.Millisecond)
			Stop()
			Stop()
			Stop()
		}
	}()

	wg.Wait()
}

func TestTracerStart(t *testing.T) {
	t.Run("normal", func(t *testing.T) {
		Start()
		defer Stop()
		if _, ok := internal.GetGlobalTracer().(*tracer); !ok {
			t.Fail()
		}
	})

	t.Run("testing", func(t *testing.T) {
		internal.Testing = true
		Start()
		defer Stop()
		if _, ok := internal.GetGlobalTracer().(*tracer); ok {
			t.Fail()
		}
		if _, ok := internal.GetGlobalTracer().(*internal.NoopTracer); !ok {
			t.Fail()
		}
		internal.Testing = false
	})

	t.Run("tracing_not_enabled", func(t *testing.T) {
		os.Setenv("DD_TRACE_ENABLED", "false")
		defer os.Unsetenv("DD_TRACE_ENABLED")
		Start()
		defer Stop()
		if _, ok := internal.GetGlobalTracer().(*tracer); ok {
			t.Fail()
		}
		if _, ok := internal.GetGlobalTracer().(*internal.NoopTracer); !ok {
			t.Fail()
		}
	})

	t.Run("deadlock/api", func(t *testing.T) {
		Stop()
		Stop()

		Start()
		Start()
		Start()

		// ensure at least one worker started and handles requests
		internal.GetGlobalTracer().(*tracer).pushChunk(&chunk{spans: []*span{}})

		Stop()
		Stop()
		Stop()
		Stop()
	})

	t.Run("deadlock/direct", func(t *testing.T) {
		tr, _, _, stop := startTestTracer(t)
		defer stop()
		tr.pushChunk(&chunk{spans: []*span{}}) // blocks until worker is started
		select {
		case <-tr.stop:
			t.Fatal("stopped channel should be open")
		default:
			// OK
		}
		tr.Stop()
		select {
		case <-tr.stop:
			// OK
		default:
			t.Fatal("stopped channel should be closed")
		}
		tr.Stop()
		tr.Stop()
	})
}

func TestTracerStartSpan(t *testing.T) {
	t.Run("generic", func(t *testing.T) {
		tracer := newTracer()
		defer tracer.Stop()
		span := tracer.StartSpan("web.request").(*span)
		assert := assert.New(t)
		assert.NotEqual(uint64(0), span.TraceID)
		assert.NotEqual(uint64(0), span.SpanID)
		assert.Equal(uint64(0), span.ParentID)
		assert.Equal("web.request", span.Name)
		assert.Regexp(`tracer\.test(\.exe)?`, span.Service)
		assert.Contains([]float64{
			ext.PriorityAutoReject,
			ext.PriorityAutoKeep,
		}, span.Metrics[keySamplingPriority])
		assert.Equal("-1", span.context.trace.propagatingTags[keyDecisionMaker])
		// A span is not measured unless made so specifically
		_, ok := span.Meta[keyMeasured]
		assert.False(ok)
		assert.Equal(globalconfig.RuntimeID(), span.Meta[ext.RuntimeID])
		assert.NotEqual("", span.Meta[ext.RuntimeID])
	})

	t.Run("priority", func(t *testing.T) {
		tracer := newTracer()
		defer tracer.Stop()
		span := tracer.StartSpan("web.request", Tag(ext.SamplingPriority, ext.PriorityUserKeep)).(*span)
		assert.Equal(t, float64(ext.PriorityUserKeep), span.Metrics[keySamplingPriority])
		assert.Equal(t, "-4", span.context.trace.propagatingTags[keyDecisionMaker])
	})

	t.Run("name", func(t *testing.T) {
		tracer := newTracer()
		defer tracer.Stop()
		span := tracer.StartSpan("/home/user", Tag(ext.SpanName, "db.query")).(*span)
		assert.Equal(t, "db.query", span.Name)
		assert.Equal(t, "/home/user", span.Resource)
	})

	t.Run("measured_top_level", func(t *testing.T) {
		tracer := newTracer()
		defer tracer.Stop()
		span := tracer.StartSpan("/home/user", Measured()).(*span)
		_, ok := span.Metrics[keyMeasured]
		assert.False(t, ok)
		assert.Equal(t, 1.0, span.Metrics[keyTopLevel])
	})

	t.Run("measured_non_top_level", func(t *testing.T) {
		tracer := newTracer()
		defer tracer.Stop()
		parent := tracer.StartSpan("/home/user").(*span)
		child := tracer.StartSpan("home/user", Measured(), ChildOf(parent.context)).(*span)
		assert.Equal(t, 1.0, child.Metrics[keyMeasured])
	})

	t.Run("attribute_schema_is_set_v0", func(t *testing.T) {
		t.Setenv("DD_TRACE_SPAN_ATTRIBUTE_SCHEMA", "v0")
		tracer := newTracer()
		defer tracer.Stop()
		parent := tracer.StartSpan("/home/user").(*span)
		child := tracer.StartSpan("home/user", ChildOf(parent.context)).(*span)
		assert.Contains(t, parent.Metrics, "_dd.trace_span_attribute_schema")
		assert.Equal(t, 0.0, parent.Metrics["_dd.trace_span_attribute_schema"])
		assert.NotContains(t, child.Metrics, "_dd.trace_span_attribute_schema")
	})

	t.Run("attribute_schema_is_set_v1", func(t *testing.T) {
		t.Setenv("DD_TRACE_SPAN_ATTRIBUTE_SCHEMA", "v1")
		tracer := newTracer()
		defer tracer.Stop()
		parent := tracer.StartSpan("/home/user").(*span)
		child := tracer.StartSpan("home/user", ChildOf(parent.context)).(*span)
		assert.Contains(t, parent.Metrics, "_dd.trace_span_attribute_schema")
		assert.Equal(t, 1.0, parent.Metrics["_dd.trace_span_attribute_schema"])
		assert.NotContains(t, child.Metrics, "_dd.trace_span_attribute_schema")
	})

	t.Run("attribute_schema_is_set_wrong_value", func(t *testing.T) {
		t.Setenv("DD_TRACE_SPAN_ATTRIBUTE_SCHEMA", "bad-version")
		tracer := newTracer()
		defer tracer.Stop()
		parent := tracer.StartSpan("/home/user").(*span)
		child := tracer.StartSpan("home/user", ChildOf(parent.context)).(*span)
		assert.Contains(t, parent.Metrics, "_dd.trace_span_attribute_schema")
		assert.Equal(t, 0.0, parent.Metrics["_dd.trace_span_attribute_schema"])
		assert.NotContains(t, child.Metrics, "_dd.trace_span_attribute_schema")
	})
}

func TestSamplingDecision(t *testing.T) {

	t.Run("sampled", func(t *testing.T) {
		tracer, _, _, stop := startTestTracer(t)
		defer stop()
		tracer.prioritySampling.defaultRate = 0
		tracer.config.serviceName = "test_service"
		span := tracer.StartSpan("name_1").(*span)
		child := tracer.StartSpan("name_2", ChildOf(span.context))
		child.Finish()
		span.Finish()
		assert.Equal(t, float64(ext.PriorityAutoReject), span.Metrics[keySamplingPriority])
		assert.Equal(t, "", span.context.trace.propagatingTags[keyDecisionMaker])
		assert.Equal(t, decisionKeep, span.context.trace.samplingDecision)
	})

	t.Run("dropped_sent", func(t *testing.T) {
		// Even if DropP0s is enabled, spans should always be kept unless
		// client-side stats are also enabled.
		tracer, _, _, stop := startTestTracer(t)
		defer stop()
		tracer.config.agent.DropP0s = true
		tracer.prioritySampling.defaultRate = 0
		tracer.config.serviceName = "test_service"
		span := tracer.StartSpan("name_1").(*span)
		child := tracer.StartSpan("name_2", ChildOf(span.context))
		child.Finish()
		span.Finish()
		assert.Equal(t, float64(ext.PriorityAutoReject), span.Metrics[keySamplingPriority])
		assert.Equal(t, "", span.context.trace.propagatingTags[keyDecisionMaker])
		assert.Equal(t, decisionKeep, span.context.trace.samplingDecision)
	})

	t.Run("dropped_stats", func(t *testing.T) {
		tracer, _, _, stop := startTestTracer(t)
		defer stop()
		tracer.config.featureFlags = make(map[string]struct{})
		tracer.config.featureFlags["discovery"] = struct{}{}
		tracer.config.agent.DropP0s = true
		tracer.config.agent.Stats = true
		tracer.prioritySampling.defaultRate = 0
		tracer.config.serviceName = "test_service"
		span := tracer.StartSpan("name_1").(*span)
		child := tracer.StartSpan("name_2", ChildOf(span.context))
		child.Finish()
		span.Finish()
		assert.Equal(t, float64(ext.PriorityAutoReject), span.Metrics[keySamplingPriority])
		assert.Equal(t, "", span.context.trace.propagatingTags[keyDecisionMaker])
		assert.Equal(t, decisionNone, span.context.trace.samplingDecision)
	})

	t.Run("events_sampled", func(t *testing.T) {
		tracer, _, _, stop := startTestTracer(t)
		defer stop()
		tracer.config.agent.DropP0s = true
		tracer.prioritySampling.defaultRate = 0
		tracer.config.serviceName = "test_service"
		span := tracer.StartSpan("name_1").(*span)
		child := tracer.StartSpan("name_2", ChildOf(span.context))
		child.SetTag(ext.EventSampleRate, 1)
		child.Finish()
		span.Finish()
		assert.Equal(t, float64(ext.PriorityAutoReject), span.Metrics[keySamplingPriority])
		assert.Equal(t, "", span.context.trace.tags[keyDecisionMaker])
		assert.Equal(t, decisionKeep, span.context.trace.samplingDecision)
	})

	t.Run("client_dropped", func(t *testing.T) {
		tracer, _, _, stop := startTestTracer(t)
		defer func() {
			// Must check these after tracer is stopped to avoid flakiness
			assert.Equal(t, uint32(1), tracer.droppedP0Traces)
			assert.Equal(t, uint32(2), tracer.droppedP0Spans)
		}()
		defer stop()
		tracer.config.sampler = NewRateSampler(0)
		tracer.prioritySampling.defaultRate = 0
		tracer.config.serviceName = "test_service"
		span := tracer.StartSpan("name_1").(*span)
		child := tracer.StartSpan("name_2", ChildOf(span.context))
		child.SetTag(ext.EventSampleRate, 1)
		p, ok := span.context.SamplingPriority()
		require.True(t, ok)
		assert.Equal(t, ext.PriorityAutoReject, p)
		child.Finish()
		span.Finish()
		assert.Equal(t, float64(ext.PriorityAutoReject), span.Metrics[keySamplingPriority])
		// this trace won't be sent to the agent,
		// therefore not necessary to populate keyDecisionMaker
		assert.Equal(t, "", span.context.trace.propagatingTags[keyDecisionMaker])
		assert.Equal(t, decisionDrop, span.context.trace.samplingDecision)
	})

	t.Run("client_dropped_with_single_spans:stats_enabled", func(t *testing.T) {
		os.Setenv("DD_SPAN_SAMPLING_RULES", `[{"service": "test_*","name":"*_1", "sample_rate": 1.0, "max_per_second": 15.0}]`)
		defer os.Unsetenv("DD_SPAN_SAMPLING_RULES")
		// Stats are enabled, rules are available. Trace sample rate equals 0.
		// Span sample rate equals 1. The trace should be dropped. One single span is extracted.
		tracer, _, _, stop := startTestTracer(t)
		defer func() {
			// Must check these after tracer is stopped to avoid flakiness
			assert.Equal(t, uint32(0), tracer.droppedP0Traces)
			assert.Equal(t, uint32(1), tracer.droppedP0Spans)
		}()
		defer stop()
		tracer.config.agent.DropP0s = true
		tracer.config.featureFlags = make(map[string]struct{})
		tracer.config.featureFlags["discovery"] = struct{}{}
		tracer.config.sampler = NewRateSampler(0)
		tracer.prioritySampling.defaultRate = 0
		tracer.config.serviceName = "test_service"
		parent := tracer.StartSpan("name_1").(*span)
		child := tracer.StartSpan("name_2", ChildOf(parent.context)).(*span)
		child.Finish()
		parent.Finish()
		tracer.Stop()
		assert.Equal(t, float64(ext.PriorityAutoReject), parent.Metrics[keySamplingPriority])
		assert.Equal(t, decisionDrop, parent.context.trace.samplingDecision)
		assert.Equal(t, 8.0, parent.Metrics[keySpanSamplingMechanism])
		assert.Equal(t, 1.0, parent.Metrics[keySingleSpanSamplingRuleRate])
		assert.Equal(t, 15.0, parent.Metrics[keySingleSpanSamplingMPS])
	})

	t.Run("client_dropped_with_single_spans:stats_disabled", func(t *testing.T) {
		os.Setenv("DD_SPAN_SAMPLING_RULES", `[{"service": "test_*","name":"*_1", "sample_rate": 1.0, "max_per_second": 15.0}]`)
		defer os.Unsetenv("DD_SPAN_SAMPLING_RULES")
		// Stats are disabled, rules are available. Trace sample rate equals 0.
		// Span sample rate equals 1. The trace should be dropped. One span has single span tags set.
		tracer, _, _, stop := startTestTracer(t)
		defer func() {
			// Must check these after tracer is stopped to avoid flakiness
			assert.Equal(t, uint32(0), tracer.droppedP0Traces)
			assert.Equal(t, uint32(1), tracer.droppedP0Spans)
		}()
		defer stop()
		tracer.config.featureFlags = make(map[string]struct{})
		tracer.config.sampler = NewRateSampler(0)
		tracer.prioritySampling.defaultRate = 0
		tracer.config.serviceName = "test_service"
		parent := tracer.StartSpan("name_1").(*span)
		child := tracer.StartSpan("name_2", ChildOf(parent.context)).(*span)
		child.Finish()
		parent.Finish()
		tracer.Stop()
		assert.Equal(t, float64(ext.PriorityAutoReject), parent.Metrics[keySamplingPriority])
		assert.Equal(t, decisionDrop, parent.context.trace.samplingDecision)
		assert.Equal(t, 8.0, parent.Metrics[keySpanSamplingMechanism])
		assert.Equal(t, 1.0, parent.Metrics[keySingleSpanSamplingRuleRate])
		assert.Equal(t, 15.0, parent.Metrics[keySingleSpanSamplingMPS])
	})

	t.Run("client_dropped_with_single_span_rules", func(t *testing.T) {
		os.Setenv("DD_SPAN_SAMPLING_RULES", `[{"service": "match","name":"nothing", "sample_rate": 1.0, "max_per_second": 15.0}]`)
		defer os.Unsetenv("DD_SPAN_SAMPLING_RULES")
		// Rules are available, but match nothing. Trace sample rate equals 0.
		// The trace should be dropped. No single spans extracted.
		tracer, _, _, stop := startTestTracer(t)
		defer func() {
			// Must check these after tracer is stopped to avoid flakiness
			assert.Equal(t, uint32(1), tracer.droppedP0Traces)
			assert.Equal(t, uint32(2), tracer.droppedP0Spans)
		}()
		defer stop()
		tracer.config.featureFlags = make(map[string]struct{})
		tracer.config.sampler = NewRateSampler(0)
		tracer.prioritySampling.defaultRate = 0
		tracer.config.serviceName = "test_service"
		parent := tracer.StartSpan("name_1").(*span)
		child := tracer.StartSpan("name_2", ChildOf(parent.context)).(*span)
		child.Finish()
		parent.Finish()
		tracer.Stop()
		assert.Equal(t, float64(ext.PriorityAutoReject), parent.Metrics[keySamplingPriority])
		assert.Equal(t, decisionDrop, parent.context.trace.samplingDecision)
		assert.NotContains(t, parent.Metrics, keySpanSamplingMechanism)
		assert.NotContains(t, parent.Metrics, keySingleSpanSamplingRuleRate)
		assert.NotContains(t, parent.Metrics, keySingleSpanSamplingMPS)
	})

	t.Run("client_kept_with_single_spans", func(t *testing.T) {
		os.Setenv("DD_SPAN_SAMPLING_RULES", `[{"service": "test_*","name":"*", "sample_rate": 1.0}]`)
		defer os.Unsetenv("DD_SPAN_SAMPLING_RULES")
		// Rules are available. Trace sample rate equals 1. Span sample rate equals 1.
		// The trace should be kept. No single spans extracted.
		tracer, _, _, stop := startTestTracer(t)
		defer stop()
		tracer.config.agent.DropP0s = true
		tracer.config.featureFlags = make(map[string]struct{})
		tracer.config.sampler = NewRateSampler(1)
		tracer.prioritySampling.defaultRate = 1
		tracer.config.serviceName = "test_service"
		parent := tracer.StartSpan("name_1").(*span)
		child := tracer.StartSpan("name_2", ChildOf(parent.context)).(*span)
		child.Finish()
		parent.Finish()
		tracer.Stop()
		// single span sampling should only run on dropped traces
		assert.Equal(t, float64(ext.PriorityAutoKeep), parent.Metrics[keySamplingPriority])
		assert.Equal(t, decisionKeep, parent.context.trace.samplingDecision)
		assert.NotContains(t, parent.Metrics, keySpanSamplingMechanism)
		assert.NotContains(t, parent.Metrics, keySingleSpanSamplingRuleRate)
		assert.NotContains(t, parent.Metrics, keySingleSpanSamplingMPS)
	})

	t.Run("single_spans_with_max_per_second:rate_1.0", func(t *testing.T) {
		os.Setenv("DD_SPAN_SAMPLING_RULES",
			`[{"service": "test_*","name":"name_*", "sample_rate": 1.0,"max_per_second":50}]`)
		defer os.Unsetenv("DD_SPAN_SAMPLING_RULES")
		os.Setenv("DD_TRACE_SAMPLE_RATE", "0.8")
		defer os.Unsetenv("DD_TRACE_SAMPLE_RATE")
		tracer, _, _, stop := startTestTracer(t)
		// Don't allow the rate limiter to reset while the test is running.
		current := time.Now()
		nowTime = func() time.Time { return current }
		defer func() {
			nowTime = func() time.Time { return time.Now() }
		}()
		defer stop()
		tracer.config.featureFlags = make(map[string]struct{})
		tracer.config.serviceName = "test_service"
		var spans []*span
		for i := 0; i < 100; i++ {
			s := tracer.StartSpan(fmt.Sprintf("name_%d", i)).(*span)
			for j := 0; j < 9; j++ {
				child := tracer.newChildSpan(fmt.Sprintf("name_%d_%d", i, j), s)
				child.Finish()
				spans = append(spans, child)
			}
			s.Finish()
			spans = append(spans, s)
		}
		tracer.Stop()

		var singleSpans, keptSpans int
		for _, s := range spans {
			if _, ok := s.Metrics[keySpanSamplingMechanism]; ok {
				singleSpans++
				assert.Equal(t, 1.0, s.Metrics[keySingleSpanSamplingRuleRate])
				assert.Equal(t, 50.0, s.Metrics[keySingleSpanSamplingMPS])
			}
			if s.Metrics[keySamplingPriority] == ext.PriorityUserKeep {
				keptSpans++
			}
		}
		assert.Equal(t, 50, singleSpans)
		assert.InDelta(t, 0.8, float64(keptSpans)/float64(len(spans)), 0.19)
	})

	t.Run("single_spans_without_max_per_second:rate_1.0", func(t *testing.T) {
		os.Setenv("DD_SPAN_SAMPLING_RULES", `[{"service": "test_*","name":"name_*", "sample_rate": 1.0}]`)
		defer os.Unsetenv("DD_SPAN_SAMPLING_RULES")
		os.Setenv("DD_TRACE_SAMPLE_RATE", "0.8")
		defer os.Unsetenv("DD_TRACE_SAMPLE_RATE")
		tracer, _, _, stop := startTestTracer(t)
		defer stop()
		tracer.config.featureFlags = make(map[string]struct{})
		tracer.config.serviceName = "test_service"
		spans := []*span{}
		for i := 0; i < 100; i++ {
			s := tracer.StartSpan("name_1").(*span)
			for i := 0; i < 9; i++ {
				child := tracer.StartSpan("name_2", ChildOf(s.context))
				child.Finish()
				spans = append(spans, child.(*span))
			}
			spans = append(spans, s)
			s.Finish()
		}
		tracer.Stop()

		singleSpans, keptSpans := 0, 0
		for _, s := range spans {
			if _, ok := s.Metrics[keySpanSamplingMechanism]; ok {
				singleSpans++
				continue
			}
			if s.Metrics[keySamplingPriority] == ext.PriorityUserKeep {
				keptSpans++
			}
		}
		assert.Equal(t, 1000, keptSpans+singleSpans)
		assert.InDelta(t, 0.8, float64(keptSpans)/float64(1000), 0.15)
	})

	t.Run("single_spans_without_max_per_second:rate_0.5", func(t *testing.T) {
		os.Setenv("DD_SPAN_SAMPLING_RULES", `[{"service": "test_*","name":"name_2", "sample_rate": 0.5}]`)
		defer os.Unsetenv("DD_SPAN_SAMPLING_RULES")
		os.Setenv("DD_TRACE_SAMPLE_RATE", "0.8")
		defer os.Unsetenv("DD_TRACE_SAMPLE_RATE")
		tracer, _, _, stop := startTestTracer(t)
		defer stop()
		tracer.config.featureFlags = make(map[string]struct{})
		tracer.config.serviceName = "test_service"
		spans := []*span{}
		for i := 0; i < 100; i++ {
			s := tracer.StartSpan("name_1").(*span)
			for i := 0; i < 9; i++ {
				child := tracer.StartSpan("name_2", ChildOf(s.context))
				child.Finish()
				spans = append(spans, child.(*span))
			}
			spans = append(spans, s)
			s.Finish()
		}
		tracer.Stop()
		singleSpans, keptTotal, keptChildren := 0, 0, 0
		for _, s := range spans {
			if _, ok := s.Metrics[keySpanSamplingMechanism]; ok {
				singleSpans++
				continue
			}
			if s.Metrics[keySamplingPriority] == ext.PriorityUserKeep {
				keptTotal++
				if s.context.trace.root.SpanID != s.SpanID {
					keptChildren++
				}
			}
		}
		assert.InDelta(t, 0.5, float64(singleSpans)/(float64(900-keptChildren)), 0.15)
		assert.InDelta(t, 0.8, float64(keptTotal)/1000, 0.15)
	})
}

func TestTracerRuntimeMetrics(t *testing.T) {
	t.Run("on", func(t *testing.T) {
		tp := new(log.RecordLogger)
		tp.Ignore("appsec: ", telemetry.LogPrefix)
		tracer := newTracer(WithRuntimeMetrics(), WithLogger(tp), WithDebugMode(true))
		defer tracer.Stop()
		assert.Contains(t, tp.Logs()[0], "DEBUG: Runtime metrics enabled")
	})

	t.Run("env", func(t *testing.T) {
		os.Setenv("DD_RUNTIME_METRICS_ENABLED", "true")
		defer os.Unsetenv("DD_RUNTIME_METRICS_ENABLED")
		tp := new(log.RecordLogger)
		tp.Ignore("appsec: ", telemetry.LogPrefix)
		tracer := newTracer(WithLogger(tp), WithDebugMode(true))
		defer tracer.Stop()
		assert.Contains(t, tp.Logs()[0], "DEBUG: Runtime metrics enabled")
	})

	t.Run("overrideEnv", func(t *testing.T) {
		os.Setenv("DD_RUNTIME_METRICS_ENABLED", "false")
		defer os.Unsetenv("DD_RUNTIME_METRICS_ENABLED")
		tp := new(log.RecordLogger)
		tp.Ignore("appsec: ", telemetry.LogPrefix)
		tracer := newTracer(WithRuntimeMetrics(), WithLogger(tp), WithDebugMode(true))
		defer tracer.Stop()
		assert.Contains(t, tp.Logs()[0], "DEBUG: Runtime metrics enabled")
	})
}

func TestTracerStartSpanOptions(t *testing.T) {
	tracer := newTracer()
	defer tracer.Stop()
	now := time.Now()
	opts := []StartSpanOption{
		SpanType("test"),
		ServiceName("test.service"),
		ResourceName("test.resource"),
		StartTime(now),
		WithSpanID(420),
	}
	span := tracer.StartSpan("web.request", opts...).(*span)
	assert := assert.New(t)
	assert.Equal("test", span.Type)
	assert.Equal("test.service", span.Service)
	assert.Equal("test.resource", span.Resource)
	assert.Equal(now.UnixNano(), span.Start)
	assert.Equal(uint64(420), span.SpanID)
	assert.Equal(uint64(420), span.TraceID)
	assert.Equal(1.0, span.Metrics[keyTopLevel])
}

func TestTracerStartSpanOptions128(t *testing.T) {
	tracer := newTracer()
	internal.SetGlobalTracer(tracer)
	defer tracer.Stop()
	defer internal.SetGlobalTracer(&internal.NoopTracer{})
	t.Run("64-bit-trace-id", func(t *testing.T) {
		assert := assert.New(t)
		os.Setenv("DD_TRACE_128_BIT_TRACEID_GENERATION_ENABLED", "false")
		defer os.Unsetenv("DD_TRACE_128_BIT_TRACEID_GENERATION_ENABLED")
		opts := []StartSpanOption{
			WithSpanID(987654),
		}
		s := tracer.StartSpan("web.request", opts...).(*span)
		assert.Equal(uint64(987654), s.SpanID)
		assert.Equal(uint64(987654), s.TraceID)
		id := id128FromSpan(assert, s.Context())
		assert.Empty(s.Meta[keyTraceID128])
		idBytes, err := hex.DecodeString(id)
		assert.NoError(err)
		assert.Equal(uint64(0), binary.BigEndian.Uint64(idBytes[:8])) // high 64 bits should be 0
		assert.Equal(s.Context().TraceID(), binary.BigEndian.Uint64(idBytes[8:]))
	})
	t.Run("128-bit-trace-id", func(t *testing.T) {
<<<<<<< HEAD
		// Enable 128 bit trace ids
		defer func(enabled bool) { TraceID128BitEnabled.Store(enabled) }(TraceID128BitEnabled.Swap(true))
=======
		assert := assert.New(t)
		// 128-bit trace ids are enabled by default.
>>>>>>> 8beb30df
		opts128 := []StartSpanOption{
			WithSpanID(987654),
			StartTime(time.Unix(123456, 0)),
		}
		s := tracer.StartSpan("web.request", opts128...).(*span)
		assert.Equal(uint64(987654), s.SpanID)
		assert.Equal(uint64(987654), s.TraceID)
		id := id128FromSpan(assert, s.Context())
		// hex_encoded(<32-bit unix seconds> <32 bits of zero> <64 random bits>)
		// 0001e240 (123456) + 00000000 (zeros) + 00000000000f1206 (987654)
		assert.Equal("0001e2400000000000000000000f1206", id)
		s.Finish()
		assert.Equal(id[:16], s.Meta[keyTraceID128])
	})
}

func TestTracerStartChildSpan(t *testing.T) {
	t.Run("own-service", func(t *testing.T) {
		assert := assert.New(t)
		tracer := newTracer()
		defer tracer.Stop()
		root := tracer.StartSpan("web.request", ServiceName("root-service")).(*span)
		child := tracer.StartSpan("db.query",
			ChildOf(root.Context()),
			ServiceName("child-service"),
			WithSpanID(69)).(*span)

		assert.NotEqual(uint64(0), child.TraceID)
		assert.NotEqual(uint64(0), child.SpanID)
		assert.Equal(root.SpanID, child.ParentID)
		assert.Equal(root.TraceID, child.ParentID)
		assert.Equal(root.TraceID, child.TraceID)
		assert.Equal(uint64(69), child.SpanID)
		assert.Equal("child-service", child.Service)

		// the root and child are both marked as "top level"
		assert.Equal(1.0, root.Metrics[keyTopLevel])
		assert.Equal(1.0, child.Metrics[keyTopLevel])
	})

	t.Run("inherit-service", func(t *testing.T) {
		assert := assert.New(t)
		tracer := newTracer()
		defer tracer.Stop()
		root := tracer.StartSpan("web.request", ServiceName("root-service")).(*span)
		child := tracer.StartSpan("db.query", ChildOf(root.Context())).(*span)

		assert.Equal("root-service", child.Service)
		// the root is marked as "top level", but the child is not
		assert.Equal(1.0, root.Metrics[keyTopLevel])
		assert.NotContains(child.Metrics, keyTopLevel)
	})
}

func TestTracerBaggagePropagation(t *testing.T) {
	assert := assert.New(t)
	tracer := newTracer()
	defer tracer.Stop()
	root := tracer.StartSpan("web.request").(*span)
	root.SetBaggageItem("key", "value")
	child := tracer.StartSpan("db.query", ChildOf(root.Context())).(*span)
	context := child.Context().(*spanContext)

	assert.Equal("value", context.baggage["key"])
}

func TestStartSpanOrigin(t *testing.T) {
	t.Setenv(headerPropagationStyleExtract, "datadog")
	t.Setenv(headerPropagationStyleInject, "datadog")
	assert := assert.New(t)

	tracer := newTracer()
	defer tracer.Stop()

	carrier := TextMapCarrier(map[string]string{
		DefaultTraceIDHeader:  "1",
		DefaultParentIDHeader: "1",
		originHeader:          "synthetics",
	})
	ctx, err := tracer.Extract(carrier)
	assert.Nil(err)

	// first child contains tag
	child := tracer.StartSpan("child", ChildOf(ctx))
	assert.Equal("synthetics", child.(*span).Meta[keyOrigin])

	// secondary child doesn't
	child2 := tracer.StartSpan("child2", ChildOf(child.Context()))
	assert.Empty(child2.(*span).Meta[keyOrigin])

	// but injecting its context marks origin
	carrier2 := TextMapCarrier(map[string]string{})
	err = tracer.Inject(child2.Context(), carrier2)
	assert.Nil(err)
	assert.Equal("synthetics", carrier2[originHeader])
}

func TestPropagationDefaults(t *testing.T) {
	t.Setenv(headerPropagationStyleExtract, "datadog")
	t.Setenv(headerPropagationStyleInject, "datadog")
	assert := assert.New(t)

	tracer := newTracer()
	defer tracer.Stop()
	root := tracer.StartSpan("web.request").(*span)
	root.SetBaggageItem("x", "y")
	root.SetTag(ext.SamplingPriority, -1)
	ctx := root.Context().(*spanContext)
	headers := http.Header{}

	// inject the spanContext
	carrier := HTTPHeadersCarrier(headers)
	err := tracer.Inject(ctx, carrier)
	assert.Nil(err)

	tid := strconv.FormatUint(root.TraceID, 10)
	pid := strconv.FormatUint(root.SpanID, 10)

	assert.Equal(headers.Get(DefaultTraceIDHeader), tid)
	assert.Equal(headers.Get(DefaultParentIDHeader), pid)
	assert.Equal(headers.Get(DefaultBaggageHeaderPrefix+"x"), "y")
	assert.Equal(headers.Get(DefaultPriorityHeader), "-1")

	// retrieve the spanContext
	propagated, err := tracer.Extract(carrier)
	assert.Nil(err)
	pctx := propagated.(*spanContext)

	// compare if there is a Context match
	assert.Equal(ctx.traceID, pctx.traceID)
	assert.Equal(ctx.spanID, pctx.spanID)
	assert.Equal(ctx.baggage, pctx.baggage)
	assert.Equal(*ctx.trace.priority.Load(), -1.)

	// ensure a child can be created
	child := tracer.StartSpan("db.query", ChildOf(propagated)).(*span)

	assert.NotEqual(uint64(0), child.TraceID)
	assert.NotEqual(uint64(0), child.SpanID)
	assert.Equal(root.SpanID, child.ParentID)
	assert.Equal(root.TraceID, child.ParentID)
	assert.Equal(*child.context.trace.priority.Load(), -1.)
}

func TestTracerSamplingPriorityPropagation(t *testing.T) {
	assert := assert.New(t)
	tracer := newTracer()
	defer tracer.Stop()
	root := tracer.StartSpan("web.request", Tag(ext.SamplingPriority, 2)).(*span)
	child := tracer.StartSpan("db.query", ChildOf(root.Context())).(*span)
	assert.EqualValues(2, root.Metrics[keySamplingPriority])
	assert.Equal("-4", root.context.trace.propagatingTags[keyDecisionMaker])
	assert.EqualValues(2, child.Metrics[keySamplingPriority])
	assert.EqualValues(2., *root.context.trace.priority.Load())
	assert.EqualValues(2., *child.context.trace.priority.Load())
}

func TestTracerSamplingPriorityEmptySpanCtx(t *testing.T) {
	assert := assert.New(t)
	tracer, _, _, stop := startTestTracer(t)
	defer stop()
	root := newBasicSpan("web.request")
	spanCtx := &spanContext{
		traceID: traceIDFrom64Bits(root.context.TraceID()),
		spanID:  root.context.SpanID(),
		trace:   &trace{},
	}
	child := tracer.StartSpan("db.query", ChildOf(spanCtx)).(*span)
	assert.EqualValues(1, child.Metrics[keySamplingPriority])
	assert.Equal("-1", child.context.trace.propagatingTags[keyDecisionMaker])
}

func TestTracerDDUpstreamServicesManualKeep(t *testing.T) {
	assert := assert.New(t)
	tracer := newTracer()
	defer tracer.Stop()
	root := newBasicSpan("web.request")
	spanCtx := &spanContext{
		traceID: traceIDFrom64Bits(root.context.TraceID()),
		spanID:  root.context.SpanID(),
		trace:   &trace{},
	}
	child := tracer.StartSpan("db.query", ChildOf(spanCtx)).(*span)
	grandChild := tracer.StartSpan("db.query", ChildOf(child.Context())).(*span)
	grandChild.SetTag(ext.ManualDrop, true)
	grandChild.SetTag(ext.ManualKeep, true)
	assert.Equal("-4", grandChild.context.trace.propagatingTags[keyDecisionMaker])
}

func TestTracerBaggageImmutability(t *testing.T) {
	assert := assert.New(t)
	tracer := newTracer()
	defer tracer.Stop()
	root := tracer.StartSpan("web.request").(*span)
	root.SetBaggageItem("key", "value")
	child := tracer.StartSpan("db.query", ChildOf(root.Context())).(*span)
	child.SetBaggageItem("key", "changed!")
	parentContext := root.Context().(*spanContext)
	childContext := child.Context().(*spanContext)
	assert.Equal("value", parentContext.baggage["key"])
	assert.Equal("changed!", childContext.baggage["key"])
}

func TestTracerSpanTags(t *testing.T) {
	tracer := newTracer()
	defer tracer.Stop()
	tag := Tag("key", "value")
	span := tracer.StartSpan("web.request", tag).(*span)
	assert := assert.New(t)
	assert.Equal("value", span.Meta["key"])
}

func TestTracerSpanGlobalTags(t *testing.T) {
	assert := assert.New(t)
	tracer := newTracer(WithGlobalTag("key", "value"))
	defer tracer.Stop()
	s := tracer.StartSpan("web.request").(*span)
	assert.Equal("value", s.Meta["key"])
	child := tracer.StartSpan("db.query", ChildOf(s.Context())).(*span)
	assert.Equal("value", child.Meta["key"])
}

func TestTracerSpanServiceMappings(t *testing.T) {
	assert := assert.New(t)

	t.Run("WithServiceMapping", func(t *testing.T) {
		tracer := newTracer(WithServiceName("initial_service"), WithServiceMapping("initial_service", "new_service"))
		defer tracer.Stop()
		s := tracer.StartSpan("web.request").(*span)
		assert.Equal("new_service", s.Service)

	})

	t.Run("child", func(t *testing.T) {
		tracer := newTracer(WithServiceMapping("initial_service", "new_service"))
		defer tracer.Stop()
		s := tracer.StartSpan("web.request", ServiceName("initial_service")).(*span)
		child := tracer.StartSpan("db.query", ChildOf(s.Context())).(*span)
		assert.Equal("new_service", child.Service)

	})

	t.Run("StartSpanOption", func(t *testing.T) {
		tracer := newTracer(WithServiceMapping("initial_service", "new_service"))
		defer tracer.Stop()
		s := tracer.StartSpan("web.request", ServiceName("initial_service")).(*span)
		assert.Equal("new_service", s.Service)

	})

	t.Run("tag", func(t *testing.T) {
		tracer := newTracer(WithServiceMapping("initial_service", "new_service"))
		defer tracer.Stop()
		s := tracer.StartSpan("web.request", Tag("service.name", "initial_service")).(*span)
		assert.Equal("new_service", s.Service)
	})

	t.Run("globalTags", func(t *testing.T) {
		tracer := newTracer(WithGlobalTag("service.name", "initial_service"), WithServiceMapping("initial_service", "new_service"))
		defer tracer.Stop()
		s := tracer.StartSpan("web.request").(*span)
		assert.Equal("new_service", s.Service)
	})
}

func TestTracerNoDebugStack(t *testing.T) {
	assert := assert.New(t)

	t.Run("Finish", func(t *testing.T) {
		tracer := newTracer(WithDebugStack(false))
		defer tracer.Stop()
		s := tracer.StartSpan("web.request").(*span)
		err := errors.New("test error")
		s.Finish(WithError(err))
		assert.Empty(s.Meta[ext.ErrorStack])
	})

	t.Run("SetTag", func(t *testing.T) {
		tracer := newTracer(WithDebugStack(false))
		defer tracer.Stop()
		s := tracer.StartSpan("web.request").(*span)
		err := errors.New("error value with no trace")
		s.SetTag(ext.Error, err)
		assert.Empty(s.Meta[ext.ErrorStack])
	})
}

// newDefaultTransport return a default transport for this tracing client
func newDefaultTransport() transport {
	return newHTTPTransport(defaultURL, defaultClient)
}

func TestNewSpan(t *testing.T) {
	assert := assert.New(t)

	// the tracer must create root spans
	tracer := newTracer(withTransport(newDefaultTransport()))
	defer tracer.Stop()
	span := tracer.newRootSpan("pylons.request", "pylons", "/")
	assert.Equal(uint64(0), span.ParentID)
	assert.Equal("pylons", span.Service)
	assert.Equal("pylons.request", span.Name)
	assert.Equal("/", span.Resource)
}

func TestNewSpanChild(t *testing.T) {
	testNewSpanChild(t, false)
	testNewSpanChild(t, true)
}

func testNewSpanChild(t *testing.T, is128 bool) {
	t.Run(fmt.Sprintf("TestNewChildSpan(is128=%t)", is128), func(*testing.T) {
<<<<<<< HEAD
		if is128 {
			defer func(enabled bool) { TraceID128BitEnabled.Store(enabled) }(TraceID128BitEnabled.Swap(true))
=======
		if !is128 {
			os.Setenv("DD_TRACE_128_BIT_TRACEID_GENERATION_ENABLED", "false")
			defer os.Unsetenv("DD_TRACE_128_BIT_TRACEID_GENERATION_ENABLED")
>>>>>>> 8beb30df
		}
		assert := assert.New(t)

		// the tracer must create child spans
		tracer := newTracer(withTransport(newDefaultTransport()))
		internal.SetGlobalTracer(tracer)
		defer tracer.Stop()
		parent := tracer.newRootSpan("pylons.request", "pylons", "/")
		child := tracer.newChildSpan("redis.command", parent)
		// ids and services are inherited
		assert.Equal(parent.SpanID, child.ParentID)
		assert.Equal(parent.TraceID, child.TraceID)
		id := id128FromSpan(assert, child.Context())
		assert.Equal(id128FromSpan(assert, parent.Context()), id)
		assert.Equal(parent.Service, child.Service)
		// the resource is not inherited and defaults to the name
		assert.Equal("redis.command", child.Resource)

		// Meta[keyTraceID128] gets set upon Finish
		parent.Finish()
		child.Finish()
		if is128 {
			assert.Equal(id[:16], parent.Meta[keyTraceID128])
			assert.Empty(child.Meta[keyTraceID128])
		} else {
			assert.Empty(child.Meta[keyTraceID128])
			assert.Empty(parent.Meta[keyTraceID128])
		}
	})
}

func TestNewRootSpanHasPid(t *testing.T) {
	assert := assert.New(t)

	tracer := newTracer(withTransport(newDefaultTransport()))
	defer tracer.Stop()
	root := tracer.newRootSpan("pylons.request", "pylons", "/")

	assert.Equal(float64(os.Getpid()), root.Metrics[ext.Pid])
}

func TestNewChildHasNoPid(t *testing.T) {
	assert := assert.New(t)

	tracer := newTracer(withTransport(newDefaultTransport()))
	defer tracer.Stop()
	root := tracer.newRootSpan("pylons.request", "pylons", "/")
	child := tracer.newChildSpan("redis.command", root)

	assert.Equal("", child.Meta[ext.Pid])
}

func TestTracerSampler(t *testing.T) {
	assert := assert.New(t)

	sampler := NewRateSampler(0.9999) // high probability of sampling
	tracer := newTracer(
		withTransport(newDefaultTransport()),
		WithSampler(sampler),
	)
	defer tracer.Stop()

	span := tracer.newRootSpan("pylons.request", "pylons", "/")

	if !sampler.Sample(span) {
		t.Skip("wasn't sampled") // no flaky tests
	}
	// only run test if span was sampled to avoid flaky tests
	_, ok := span.Metrics[sampleRateMetricKey]
	assert.True(ok)
}

func TestTracerPrioritySampler(t *testing.T) {
	assert := assert.New(t)
	srv := httptest.NewServer(http.HandlerFunc(func(w http.ResponseWriter, r *http.Request) {
		w.WriteHeader(http.StatusOK)
		w.Write([]byte(`{
			"rate_by_service":{
				"service:,env:":0.1,
				"service:my-service,env:":0.2,
				"service:my-service,env:default":0.2,
				"service:my-service,env:other":0.3
			}
		}`))
	}))
	url := "http://" + srv.Listener.Addr().String()

	tr, _, flush, stop := startTestTracer(t,
		withTransport(newHTTPTransport(url, defaultClient)),
	)
	defer stop()

	// default rates (1.0)
	s := tr.newEnvSpan("pylons", "")
	assert.Equal(1., s.Metrics[keySamplingPriorityRate])
	assert.Equal(1., s.Metrics[keySamplingPriority])
	assert.Equal("-1", s.context.trace.propagatingTags[keyDecisionMaker])
	p, ok := s.context.SamplingPriority()
	assert.True(ok)
	assert.EqualValues(p, s.Metrics[keySamplingPriority])
	s.Finish()

	tr.awaitPayload(t, 1)
	flush(-1)
	time.Sleep(100 * time.Millisecond)

	for i, tt := range []struct {
		service, env string
		rate         float64
	}{
		{
			service: "pylons",
			rate:    0.1,
		},
		{
			service: "my-service",
			rate:    0.2,
		},
		{
			service: "my-service",
			env:     "default",
			rate:    0.2,
		},
		{
			service: "my-service",
			env:     "other",
			rate:    0.3,
		},
	} {
		s := tr.newEnvSpan(tt.service, tt.env)
		assert.Equal(tt.rate, s.Metrics[keySamplingPriorityRate], strconv.Itoa(i))
		prio, ok := s.Metrics[keySamplingPriority]
		if prio > 0 {
			assert.Equal("-1", s.context.trace.propagatingTags[keyDecisionMaker])
		} else {
			assert.Equal("", s.context.trace.propagatingTags[keyDecisionMaker])
		}
		assert.True(ok)
		assert.Contains([]float64{0, 1}, prio)
		p, ok := s.context.SamplingPriority()
		assert.True(ok)
		assert.EqualValues(p, prio)

		// injectable
		h := make(http.Header)
		tr.Inject(s.Context(), HTTPHeadersCarrier(h))
		assert.Equal(strconv.Itoa(int(prio)), h.Get(DefaultPriorityHeader))
	}
}

func TestTracerEdgeSampler(t *testing.T) {
	assert := assert.New(t)

	// a sample rate of 0 should sample nothing
	tracer0, _, _, stop := startTestTracer(t,
		withTransport(newDefaultTransport()),
		WithSampler(NewRateSampler(0)),
	)
	defer stop()
	// a sample rate of 1 should sample everything
	tracer1, _, _, stop := startTestTracer(t,
		withTransport(newDefaultTransport()),
		WithSampler(NewRateSampler(1)),
	)
	defer stop()

	count := payloadQueueSize / 3

	for i := 0; i < count; i++ {
		span0 := tracer0.StartSpan("pylons.request", SpanType("test"), ServiceName("pylons"), ResourceName("/"))
		span0.Finish()
		span1 := tracer1.StartSpan("pylons.request", SpanType("test"), ServiceName("pylons"), ResourceName("/"))
		span1.Finish()
	}

	assert.Equal(tracer0.traceWriter.(*agentTraceWriter).payload.itemCount(), 0)
	tracer1.awaitPayload(t, count)
}

func TestTracerConcurrent(t *testing.T) {
	assert := assert.New(t)
	tracer, transport, flush, stop := startTestTracer(t)
	defer stop()

	// Wait for three different goroutines that should create
	// three different traces with one child each
	var wg sync.WaitGroup
	wg.Add(3)
	go func() {
		defer wg.Done()
		tracer.newRootSpan("pylons.request", "pylons", "/").Finish()
	}()
	go func() {
		defer wg.Done()
		tracer.newRootSpan("pylons.request", "pylons", "/home").Finish()
	}()
	go func() {
		defer wg.Done()
		tracer.newRootSpan("pylons.request", "pylons", "/trace").Finish()
	}()

	wg.Wait()
	flush(3)
	traces := transport.Traces()
	assert.Len(traces, 3)
	assert.Len(traces[0], 1)
	assert.Len(traces[1], 1)
	assert.Len(traces[2], 1)
}

func TestTracerParentFinishBeforeChild(t *testing.T) {
	assert := assert.New(t)
	tracer, transport, flush, stop := startTestTracer(t)
	defer stop()

	// Testing an edge case: a child refers to a parent that is already closed.

	parent := tracer.newRootSpan("pylons.request", "pylons", "/")
	parent.Finish()

	flush(1)
	traces := transport.Traces()
	assert.Len(traces, 1)
	assert.Len(traces[0], 1)
	comparePayloadSpans(t, parent, traces[0][0])

	child := tracer.newChildSpan("redis.command", parent)
	child.Finish()

	flush(1)

	traces = transport.Traces()
	assert.Len(traces, 1)
	assert.Len(traces[0], 1)
	comparePayloadSpans(t, child, traces[0][0])
	assert.Equal(parent.SpanID, traces[0][0].ParentID, "child should refer to parent, even if they have been flushed separately")
}

func TestTracerConcurrentMultipleSpans(t *testing.T) {
	assert := assert.New(t)
	tracer, transport, flush, stop := startTestTracer(t)
	defer stop()

	// Wait for two different goroutines that should create
	// two traces with two children each
	var wg sync.WaitGroup
	wg.Add(2)
	go func() {
		defer wg.Done()
		parent := tracer.newRootSpan("pylons.request", "pylons", "/")
		child := tracer.newChildSpan("redis.command", parent)
		child.Finish()
		parent.Finish()
	}()
	go func() {
		defer wg.Done()
		parent := tracer.newRootSpan("pylons.request", "pylons", "/")
		child := tracer.newChildSpan("redis.command", parent)
		child.Finish()
		parent.Finish()
	}()

	wg.Wait()
	flush(2)
	traces := transport.Traces()
	assert.Len(traces, 2)
	assert.Len(traces[0], 2)
	assert.Len(traces[1], 2)
}

func TestTracerAtomicFlush(t *testing.T) {
	assert := assert.New(t)
	tracer, transport, flush, stop := startTestTracer(t)
	defer stop()

	// Make sure we don't flush partial bits of traces
	root := tracer.newRootSpan("pylons.request", "pylons", "/")
	span := tracer.newChildSpan("redis.command", root)
	span1 := tracer.newChildSpan("redis.command.1", span)
	span2 := tracer.newChildSpan("redis.command.2", span)
	span.Finish()
	span1.Finish()
	span2.Finish()

	flush(-1)
	time.Sleep(100 * time.Millisecond)
	traces := transport.Traces()
	assert.Len(traces, 0, "nothing should be flushed now as span2 is not finished yet")

	root.Finish()

	flush(1)
	traces = transport.Traces()
	assert.Len(traces, 1)
	assert.Len(traces[0], 4, "all spans should show up at once")
}

// TestTracerTraceMaxSize tests a bug that was encountered in environments
// creating a large volume of spans that reached the trace cap value (traceMaxSize).
// The bug was that once the cap is reached, no more spans are pushed onto
// the buffer, yet they are part of the same trace. The trace is considered
// completed and flushed when the number of finished spans == number of spans
// in buffer. When reaching the cap, this condition might become true too
// early, and some spans in the buffer might still not be finished when flushing.
// Changing these spans at the moment of flush would (and did) cause a race
// condition.
func TestTracerTraceMaxSize(t *testing.T) {
	_, _, _, stop := startTestTracer(t)
	defer stop()

	otss, otms := traceStartSize, traceMaxSize
	traceStartSize, traceMaxSize = 3, 3
	defer func() {
		traceStartSize, traceMaxSize = otss, otms
	}()

	spans := make([]ddtrace.Span, 5)
	spans[0] = StartSpan("span0")
	spans[1] = StartSpan("span1", ChildOf(spans[0].Context()))
	spans[2] = StartSpan("span2", ChildOf(spans[0].Context()))
	spans[3] = StartSpan("span3", ChildOf(spans[0].Context()))
	spans[4] = StartSpan("span4", ChildOf(spans[0].Context()))

	var wg sync.WaitGroup
	wg.Add(1)
	go func() {
		defer wg.Done()
		for i := 0; i < 5000; i++ {
			spans[1].SetTag(strconv.Itoa(i), 1)
			spans[2].SetTag(strconv.Itoa(i), 1)
		}
	}()

	wg.Add(1)
	go func() {
		defer wg.Done()
		spans[0].Finish()
		spans[3].Finish()
		spans[4].Finish()
	}()

	wg.Wait()
}

func TestTracerRace(t *testing.T) {
	assert := assert.New(t)

	tracer, transport, flush, stop := startTestTracer(t)
	defer stop()

	total := payloadQueueSize / 3
	var wg sync.WaitGroup
	wg.Add(total)

	// Trying to be quite brutal here, firing lots of concurrent things, finishing in
	// different orders, and modifying spans after creation.
	for n := 0; n < total; n++ {
		i := n // keep local copy
		odd := ((i % 2) != 0)
		go func() {
			if i%11 == 0 {
				time.Sleep(time.Microsecond)
			}

			parent := tracer.newRootSpan("pylons.request", "pylons", "/")

			tracer.newChildSpan("redis.command", parent).Finish()
			child := tracer.newChildSpan("async.service", parent)

			if i%13 == 0 {
				time.Sleep(time.Microsecond)
			}

			if odd {
				parent.SetTag("odd", "true")
				parent.SetTag("oddity", 1)
				parent.Finish()
			} else {
				child.SetTag("odd", "false")
				child.SetTag("oddity", 0)
				child.Finish()
			}

			if i%17 == 0 {
				time.Sleep(time.Microsecond)
			}

			if odd {
				child.Resource = "HGETALL"
				child.SetTag("odd", "false")
				child.SetTag("oddity", 0)
			} else {
				parent.Resource = "/" + strconv.Itoa(i) + ".html"
				parent.SetTag("odd", "true")
				parent.SetTag("oddity", 1)
			}

			if i%19 == 0 {
				time.Sleep(time.Microsecond)
			}

			if odd {
				child.Finish()
			} else {
				parent.Finish()
			}

			wg.Done()
		}()
	}

	wg.Wait()

	flush(total)
	traces := transport.Traces()
	assert.Len(traces, total, "we should have exactly as many traces as expected")
	for _, trace := range traces {
		assert.Len(trace, 3, "each trace should have exactly 3 spans")
		var parent, child, redis *span
		for _, span := range trace {
			switch span.Name {
			case "pylons.request":
				parent = span
			case "async.service":
				child = span
			case "redis.command":
				redis = span
			default:
				assert.Fail("unexpected span", span)
			}
		}
		assert.NotNil(parent)
		assert.NotNil(child)
		assert.NotNil(redis)

		assert.Equal(uint64(0), parent.ParentID)
		assert.Equal(parent.TraceID, parent.SpanID)

		assert.Equal(parent.TraceID, redis.TraceID)
		assert.Equal(parent.TraceID, child.TraceID)

		assert.Equal(parent.TraceID, redis.ParentID)
		assert.Equal(parent.TraceID, child.ParentID)
	}
}

// TestWorker is definitely a flaky test, as here we test that the worker
// background task actually does flush things. Most other tests are and should
// be using forceFlush() to make sure things are really sent to transport.
// Here, we just wait until things show up, as we would do with a real program.
func TestWorker(t *testing.T) {
	tracer, transport, flush, stop := startTestTracer(t)
	defer stop()

	n := payloadQueueSize * 10 // put more traces than the chan size, on purpose
	for i := 0; i < n; i++ {
		root := tracer.newRootSpan("pylons.request", "pylons", "/")
		child := tracer.newChildSpan("redis.command", root)
		child.Finish()
		root.Finish()
	}

	flush(-1)
	timeout := time.After(2 * time.Second * timeMultiplicator)
loop:
	for {
		select {
		case <-timeout:
			t.Fatalf("timed out waiting, got %d < %d", transport.Len(), payloadQueueSize)
		default:
			if transport.Len() >= payloadQueueSize {
				break loop
			}
			time.Sleep(10 * time.Millisecond)
		}
	}
}

func TestPushPayload(t *testing.T) {
	tracer, _, flush, stop := startTestTracer(t)
	defer stop()

	s := newBasicSpan("3MB")
	s.Meta["key"] = strings.Repeat("X", payloadSizeLimit/2+10)

	// half payload size reached
	tracer.pushChunk(&chunk{[]*span{s}, true})
	tracer.awaitPayload(t, 1)

	// payload size exceeded
	tracer.pushChunk(&chunk{[]*span{s}, true})
	flush(2)
}

func TestPushTrace(t *testing.T) {
	assert := assert.New(t)

	tp := new(log.RecordLogger)
	log.UseLogger(tp)
	tracer := newUnstartedTracer()
	defer tracer.statsd.Close()
	trace := []*span{
		{
			Name:     "pylons.request",
			Service:  "pylons",
			Resource: "/",
		},
		{
			Name:     "pylons.request",
			Service:  "pylons",
			Resource: "/foo",
		},
	}
	tracer.pushChunk(&chunk{spans: trace})

	assert.Len(tracer.out, 1)

	t0 := <-tracer.out
	assert.Equal(&chunk{spans: trace}, t0)

	many := payloadQueueSize + 2
	for i := 0; i < many; i++ {
		tracer.pushChunk(&chunk{spans: make([]*span, i)})
	}
	assert.Len(tracer.out, payloadQueueSize)
	log.Flush()
	assert.True(len(tp.Logs()) >= 1)
}

func TestTracerFlush(t *testing.T) {
	// https://github.com/DataDog/dd-trace-go/issues/377
	tracer, transport, flush, stop := startTestTracer(t)
	defer stop()

	t.Run("direct", func(t *testing.T) {
		defer transport.Reset()
		assert := assert.New(t)
		root := tracer.StartSpan("root")
		tracer.StartSpan("child.direct", ChildOf(root.Context())).Finish()
		root.Finish()
		flush(1)

		list := transport.Traces()
		assert.Len(list, 1)
		assert.Len(list[0], 2)
		assert.Equal("child.direct", list[0][1].Name)
	})

	t.Run("extracted", func(t *testing.T) {
		defer transport.Reset()
		assert := assert.New(t)
		root := tracer.StartSpan("root")
		h := HTTPHeadersCarrier(http.Header{})
		if err := tracer.Inject(root.Context(), h); err != nil {
			t.Fatal(err)
		}
		sctx, err := tracer.Extract(h)
		if err != nil {
			t.Fatal(err)
		}
		tracer.StartSpan("child.extracted", ChildOf(sctx)).Finish()
		flush(1)
		list := transport.Traces()
		assert.Len(list, 1)
		assert.Len(list[0], 1)
		assert.Equal("child.extracted", list[0][0].Name)
	})
}

func TestTracerReportsHostname(t *testing.T) {
	const hostname = "hostname-test"

	t.Run("DD_TRACE_REPORT_HOSTNAME/set", func(t *testing.T) {
		os.Setenv("DD_TRACE_REPORT_HOSTNAME", "true")
		defer os.Unsetenv("DD_TRACE_REPORT_HOSTNAME")

		tracer, _, _, stop := startTestTracer(t)
		defer stop()

		root := tracer.StartSpan("root").(*span)
		child := tracer.StartSpan("child", ChildOf(root.Context())).(*span)
		child.Finish()
		root.Finish()

		assert := assert.New(t)

		name, ok := root.Meta[keyHostname]
		assert.True(ok)
		assert.Equal(name, tracer.config.hostname)

		name, ok = child.Meta[keyHostname]
		assert.True(ok)
		assert.Equal(name, tracer.config.hostname)
	})

	t.Run("DD_TRACE_REPORT_HOSTNAME/unset", func(t *testing.T) {
		tracer, _, _, stop := startTestTracer(t)
		defer stop()

		root := tracer.StartSpan("root").(*span)
		child := tracer.StartSpan("child", ChildOf(root.Context())).(*span)
		child.Finish()
		root.Finish()

		assert := assert.New(t)

		_, ok := root.Meta[keyHostname]
		assert.False(ok)
		_, ok = child.Meta[keyHostname]
		assert.False(ok)
	})

	t.Run("WithHostname", func(t *testing.T) {
		tracer, _, _, stop := startTestTracer(t, WithHostname(hostname))
		defer stop()

		root := tracer.StartSpan("root").(*span)
		child := tracer.StartSpan("child", ChildOf(root.Context())).(*span)
		child.Finish()
		root.Finish()

		assert := assert.New(t)

		got, ok := root.Meta[keyHostname]
		assert.True(ok)
		assert.Equal(got, hostname)

		got, ok = child.Meta[keyHostname]
		assert.True(ok)
		assert.Equal(got, hostname)
	})

	t.Run("DD_TRACE_SOURCE_HOSTNAME/set", func(t *testing.T) {
		os.Setenv("DD_TRACE_SOURCE_HOSTNAME", "hostname-test")
		defer os.Unsetenv("DD_TRACE_SOURCE_HOSTNAME")

		tracer, _, _, stop := startTestTracer(t)
		defer stop()

		root := tracer.StartSpan("root").(*span)
		child := tracer.StartSpan("child", ChildOf(root.Context())).(*span)
		child.Finish()
		root.Finish()

		assert := assert.New(t)

		got, ok := root.Meta[keyHostname]
		assert.True(ok)
		assert.Equal(got, hostname)

		got, ok = child.Meta[keyHostname]
		assert.True(ok)
		assert.Equal(got, hostname)
	})

	t.Run("DD_TRACE_SOURCE_HOSTNAME/unset", func(t *testing.T) {
		tracer, _, _, stop := startTestTracer(t)
		defer stop()

		root := tracer.StartSpan("root").(*span)
		child := tracer.StartSpan("child", ChildOf(root.Context())).(*span)
		child.Finish()
		root.Finish()

		assert := assert.New(t)

		_, ok := root.Meta[keyHostname]
		assert.False(ok)
		_, ok = child.Meta[keyHostname]
		assert.False(ok)
	})
}

func TestVersion(t *testing.T) {
	t.Run("normal", func(t *testing.T) {
		tracer, _, _, stop := startTestTracer(t, WithServiceVersion("4.5.6"))
		defer stop()

		assert := assert.New(t)
		sp := tracer.StartSpan("http.request").(*span)
		v := sp.Meta[ext.Version]
		assert.Equal("4.5.6", v)
	})
	t.Run("service", func(t *testing.T) {
		tracer, _, _, stop := startTestTracer(t, WithServiceVersion("4.5.6"),
			WithService("servenv"))
		defer stop()

		assert := assert.New(t)
		sp := tracer.StartSpan("http.request", ServiceName("otherservenv")).(*span)
		_, ok := sp.Meta[ext.Version]
		assert.False(ok)
	})
	t.Run("universal", func(t *testing.T) {
		tracer, _, _, stop := startTestTracer(t, WithService("servenv"), WithUniversalVersion("4.5.6"))
		defer stop()

		assert := assert.New(t)
		sp := tracer.StartSpan("http.request", ServiceName("otherservenv")).(*span)
		v, ok := sp.Meta[ext.Version]
		assert.True(ok)
		assert.Equal("4.5.6", v)
	})
	t.Run("service/universal", func(t *testing.T) {
		tracer, _, _, stop := startTestTracer(t, WithServiceVersion("4.5.6"),
			WithService("servenv"), WithUniversalVersion("1.2.3"))
		defer stop()

		assert := assert.New(t)
		sp := tracer.StartSpan("http.request", ServiceName("otherservenv")).(*span)
		v, ok := sp.Meta[ext.Version]
		assert.True(ok)
		assert.Equal("1.2.3", v)
	})
	t.Run("universal/service", func(t *testing.T) {
		tracer, _, _, stop := startTestTracer(t, WithUniversalVersion("1.2.3"),
			WithServiceVersion("4.5.6"), WithService("servenv"))
		defer stop()

		assert := assert.New(t)
		sp := tracer.StartSpan("http.request", ServiceName("otherservenv")).(*span)
		_, ok := sp.Meta[ext.Version]
		assert.False(ok)
	})
}

func TestEnvironment(t *testing.T) {
	t.Run("normal", func(t *testing.T) {
		tracer, _, _, stop := startTestTracer(t, WithEnv("test"))
		defer stop()

		assert := assert.New(t)
		sp := tracer.StartSpan("http.request").(*span)
		v := sp.Meta[ext.Environment]
		assert.Equal("test", v)
	})

	t.Run("unset", func(t *testing.T) {
		tracer, _, _, stop := startTestTracer(t)
		defer stop()

		assert := assert.New(t)
		sp := tracer.StartSpan("http.request").(*span)
		_, ok := sp.Meta[ext.Environment]
		assert.False(ok)
	})
}

func TestGitMetadata(t *testing.T) {
	maininternal.ResetGitMetadataTags()

	t.Run("git-metadata-from-dd-tags", func(t *testing.T) {
		t.Setenv(maininternal.EnvDDTags, "git.commit.sha:123456789ABCD git.repository_url:github.com/user/repo go_path:somepath")

		tracer, _, _, stop := startTestTracer(t)
		defer stop()
		defer maininternal.ResetGitMetadataTags()

		assert := assert.New(t)
		sp := tracer.StartSpan("http.request").(*span)
		sp.context.finish()

		assert.Equal("123456789ABCD", sp.Meta[maininternal.TraceTagCommitSha])
		assert.Equal("github.com/user/repo", sp.Meta[maininternal.TraceTagRepositoryURL])
		assert.Equal("somepath", sp.Meta[maininternal.TraceTagGoPath])
	})

	t.Run("git-metadata-from-dd-tags-with-credentials", func(t *testing.T) {
		t.Setenv(maininternal.EnvDDTags, "git.commit.sha:123456789ABCD git.repository_url:https://user:passwd@github.com/user/repo go_path:somepath")

		tracer, _, _, stop := startTestTracer(t)
		defer stop()
		defer maininternal.ResetGitMetadataTags()

		assert := assert.New(t)
		sp := tracer.StartSpan("http.request").(*span)
		sp.context.finish()

		assert.Equal("123456789ABCD", sp.Meta[maininternal.TraceTagCommitSha])
		assert.Equal("https://github.com/user/repo", sp.Meta[maininternal.TraceTagRepositoryURL])
		assert.Equal("somepath", sp.Meta[maininternal.TraceTagGoPath])
	})

	t.Run("git-metadata-from-env", func(t *testing.T) {
		t.Setenv(maininternal.EnvDDTags, "git.commit.sha:123456789ABCD git.repository_url:github.com/user/repo")

		// git metadata env has priority over DD_TAGS
		t.Setenv(maininternal.EnvGitRepositoryURL, "github.com/user/repo_new")
		t.Setenv(maininternal.EnvGitCommitSha, "123456789ABCDE")

		tracer, _, _, stop := startTestTracer(t)
		defer stop()
		defer maininternal.ResetGitMetadataTags()

		assert := assert.New(t)
		sp := tracer.StartSpan("http.request").(*span)
		sp.context.finish()

		assert.Equal("123456789ABCDE", sp.Meta[maininternal.TraceTagCommitSha])
		assert.Equal("github.com/user/repo_new", sp.Meta[maininternal.TraceTagRepositoryURL])
	})

	t.Run("git-metadata-from-env-with-credentials", func(t *testing.T) {
		t.Setenv(maininternal.EnvGitRepositoryURL, "https://u:t@github.com/user/repo_new")
		t.Setenv(maininternal.EnvGitCommitSha, "123456789ABCDE")

		tracer, _, _, stop := startTestTracer(t)
		defer stop()
		defer maininternal.ResetGitMetadataTags()

		assert := assert.New(t)
		sp := tracer.StartSpan("http.request").(*span)
		sp.context.finish()

		assert.Equal("123456789ABCDE", sp.Meta[maininternal.TraceTagCommitSha])
		assert.Equal("https://github.com/user/repo_new", sp.Meta[maininternal.TraceTagRepositoryURL])
	})

	t.Run("git-metadata-from-env-and-tags", func(t *testing.T) {
		t.Setenv(maininternal.EnvDDTags, "git.commit.sha:123456789ABCD")
		t.Setenv(maininternal.EnvGitRepositoryURL, "github.com/user/repo")

		tracer, _, _, stop := startTestTracer(t)
		defer stop()
		defer maininternal.ResetGitMetadataTags()

		assert := assert.New(t)
		sp := tracer.StartSpan("http.request").(*span)
		sp.context.finish()

		assert.Equal("123456789ABCD", sp.Meta[maininternal.TraceTagCommitSha])
		assert.Equal("github.com/user/repo", sp.Meta[maininternal.TraceTagRepositoryURL])
	})

	t.Run("git-metadata-disabled", func(t *testing.T) {
		t.Setenv(maininternal.EnvGitMetadataEnabledFlag, "false")

		t.Setenv(maininternal.EnvDDTags, "git.commit.sha:123456789ABCD git.repository_url:github.com/user/repo")
		t.Setenv(maininternal.EnvGitRepositoryURL, "github.com/user/repo_new")
		t.Setenv(maininternal.EnvGitCommitSha, "123456789ABCDE")

		tracer, _, _, stop := startTestTracer(t)
		defer stop()
		defer maininternal.ResetGitMetadataTags()

		assert := assert.New(t)
		sp := tracer.StartSpan("http.request").(*span)
		sp.context.finish()

		assert.Equal("", sp.Meta[maininternal.TraceTagCommitSha])
		assert.Equal("", sp.Meta[maininternal.TraceTagRepositoryURL])
	})
}

// BenchmarkConcurrentTracing tests the performance of spawning a lot of
// goroutines where each one creates a trace with a parent and a child.
func BenchmarkConcurrentTracing(b *testing.B) {
	tracer, _, _, stop := startTestTracer(b, WithLogger(log.DiscardLogger{}), WithSampler(NewRateSampler(0)))
	defer stop()

	b.ResetTimer()
	for n := 0; n < b.N; n++ {
		wg := sync.WaitGroup{}
		for i := 0; i < 100; i++ {
			wg.Add(1)
			go func() {
				defer wg.Done()
				parent := tracer.StartSpan("pylons.request", ServiceName("pylons"), ResourceName("/"))
				defer parent.Finish()

				for i := 0; i < 10; i++ {
					tracer.StartSpan("redis.command", ChildOf(parent.Context())).Finish()
				}
			}()
		}
		wg.Wait()
	}
}

// BenchmarkPartialFlushing tests the performance of creating a lot of spans in a single thread
// while partial flushing is enabled.
func BenchmarkPartialFlushing(b *testing.B) {
	b.Run("Enabled", func(b *testing.B) {
		b.Setenv("DD_TRACE_PARTIAL_FLUSH_ENABLED", "true")
		b.Setenv("DD_TRACE_PARTIAL_FLUSH_MIN_SPANS", "500")
		genBigTraces(b)
	})
	b.Run("Disabled", func(b *testing.B) {
		genBigTraces(b)
	})
}

// BenchmarkBigTraces tests the performance of creating a lot of spans in a single thread
func BenchmarkBigTraces(b *testing.B) {
	b.Run("Big traces", func(b *testing.B) {
		genBigTraces(b)
	})
}

func genBigTraces(b *testing.B) {
	tracer, transport, flush, stop := startTestTracer(b, WithLogger(log.DiscardLogger{}))
	defer stop()

	ctx, cancel := context.WithCancel(context.Background())
	wg := sync.WaitGroup{}
	wg.Add(1)
	tick := time.NewTicker(100 * time.Millisecond)
	defer tick.Stop()
	m := runtime.MemStats{}
	sumHeapUsageMB := float64(0)
	heapCounts := 0
	go func() {
		defer wg.Done()
		for {
			select {
			case <-ctx.Done():
				return
			case <-tick.C:
				runtime.ReadMemStats(&m)
				heapCounts++
				sumHeapUsageMB += float64(m.HeapInuse) / 1_000_000
			}
		}
	}()

	b.ResetTimer()
	for n := 0; n < b.N; n++ {
		for i := 0; i < 10; i++ {
			parent := tracer.StartSpan("pylons.request", ResourceName("/"))
			for i := 0; i < 10_000; i++ {
				sp := tracer.StartSpan("redis.command", ChildOf(parent.Context()))
				sp.SetTag("someKey", "some much larger value to create some fun memory usage here")
				sp.Finish()
			}
			parent.Finish()
			go flush(-1)         // act like a ticker
			go transport.Reset() // pretend we sent any payloads
		}
	}
	b.StopTimer()
	cancel()
	wg.Wait()
	b.ReportMetric(sumHeapUsageMB/float64(heapCounts), "avgHeapInUse(Mb)")
}

// BenchmarkTracerAddSpans tests the performance of creating and finishing a root
// span. It should include the encoding overhead.
func BenchmarkTracerAddSpans(b *testing.B) {
	tracer, _, _, stop := startTestTracer(b, WithLogger(log.DiscardLogger{}), WithSampler(NewRateSampler(0)))
	defer stop()

	for n := 0; n < b.N; n++ {
		span := tracer.StartSpan("pylons.request", ServiceName("pylons"), ResourceName("/"))
		span.Finish()
	}
}

func BenchmarkStartSpan(b *testing.B) {
	tracer, _, _, stop := startTestTracer(b, WithLogger(log.DiscardLogger{}), WithSampler(NewRateSampler(0)))
	defer stop()

	root := tracer.StartSpan("pylons.request", ServiceName("pylons"), ResourceName("/"))
	ctx := ContextWithSpan(context.TODO(), root)

	b.ResetTimer()
	for n := 0; n < b.N; n++ {
		s, ok := SpanFromContext(ctx)
		if !ok {
			b.Fatal("no span")
		}
		StartSpan("op", ChildOf(s.Context()))
	}
}

// startTestTracer returns a Tracer with a DummyTransport
func startTestTracer(t testing.TB, opts ...StartOption) (trc *tracer, transport *dummyTransport, flush func(n int), stop func()) {
	transport = newDummyTransport()
	tick := make(chan time.Time)
	o := append([]StartOption{
		withTransport(transport),
		withTickChan(tick),
	}, opts...)
	tracer := newTracer(o...)
	internal.SetGlobalTracer(tracer)
	flushFunc := func(n int) {
		if n < 0 {
			tick <- time.Now()
			return
		}
		d := time.Second * timeMultiplicator
		expire := time.After(d)
	loop:
		for {
			select {
			case <-expire:
				t.Fatalf("timed out in %s waiting for %d trace(s)", d, n)
			default:
				tick <- time.Now()
				if transport.Len() == n {
					break loop
				}
				time.Sleep(5 * time.Millisecond)
			}
		}
	}
	return tracer, transport, flushFunc, func() {
		internal.SetGlobalTracer(&internal.NoopTracer{})
		tracer.Stop()
		// clear any service name that was set: we want the state to be the same as startup
		globalconfig.SetServiceName("")
	}
}

// Mock Transport with a real Encoder
type dummyTransport struct {
	sync.RWMutex
	traces spanLists
	stats  []*statsPayload
}

func newDummyTransport() *dummyTransport {
	return &dummyTransport{traces: spanLists{}}
}

func (t *dummyTransport) Len() int {
	t.RLock()
	defer t.RUnlock()
	return len(t.traces)
}

func (t *dummyTransport) sendStats(p *statsPayload) error {
	t.Lock()
	t.stats = append(t.stats, p)
	t.Unlock()
	return nil
}

func (t *dummyTransport) Stats() []*statsPayload {
	t.RLock()
	defer t.RUnlock()
	return t.stats
}

func (t *dummyTransport) send(p *payload) (io.ReadCloser, error) {
	traces, err := decode(p)
	if err != nil {
		return nil, err
	}
	t.Lock()
	t.traces = append(t.traces, traces...)
	t.Unlock()
	ok := io.NopCloser(strings.NewReader("OK"))
	return ok, nil
}

func (t *dummyTransport) endpoint() string {
	return "http://localhost:9/v0.4/traces"
}

func decode(p *payload) (spanLists, error) {
	var traces spanLists
	err := msgp.Decode(p, &traces)
	return traces, err
}

func encode(traces [][]*span) (*payload, error) {
	p := newPayload()
	for _, t := range traces {
		if err := p.push(t); err != nil {
			return p, err
		}
	}
	return p, nil
}

func (t *dummyTransport) Reset() {
	t.Lock()
	t.traces = t.traces[:0]
	t.Unlock()
}

func (t *dummyTransport) Traces() spanLists {
	t.Lock()
	defer t.Unlock()

	traces := t.traces
	t.traces = spanLists{}
	return traces
}

// comparePayloadSpans allows comparing two spans which might have been
// read from the msgpack payload. In that case the private fields will
// not be available and the maps (meta & metrics will be nil for lengths
// of 0). This function covers for those cases and correctly compares.
func comparePayloadSpans(t *testing.T, a, b *span) {
	assert.Equal(t, cpspan(a), cpspan(b))
}

func cpspan(s *span) *span {
	if len(s.Metrics) == 0 {
		s.Metrics = nil
	}
	if len(s.Meta) == 0 {
		s.Meta = nil
	}
	return &span{
		Name:     s.Name,
		Service:  s.Service,
		Resource: s.Resource,
		Type:     s.Type,
		Start:    s.Start,
		Duration: s.Duration,
		Meta:     s.Meta,
		Metrics:  s.Metrics,
		SpanID:   s.SpanID,
		TraceID:  s.TraceID,
		ParentID: s.ParentID,
		Error:    s.Error,
	}
}

type testTraceWriter struct {
	mu      sync.RWMutex
	buf     []*span
	flushed []*span
}

func newTestTraceWriter() *testTraceWriter {
	return &testTraceWriter{
		buf:     []*span{},
		flushed: []*span{},
	}
}

func (w *testTraceWriter) add(spans []*span) {
	w.mu.Lock()
	w.buf = append(w.buf, spans...)
	w.mu.Unlock()
}

func (w *testTraceWriter) flush() {
	w.mu.Lock()
	w.flushed = append(w.flushed, w.buf...)
	w.buf = w.buf[:0]
	w.mu.Unlock()
}

func (w *testTraceWriter) stop() {}

func (w *testTraceWriter) reset() {
	w.mu.Lock()
	w.flushed = w.flushed[:0]
	w.buf = w.buf[:0]
	w.mu.Unlock()
}

// Buffered returns the spans buffered by the writer.
func (w *testTraceWriter) Buffered() []*span {
	w.mu.RLock()
	defer w.mu.RUnlock()
	return w.buf
}

// Flushed returns the spans flushed by the writer.
func (w *testTraceWriter) Flushed() []*span {
	w.mu.RLock()
	defer w.mu.RUnlock()
	return w.flushed
}

func TestFlush(t *testing.T) {
	tr, _, _, stop := startTestTracer(t)
	defer stop()

	tw := newTestTraceWriter()
	tr.traceWriter = tw

	ts := &testStatsdClient{}
	tr.statsd = ts

	transport := newDummyTransport()
	c := newConcentrator(&config{transport: transport}, defaultStatsBucketSize)
	tr.stats = c
	c.Start()
	defer c.Stop()

	tr.StartSpan("op").Finish()
	timeout := time.After(time.Second)
loop:
	for {
		select {
		case <-timeout:
			t.Fatal("timed out waiting for trace to be added to writer")
		default:
			if len(tw.Buffered()) > 0 {
				// trace got buffered
				break loop
			}
			time.Sleep(time.Millisecond)
		}
	}
	as := &aggregableSpan{
		key: aggregation{
			Name: "http.request",
		},
		// Start must be older than latest bucket to get flushed
		Start:    time.Now().UnixNano() - 3*defaultStatsBucketSize,
		Duration: 1,
	}
	c.add(as)

	assert.Len(t, tw.Flushed(), 0)
	assert.Zero(t, ts.flushed)
	assert.Len(t, transport.Stats(), 0)
	tr.flushSync()
	assert.Len(t, tw.Flushed(), 1)
	assert.Equal(t, 1, ts.flushed)
	assert.Len(t, transport.Stats(), 1)
}

func TestTakeStackTrace(t *testing.T) {
	t.Run("n=12", func(t *testing.T) {
		val := takeStacktrace(12, 0)
		// top frame should be runtime.main or runtime.goexit, in case of tests that's goexit
		assert.Contains(t, val, "runtime.goexit")
		assert.Contains(t, val, "testing.tRunner")
		assert.Contains(t, val, "tracer.TestTakeStackTrace")
	})

	t.Run("n=15,skip=2", func(t *testing.T) {
		val := takeStacktrace(3, 2)
		// top frame should be runtime.main or runtime.goexit, in case of tests that's goexit
		assert.Contains(t, val, "runtime.goexit")
		numFrames := strings.Count(val, "\n\t")
		assert.Equal(t, 1, numFrames)
	})

	t.Run("n=1", func(t *testing.T) {
		val := takeStacktrace(1, 0)
		assert.Contains(t, val, "tracer.TestTakeStackTrace", "should contain this function")
		// each frame consists of two strings separated by \n\t, thus number of frames == number of \n\t
		numFrames := strings.Count(val, "\n\t")
		assert.Equal(t, 1, numFrames)
	})

	t.Run("invalid", func(t *testing.T) {
		assert.Empty(t, takeStacktrace(100, 115))
	})
}

func TestUserMonitoring(t *testing.T) {
	const id = "john.doe#12345"
	const name = "John Doe"
	const email = "john.doe@hostname.com"
	const scope = "read:message, write:files"
	const role = "admin"
	const sessionID = "session#12345"
	expected := []struct{ key, value string }{
		{key: keyUserID, value: id},
		{key: keyUserName, value: name},
		{key: keyUserEmail, value: email},
		{key: keyUserScope, value: scope},
		{key: keyUserRole, value: role},
		{key: keyUserSessionID, value: sessionID},
	}
	tr := newTracer()
	defer tr.Stop()
	internal.SetGlobalTracer(tr)
	defer internal.SetGlobalTracer(&internal.NoopTracer{})

	t.Run("root", func(t *testing.T) {
		s := tr.newRootSpan("root", "test", "test")
		SetUser(s, id, WithUserEmail(email), WithUserName(name), WithUserScope(scope),
			WithUserRole(role), WithUserSessionID(sessionID))
		s.Finish()
		for _, pair := range expected {
			assert.Equal(t, pair.value, s.Meta[pair.key])
		}
	})

	t.Run("nested", func(t *testing.T) {
		root := tr.newRootSpan("root", "test", "test")
		child := tr.newChildSpan("child", root)
		SetUser(child, id, WithUserEmail(email), WithUserName(name), WithUserScope(scope),
			WithUserRole(role), WithUserSessionID(sessionID))
		child.Finish()
		root.Finish()
		for _, pair := range expected {
			assert.Equal(t, pair.value, root.Meta[pair.key])
		}
	})

	t.Run("propagation", func(t *testing.T) {
		s := tr.newRootSpan("root", "test", "test")
		SetUser(s, id, WithPropagation())
		s.Finish()
		assert.Equal(t, id, s.Meta[keyUserID])
		encoded := base64.StdEncoding.EncodeToString([]byte(id))
		assert.Equal(t, encoded, s.context.trace.propagatingTags[keyPropagatedUserID])
		assert.Equal(t, encoded, s.Meta[keyPropagatedUserID])
	})

	t.Run("no-propagation", func(t *testing.T) {
		s := tr.newRootSpan("root", "test", "test")
		SetUser(s, id)
		s.Finish()
		_, ok := s.Meta[keyUserID]
		assert.True(t, ok)
		_, ok = s.Meta[keyPropagatedUserID]
		assert.False(t, ok)
		_, ok = s.context.trace.propagatingTags[keyPropagatedUserID]
		assert.False(t, ok)
	})

	// This tests data races for trace.propagatingTags reads/writes through public API.
	// The Go data race detector should not complain when running the test with '-race'.
	t.Run("data-race", func(t *testing.T) {
		wg := &sync.WaitGroup{}
		wg.Add(2)

		root := tr.newRootSpan("root", "test", "test")

		go func() {
			defer wg.Done()
			for i := 0; i < 10000; i++ {
				SetUser(root, "test")
			}
		}()
		go func() {
			defer wg.Done()
			for i := 0; i < 10000; i++ {
				tr.StartSpan("test", ChildOf(root.Context())).Finish()
			}
		}()

		root.Finish()
		wg.Wait()
	})
}

// BenchmarkTracerStackFrames tests the performance of taking stack trace.
func BenchmarkTracerStackFrames(b *testing.B) {
	tracer, _, _, stop := startTestTracer(b, WithSampler(NewRateSampler(0)))
	defer stop()

	for n := 0; n < b.N; n++ {
		span := tracer.StartSpan("test")
		span.Finish(StackFrames(64, 0))
	}
}

func BenchmarkSingleSpanRetention(b *testing.B) {
	b.Run("no-rules", func(b *testing.B) {
		tracer, _, _, stop := startTestTracer(b)
		defer stop()
		tracer.config.agent.DropP0s = true
		tracer.config.featureFlags = make(map[string]struct{})
		tracer.config.featureFlags["discovery"] = struct{}{}
		tracer.config.sampler = NewRateSampler(0)
		tracer.prioritySampling.defaultRate = 0
		tracer.config.serviceName = "test_service"
		b.ResetTimer()
		for i := 0; i < b.N; i++ {
			span := tracer.StartSpan("name_1").(*span)
			for i := 0; i < 100; i++ {
				child := tracer.StartSpan("name_2", ChildOf(span.context))
				child.Finish()
			}
			span.Finish()
		}
	})

	b.Run("with-rules/match-half", func(b *testing.B) {
		os.Setenv("DD_SPAN_SAMPLING_RULES", `[{"service": "test_*","name":"*_1", "sample_rate": 1.0, "max_per_second": 15.0}]`)
		defer os.Unsetenv("DD_SPAN_SAMPLING_RULES")
		tracer, _, _, stop := startTestTracer(b)
		defer stop()
		tracer.config.agent.DropP0s = true
		tracer.config.featureFlags = make(map[string]struct{})
		tracer.config.featureFlags["discovery"] = struct{}{}
		tracer.config.sampler = NewRateSampler(0)
		tracer.prioritySampling.defaultRate = 0
		tracer.config.serviceName = "test_service"
		b.ResetTimer()
		for i := 0; i < b.N; i++ {
			span := tracer.StartSpan("name_1").(*span)
			for i := 0; i < 50; i++ {
				child := tracer.StartSpan("name_2", ChildOf(span.context))
				child.Finish()
			}
			for i := 0; i < 50; i++ {
				child := tracer.StartSpan("name", ChildOf(span.context))
				child.Finish()
			}
			span.Finish()
		}
	})

	b.Run("with-rules/match-all", func(b *testing.B) {
		os.Setenv("DD_SPAN_SAMPLING_RULES", `[{"service": "test_*","name":"*_1", "sample_rate": 1.0, "max_per_second": 15.0}]`)
		defer os.Unsetenv("DD_SPAN_SAMPLING_RULES")
		tracer, _, _, stop := startTestTracer(b)
		defer stop()
		tracer.config.agent.DropP0s = true
		tracer.config.featureFlags = make(map[string]struct{})
		tracer.config.featureFlags["discovery"] = struct{}{}
		tracer.config.sampler = NewRateSampler(0)
		tracer.prioritySampling.defaultRate = 0
		tracer.config.serviceName = "test_service"
		b.ResetTimer()
		for i := 0; i < b.N; i++ {
			span := tracer.StartSpan("name_1").(*span)
			for i := 0; i < 100; i++ {
				child := tracer.StartSpan("name_2", ChildOf(span.context))
				child.Finish()
			}
			span.Finish()
		}
	})
}

func TestExecutionTraceSpanTagged(t *testing.T) {
	if rt.IsEnabled() {
		t.Skip("runtime execution tracing is already enabled")
	}

	if err := rt.Start(io.Discard); err != nil {
		t.Fatal(err)
	}
	// Ensure we unconditionally stop tracing. It's safe to call this
	// multiple times.
	defer rt.Stop()

	tracer, _, _, stop := startTestTracer(t)
	defer stop()

	tracedSpan := tracer.StartSpan("traced").(*span)
	tracedSpan.Finish()

	partialSpan := tracer.StartSpan("partial").(*span)

	rt.Stop()

	partialSpan.Finish()

	untracedSpan := tracer.StartSpan("untraced").(*span)
	untracedSpan.Finish()

	assert.Equal(t, tracedSpan.Meta["go_execution_traced"], "yes")
	assert.Equal(t, partialSpan.Meta["go_execution_traced"], "partial")
	assert.NotContains(t, untracedSpan.Meta, "go_execution_traced")
}<|MERGE_RESOLUTION|>--- conflicted
+++ resolved
@@ -715,8 +715,7 @@
 	defer internal.SetGlobalTracer(&internal.NoopTracer{})
 	t.Run("64-bit-trace-id", func(t *testing.T) {
 		assert := assert.New(t)
-		os.Setenv("DD_TRACE_128_BIT_TRACEID_GENERATION_ENABLED", "false")
-		defer os.Unsetenv("DD_TRACE_128_BIT_TRACEID_GENERATION_ENABLED")
+		defer func(enabled bool) { TraceID128BitEnabled.Store(enabled) }(TraceID128BitEnabled.Swap(false))
 		opts := []StartSpanOption{
 			WithSpanID(987654),
 		}
@@ -731,13 +730,8 @@
 		assert.Equal(s.Context().TraceID(), binary.BigEndian.Uint64(idBytes[8:]))
 	})
 	t.Run("128-bit-trace-id", func(t *testing.T) {
-<<<<<<< HEAD
-		// Enable 128 bit trace ids
-		defer func(enabled bool) { TraceID128BitEnabled.Store(enabled) }(TraceID128BitEnabled.Swap(true))
-=======
 		assert := assert.New(t)
 		// 128-bit trace ids are enabled by default.
->>>>>>> 8beb30df
 		opts128 := []StartSpanOption{
 			WithSpanID(987654),
 			StartTime(time.Unix(123456, 0)),
@@ -1050,14 +1044,8 @@
 
 func testNewSpanChild(t *testing.T, is128 bool) {
 	t.Run(fmt.Sprintf("TestNewChildSpan(is128=%t)", is128), func(*testing.T) {
-<<<<<<< HEAD
-		if is128 {
-			defer func(enabled bool) { TraceID128BitEnabled.Store(enabled) }(TraceID128BitEnabled.Swap(true))
-=======
 		if !is128 {
-			os.Setenv("DD_TRACE_128_BIT_TRACEID_GENERATION_ENABLED", "false")
-			defer os.Unsetenv("DD_TRACE_128_BIT_TRACEID_GENERATION_ENABLED")
->>>>>>> 8beb30df
+			defer func(enabled bool) { TraceID128BitEnabled.Store(enabled) }(TraceID128BitEnabled.Swap(false))
 		}
 		assert := assert.New(t)
 
