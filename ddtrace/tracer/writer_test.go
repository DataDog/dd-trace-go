// Unless explicitly stated otherwise all files in this repository are licensed
// under the Apache License Version 2.0.
// This product includes software developed at Datadog (https://www.datadoghq.com/).
// Copyright 2016 Datadog, Inc.

package tracer

import (
	"bytes"
	"encoding/json"
	"errors"
	"fmt"
	"io"
	"math"
	"strings"
	"testing"
	"time"

	"github.com/DataDog/dd-trace-go/v2/internal/log"
	"github.com/DataDog/dd-trace-go/v2/internal/statsdtest"

	"github.com/stretchr/testify/assert"
	"github.com/stretchr/testify/require"
)

func TestImplementsTraceWriter(t *testing.T) {
	assert.Implements(t, (*traceWriter)(nil), &agentTraceWriter{})
	assert.Implements(t, (*traceWriter)(nil), &logTraceWriter{})
}

// makeSpan returns a span, adding n entries to meta and metrics each.
func makeSpan(n int) *Span {
	s := newSpan("encodeName", "encodeService", "encodeResource", randUint64(), randUint64(), randUint64())
	for i := 0; i < n; i++ {
		istr := fmt.Sprintf("%0.10d", i)
		s.meta[istr] = istr
		s.metrics[istr] = float64(i)
	}
	return s
}

func TestEncodeFloat(t *testing.T) {
	for _, tt := range []struct {
		f      float64
		expect string
	}{
		{
			9.9999999999999990e20,
			"999999999999999900000",
		},
		{
			9.9999999999999999e20,
			"1e+21",
		},
		{
			-9.9999999999999990e20,
			"-999999999999999900000",
		},
		{
			-9.9999999999999999e20,
			"-1e+21",
		},
		{
			0.000001,
			"0.000001",
		},
		{
			0.0000009,
			"9e-7",
		},
		{
			-0.000001,
			"-0.000001",
		},
		{
			-0.0000009,
			"-9e-7",
		},
		{
			math.NaN(),
			"null",
		},
		{
			math.Inf(-1),
			"null",
		},
		{
			math.Inf(1),
			"null",
		},
	} {
		t.Run(tt.expect, func(t *testing.T) {
			assert.Equal(t, tt.expect, string(encodeFloat(nil, tt.f)))
		})
	}

}

func TestLogWriter(t *testing.T) {
	t.Run("basic", func(t *testing.T) {
		assert := assert.New(t)
		var buf bytes.Buffer
		cfg, err := newConfig()
		assert.NoError(err)
		statsd, err := newStatsdClient(cfg)
		require.NoError(t, err)
		defer statsd.Close()
		h := newLogTraceWriter(cfg, statsd)
		h.w = &buf
		s := makeSpan(0)
		for i := 0; i < 20; i++ {
			h.add([]*Span{s, s})
		}
		h.flush()
		v := struct{ Traces [][]map[string]interface{} }{}
		d := json.NewDecoder(&buf)
		err = d.Decode(&v)
		assert.NoError(err, buf.String())
		assert.Len(v.Traces, 20, "Expected 20 traces, but have %d", len(v.Traces))
		for _, t := range v.Traces {
			assert.Len(t, 2, "Expected 2 spans, but have %d", len(t))
		}
		err = d.Decode(&v)
		assert.Equal(io.EOF, err)
	})

	t.Run("inf+nan", func(t *testing.T) {
		assert := assert.New(t)
		var buf bytes.Buffer
		cfg, err := newConfig()
		require.NoError(t, err)
		statsd, err := newStatsdClient(cfg)
		require.NoError(t, err)
		defer statsd.Close()
		h := newLogTraceWriter(cfg, statsd)
		h.w = &buf
		s := makeSpan(0)
		s.metrics["nan"] = math.NaN()
		s.metrics["+inf"] = math.Inf(1)
		s.metrics["-inf"] = math.Inf(-1)
		h.add([]*Span{s})
		h.flush()
		json := buf.String()
		assert.NotContains(json, `"nan":`)
		assert.NotContains(json, `"+inf":`)
		assert.NotContains(json, `"-inf":`)
	})

	t.Run("fullspan", func(t *testing.T) {
		assert := assert.New(t)
		var buf bytes.Buffer
		cfg, err := newConfig()
		require.NoError(t, err)
		statsd, err := newStatsdClient(cfg)
		require.NoError(t, err)
		defer statsd.Close()
		h := newLogTraceWriter(cfg, statsd)
		h.w = &buf
		type jsonSpan struct {
			TraceID    string             `json:"trace_id"`
			SpanID     string             `json:"span_id"`
			ParentID   string             `json:"parent_id"`
			Name       string             `json:"name"`
			Resource   string             `json:"resource"`
			Error      int32              `json:"error"`
			Meta       map[string]string  `json:"meta"`
			MetaStruct map[string]any     `json:"meta_struct"`
			Metrics    map[string]float64 `json:"metrics"`
			Start      int64              `json:"start"`
			Duration   int64              `json:"duration"`
			Service    string             `json:"service"`
		}
		type jsonPayload struct {
			Traces [][]jsonSpan `json:"traces"`
		}
		s := &Span{
			name:     "basicName",
			service:  "basicService",
			resource: "basicResource",
			meta: map[string]string{
				"env":     "prod",
				"version": "1.26.0",
			},
			metaStruct: map[string]any{
				"_dd.stack": map[string]string{
					"0": "github.com/DataDog/dd-trace-go/v1/internal/tracer.TestLogWriter",
				},
			},
			metrics: map[string]float64{
				"widgets": 1e26,
				"zero":    0.0,
				"big":     math.MaxFloat64,
				"small":   math.SmallestNonzeroFloat64,
				"nan":     math.NaN(),
				"-inf":    math.Inf(-1),
				"+inf":    math.Inf(1),
			},
			spanID:   10,
			traceID:  11,
			parentID: 12,
			start:    123,
			duration: 456,
			error:    789,
		}
		expected := jsonSpan{
			Name:     "basicName",
			Service:  "basicService",
			Resource: "basicResource",
			Meta: map[string]string{
				"env":       "prod",
				"version":   "1.26.0",
				"_dd.stack": "{\"0\":\"github.com/DataDog/dd-trace-go/v1/internal/tracer.TestLogWriter\"}",
			},
			MetaStruct: nil,
			Metrics: map[string]float64{
				"widgets": 1e26,
				"zero":    0.0,
				"big":     math.MaxFloat64,
				"small":   math.SmallestNonzeroFloat64,
			},
			SpanID:   "a",
			TraceID:  "b",
			ParentID: "c",
			Start:    123,
			Duration: 456,
			Error:    789,
		}
		h.add([]*Span{s})
		h.flush()
		d := json.NewDecoder(&buf)
		var payload jsonPayload
		err = d.Decode(&payload)
		assert.NoError(err)
		assert.Equal(jsonPayload{[][]jsonSpan{{expected}}}, payload)
	})

	t.Run("invalid-characters", func(t *testing.T) {
		assert := assert.New(t)
		s := newSpan("name\n", "srv\t", `"res"`, 2, 1, 3)
		s.start = 12
		s.meta["query\n"] = "Select * from \n Where\nvalue"
		s.metrics["version\n"] = 3

		var w logTraceWriter
		w.encodeSpan(s)

		str := w.buf.String()
		assert.Equal(`{"trace_id":"1","span_id":"2","parent_id":"3","name":"name\n","resource":"\"res\"","error":0,"meta":{"query\n":"Select * from \n Where\nvalue"},"metrics":{"version\n":3},"start":12,"duration":0,"service":"srv\t"}`, str)
		assert.NotContains(str, "\n")
		assert.Contains(str, "\\n")
	})
}

func TestLogWriterOverflow(t *testing.T) {
	log.UseLogger(new(log.RecordLogger))
	t.Run("single-too-big", func(t *testing.T) {
		assert := assert.New(t)
		var buf bytes.Buffer
		var tg statsdtest.TestStatsdClient
		cfg, err := newConfig(withStatsdClient(&tg))
		require.NoError(t, err)
		statsd, err := newStatsdClient(cfg)
		require.NoError(t, err)
		defer statsd.Close()
		h := newLogTraceWriter(cfg, statsd)
		h.w = &buf
		s := makeSpan(10000)
		h.add([]*Span{s})
		h.flush()
		v := struct{ Traces [][]map[string]interface{} }{}
		d := json.NewDecoder(&buf)
		err = d.Decode(&v)
		assert.Equal(io.EOF, err)
		assert.Contains(tg.CallNames(), "datadog.tracer.traces_dropped")
	})

	t.Run("split", func(t *testing.T) {
		assert := assert.New(t)
		var buf bytes.Buffer
		var tg statsdtest.TestStatsdClient
		cfg, err := newConfig(withStatsdClient(&tg))
		require.NoError(t, err)
		statsd, err := newStatsdClient(cfg)
		require.NoError(t, err)
		defer statsd.Close()
		h := newLogTraceWriter(cfg, statsd)
		h.w = &buf
		s := makeSpan(10)
		var trace []*Span
		for i := 0; i < 500; i++ {
			trace = append(trace, s)
		}
		h.add(trace)
		h.flush()
		v := struct{ Traces [][]map[string]interface{} }{}
		d := json.NewDecoder(&buf)
		err = d.Decode(&v)
		assert.NoError(err)
		assert.Len(v.Traces, 1, "Expected 1 trace, but have %d", len(v.Traces))
		spann := len(v.Traces[0])
		err = d.Decode(&v)
		assert.NoError(err)
		assert.Len(v.Traces, 1, "Expected 1 trace, but have %d", len(v.Traces))
		spann += len(v.Traces[0])
		assert.Equal(500, spann)
		err = d.Decode(&v)
		assert.Equal(io.EOF, err)
	})

	t.Run("two-large", func(t *testing.T) {
		assert := assert.New(t)
		var buf bytes.Buffer
		cfg, err := newConfig()
		require.NoError(t, err)
		statsd, err := newStatsdClient(cfg)
		require.NoError(t, err)
		defer statsd.Close()
		h := newLogTraceWriter(cfg, statsd)
		h.w = &buf
		s := makeSpan(4000)
		h.add([]*Span{s})
		h.add([]*Span{s})
		h.flush()
		v := struct{ Traces [][]map[string]interface{} }{}
		d := json.NewDecoder(&buf)
		err = d.Decode(&v)
		assert.NoError(err)
		assert.Len(v.Traces, 1, "Expected 1 trace, but have %d", len(v.Traces))
		assert.Len(v.Traces[0], 1, "Expected 1 span, but have %d", len(v.Traces[0]))
		err = d.Decode(&v)
		assert.NoError(err)
		assert.Len(v.Traces, 1, "Expected 1 trace, but have %d", len(v.Traces))
		assert.Len(v.Traces[0], 1, "Expected 1 span, but have %d", len(v.Traces[0]))
		err = d.Decode(&v)
		assert.Equal(io.EOF, err)
	})
}

type failingTransport struct {
	dummyTransport
	failCount    int
	sendAttempts int
	tracesSent   bool
	traces       spanLists
	assert       *assert.Assertions
}

func (t *failingTransport) send(p *payload) (io.ReadCloser, error) {
	t.sendAttempts++

	traces, err := decode(p)
	if err != nil {
		return nil, err
	}
	if t.sendAttempts == 1 {
		t.traces = traces
	} else {
		t.assert.Equal(t.traces, traces)
	}

	if t.failCount > 0 {
		t.failCount--
		return nil, errors.New("oops, I failed")
	}

	t.tracesSent = true
	return io.NopCloser(strings.NewReader("OK")), nil
}

func TestTraceWriterFlushRetries(t *testing.T) {
	testcases := []struct {
		configRetries int
		retryInterval time.Duration
		failCount     int
		tracesSent    bool
		expAttempts   int
	}{
		{configRetries: 0, retryInterval: time.Millisecond, failCount: 0, tracesSent: true, expAttempts: 1},
		{configRetries: 0, retryInterval: time.Millisecond, failCount: 1, tracesSent: false, expAttempts: 1},
<<<<<<< HEAD

		{configRetries: 1, retryInterval: time.Millisecond, failCount: 0, tracesSent: true, expAttempts: 1},
		{configRetries: 1, retryInterval: time.Millisecond, failCount: 1, tracesSent: true, expAttempts: 2},
		{configRetries: 1, retryInterval: time.Millisecond, failCount: 2, tracesSent: false, expAttempts: 2},

		{configRetries: 2, retryInterval: time.Millisecond, failCount: 0, tracesSent: true, expAttempts: 1},
		{configRetries: 2, retryInterval: time.Millisecond, failCount: 1, tracesSent: true, expAttempts: 2},
		{configRetries: 2, retryInterval: time.Millisecond, failCount: 2, tracesSent: true, expAttempts: 3},
		{configRetries: 2, retryInterval: time.Millisecond, failCount: 3, tracesSent: false, expAttempts: 3},

=======

		{configRetries: 1, retryInterval: time.Millisecond, failCount: 0, tracesSent: true, expAttempts: 1},
		{configRetries: 1, retryInterval: time.Millisecond, failCount: 1, tracesSent: true, expAttempts: 2},
		{configRetries: 1, retryInterval: time.Millisecond, failCount: 2, tracesSent: false, expAttempts: 2},

		{configRetries: 2, retryInterval: time.Millisecond, failCount: 0, tracesSent: true, expAttempts: 1},
		{configRetries: 2, retryInterval: time.Millisecond, failCount: 1, tracesSent: true, expAttempts: 2},
		{configRetries: 2, retryInterval: time.Millisecond, failCount: 2, tracesSent: true, expAttempts: 3},
		{configRetries: 2, retryInterval: time.Millisecond, failCount: 3, tracesSent: false, expAttempts: 3},

>>>>>>> 822d81bb
		{configRetries: 1, retryInterval: 2 * time.Millisecond, failCount: 1, tracesSent: true, expAttempts: 2},
		{configRetries: 2, retryInterval: 2 * time.Millisecond, failCount: 2, tracesSent: true, expAttempts: 3},
	}

	sentCounts := map[string]int64{
		"datadog.tracer.decode_error": 1,
		"datadog.tracer.flush_bytes":  185,
		"datadog.tracer.flush_traces": 1,
	}
	droppedCounts := map[string]int64{
		"datadog.tracer.traces_dropped": 1,
	}

	ss := []*Span{makeSpan(0)}
	for _, test := range testcases {
		name := fmt.Sprintf("%d-%d-%t-%d", test.configRetries, test.failCount, test.tracesSent, test.expAttempts)
		t.Run(name, func(t *testing.T) {
			assert := assert.New(t)
			p := &failingTransport{
				failCount: test.failCount,
				assert:    assert,
			}
			c, err := newConfig(func(c *config) {
				c.transport = p
				c.sendRetries = test.configRetries
				c.retryInterval = test.retryInterval
			})
			assert.Nil(err)
			var statsd statsdtest.TestStatsdClient

			h := newAgentTraceWriter(c, nil, &statsd)
			h.add(ss)
			start := time.Now()
			h.flush()
			h.wg.Wait()
			elapsed := time.Since(start)

			assert.Equal(test.expAttempts, p.sendAttempts)
			assert.Equal(test.tracesSent, p.tracesSent)

			assert.Equal(1, len(statsd.TimingCalls()))
			if test.tracesSent {
				assert.Equal(sentCounts, statsd.Counts())
			} else {
				assert.Equal(droppedCounts, statsd.Counts())
			}
			if test.configRetries > 0 && test.failCount > 1 {
				assert.GreaterOrEqual(elapsed, test.retryInterval*time.Duration(minInts(test.configRetries+1, test.failCount)))
			}
		})
	}
}

func minInts(a, b int) int {
	if a < b {
		return a
	}
	return b
}

func BenchmarkJsonEncodeSpan(b *testing.B) {
	s := makeSpan(10)
	s.metrics["nan"] = math.NaN()
	s.metrics["+inf"] = math.Inf(1)
	s.metrics["-inf"] = math.Inf(-1)
	h := &logTraceWriter{}
	b.ResetTimer()
	for i := 0; i < b.N; i++ {
		h.resetBuffer()
		h.encodeSpan(s)
	}
}

func BenchmarkJsonEncodeFloat(b *testing.B) {
	for i := 0; i < b.N; i++ {
		var ba = make([]byte, 25)
		bs := ba[:0]
		encodeFloat(bs, float64(1e-9))
	}
}<|MERGE_RESOLUTION|>--- conflicted
+++ resolved
@@ -377,7 +377,6 @@
 	}{
 		{configRetries: 0, retryInterval: time.Millisecond, failCount: 0, tracesSent: true, expAttempts: 1},
 		{configRetries: 0, retryInterval: time.Millisecond, failCount: 1, tracesSent: false, expAttempts: 1},
-<<<<<<< HEAD
 
 		{configRetries: 1, retryInterval: time.Millisecond, failCount: 0, tracesSent: true, expAttempts: 1},
 		{configRetries: 1, retryInterval: time.Millisecond, failCount: 1, tracesSent: true, expAttempts: 2},
@@ -388,18 +387,6 @@
 		{configRetries: 2, retryInterval: time.Millisecond, failCount: 2, tracesSent: true, expAttempts: 3},
 		{configRetries: 2, retryInterval: time.Millisecond, failCount: 3, tracesSent: false, expAttempts: 3},
 
-=======
-
-		{configRetries: 1, retryInterval: time.Millisecond, failCount: 0, tracesSent: true, expAttempts: 1},
-		{configRetries: 1, retryInterval: time.Millisecond, failCount: 1, tracesSent: true, expAttempts: 2},
-		{configRetries: 1, retryInterval: time.Millisecond, failCount: 2, tracesSent: false, expAttempts: 2},
-
-		{configRetries: 2, retryInterval: time.Millisecond, failCount: 0, tracesSent: true, expAttempts: 1},
-		{configRetries: 2, retryInterval: time.Millisecond, failCount: 1, tracesSent: true, expAttempts: 2},
-		{configRetries: 2, retryInterval: time.Millisecond, failCount: 2, tracesSent: true, expAttempts: 3},
-		{configRetries: 2, retryInterval: time.Millisecond, failCount: 3, tracesSent: false, expAttempts: 3},
-
->>>>>>> 822d81bb
 		{configRetries: 1, retryInterval: 2 * time.Millisecond, failCount: 1, tracesSent: true, expAttempts: 2},
 		{configRetries: 2, retryInterval: 2 * time.Millisecond, failCount: 2, tracesSent: true, expAttempts: 3},
 	}
