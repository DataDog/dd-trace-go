// Unless explicitly stated otherwise all files in this repository are licensed
// under the Apache License Version 2.0.
// This product includes software developed at Datadog (https://www.datadoghq.com/).
// Copyright 2016 Datadog, Inc.

package tracer

import (
	"context"
	"fmt"
	"io"
	"math"
	"regexp"
	"strings"
	"sync"
	"testing"
	"time"

	"github.com/DataDog/dd-trace-go/v2/ddtrace/ext"
	"github.com/DataDog/dd-trace-go/v2/internal/samplernames"

	"github.com/stretchr/testify/assert"
	"golang.org/x/time/rate"
)

func TestPrioritySampler(t *testing.T) {
	// create a new span with given service/env
	mkSpan := func(svc, env string) *Span {
		s := &Span{service: svc, meta: map[string]string{}}
		if env != "" {
			s.meta["env"] = env
		}
		return s
	}

	t.Run("mkspan", func(t *testing.T) {
		assert := assert.New(t)
		s := mkSpan("my-service", "my-env")
		assert.Equal("my-service", s.service)
		assert.Equal("my-env", s.meta[ext.Environment])

		s = mkSpan("my-service2", "")
		assert.Equal("my-service2", s.service)
		_, ok := s.meta[ext.Environment]
		assert.False(ok)
	})

	t.Run("ops", func(t *testing.T) {
		ps := newPrioritySampler()
		assert := assert.New(t)

		type key struct{ service, env string }
		for _, tt := range []struct {
			in  string
			out map[key]float64
		}{
			{
				in: `{}`,
				out: map[key]float64{
					{"some-service", ""}:       1,
					{"obfuscate.http", "none"}: 1,
				},
			},
			{
				in: `{
					"rate_by_service":{
						"service:,env:":0.8,
						"service:obfuscate.http,env:":0.9,
						"service:obfuscate.http,env:none":0.9
					}
				}`,
				out: map[key]float64{
					{"obfuscate.http", ""}:      0.9,
					{"obfuscate.http", "none"}:  0.9,
					{"obfuscate.http", "other"}: 0.8,
					{"some-service", ""}:        0.8,
				},
			},
			{
				in: `{
					"rate_by_service":{
						"service:my-service,env:":0.2,
						"service:my-service,env:none":0.2
					}
				}`,
				out: map[key]float64{
					{"my-service", ""}:          0.2,
					{"my-service", "none"}:      0.2,
					{"obfuscate.http", ""}:      0.8,
					{"obfuscate.http", "none"}:  0.8,
					{"obfuscate.http", "other"}: 0.8,
					{"some-service", ""}:        0.8,
				},
			},
		} {
			assert.NoError(ps.readRatesJSON(io.NopCloser(strings.NewReader(tt.in))))
			for k, v := range tt.out {
				assert.Equal(v, ps.getRate(mkSpan(k.service, k.env)), k)
			}
		}
	})

	t.Run("race", func(t *testing.T) {
		ps := newPrioritySampler()
		assert := assert.New(t)

		var wg sync.WaitGroup

		wg.Add(1)
		go func() {
			defer wg.Done()
			for i := 0; i < 500; i++ {
				assert.NoError(ps.readRatesJSON(
					io.NopCloser(strings.NewReader(
						`{
							"rate_by_service":{
								"service:,env:":0.8,
								"service:obfuscate.http,env:none":0.9
							}
						}`,
					)),
				))
			}
		}()

		wg.Add(1)
		go func() {
			defer wg.Done()
			for i := 0; i < 500; i++ {
				ps.getRate(mkSpan("obfuscate.http", "none"))
				ps.getRate(mkSpan("other.service", "none"))
			}
		}()

		wg.Wait()
	})

	t.Run("apply", func(t *testing.T) {
		ps := newPrioritySampler()
		assert := assert.New(t)
		assert.NoError(ps.readRatesJSON(
			io.NopCloser(strings.NewReader(
				`{
					"rate_by_service":{
						"service:obfuscate.http,env:":0.5,
						"service:obfuscate.http,env:none":0.5
					}
				}`,
			)),
		))

		testSpan1 := newBasicSpan("http.request")
		testSpan1.service = "obfuscate.http"
		testSpan1.traceID = math.MaxUint64 - (math.MaxUint64 / 4)

		ps.apply(testSpan1)
		assert.EqualValues(ext.PriorityAutoKeep, testSpan1.metrics[keySamplingPriority])
		assert.EqualValues(0.5, testSpan1.metrics[keySamplingPriorityRate])

		testSpan1.traceID = math.MaxUint64 - (math.MaxUint64 / 3)
		ps.apply(testSpan1)
		assert.EqualValues(ext.PriorityAutoReject, testSpan1.metrics[keySamplingPriority])
		assert.EqualValues(0.5, testSpan1.metrics[keySamplingPriorityRate])

		testSpan1.service = "other-service"
		testSpan1.traceID = 1
		assert.EqualValues(ext.PriorityAutoReject, testSpan1.metrics[keySamplingPriority])
		assert.EqualValues(0.5, testSpan1.metrics[keySamplingPriorityRate])
	})
}

func TestRateSampler(t *testing.T) {
	assert := assert.New(t)
	assert.True(NewRateSampler(1).Sample(newBasicSpan("test")))
	assert.False(NewRateSampler(0).Sample(newBasicSpan("test")))
	assert.False(NewRateSampler(0).Sample(newBasicSpan("test")))
	assert.False(NewRateSampler(0.99).Sample(nil))
}

func TestSamplerRates(t *testing.T) {
	assert := assert.New(t)
	assert.Equal(1.0, NewRateSampler(1).Rate())
	assert.Equal(0.0, NewRateSampler(0).Rate())
	assert.Equal(0.5, NewRateSampler(0.5).Rate())
	assert.Equal(0.0, NewRateSampler(-1).Rate()) // out of bounds
	assert.Equal(1.0, NewRateSampler(2).Rate())  // out of bounds
}

func TestRateSamplerSetting(t *testing.T) {
	assert := assert.New(t)
	rs := NewRateSampler(1)
	assert.Equal(1.0, rs.Rate())
	rs.SetRate(0.5)
	assert.Equal(0.5, rs.Rate())
}

func TestRuleEnvVars(t *testing.T) {
	t.Run("dd-sample-rate", func(t *testing.T) {
		assert := assert.New(t)
		for _, tt := range []struct {
			in  string
			out float64
		}{
			{in: "", out: math.NaN()},
			{in: "0.0", out: 0.0},
			{in: "0.5", out: 0.5},
			{in: "1.0", out: 1.0},
			{in: "42.0", out: math.NaN()},    // default if out of range
			{in: "1point0", out: math.NaN()}, // default if invalid value
		} {
			t.Setenv("DD_TRACE_SAMPLE_RATE", tt.in)
			c, err := newConfig()
			assert.NoError(err)
			res := c.globalSampleRate
			if math.IsNaN(tt.out) {
				assert.True(math.IsNaN(res))
			} else {
				assert.Equal(tt.out, res)
			}
		}
	})

	t.Run("otel-sample-rate", func(t *testing.T) {
		for _, tt := range []struct {
			config string
			rate   float64
		}{
			{config: "parentbased_always_on", rate: 1.0},
			{config: "parentbased_always_off", rate: 0.0},
			{config: "parentbased_traceidratio", rate: 0.5},
			{config: "always_on", rate: 1.0},
			{config: "always_off", rate: 0.0},
			{config: "traceidratio", rate: 0.75},
		} {
			t.Run(tt.config, func(t *testing.T) {
				assert := assert.New(t)
				t.Setenv("OTEL_TRACES_SAMPLER", tt.config)
				t.Setenv("OTEL_TRACES_SAMPLER_ARG", fmt.Sprintf("%f", tt.rate))
				c, err := newConfig()
				assert.NoError(err)
				res := c.globalSampleRate
				assert.Equal(tt.rate, res)
			})
		}
	})

	t.Run("rate-limit", func(t *testing.T) {
		assert := assert.New(t)
		for _, tt := range []struct {
			in  string
			out *rate.Limiter
		}{
			{in: "", out: rate.NewLimiter(100.0, 100)},
			{in: "0.0", out: rate.NewLimiter(0.0, 0)},
			{in: "0.5", out: rate.NewLimiter(0.5, 1)},
			{in: "1.0", out: rate.NewLimiter(1.0, 1)},
			{in: "42.0", out: rate.NewLimiter(42.0, 42)},
			{in: "-1.0", out: rate.NewLimiter(100.0, 100)},    // default if out of range
			{in: "1point0", out: rate.NewLimiter(100.0, 100)}, // default if invalid value
		} {
			t.Setenv("DD_TRACE_RATE_LIMIT", tt.in)
			res := newRateLimiter(newConfig().traceRateLimitPerSecond)
			assert.Equal(tt.out, res.limiter)
		}
	})

	t.Run("trace-sampling-rules", func(t *testing.T) {
		assert := assert.New(t)

		tests := []struct {
			value  string
			ruleN  int
			errStr string
		}{
			{
				value: "[]",
				ruleN: 0,
			},
			{
				value: `[{"service": "abcd", "sample_rate": 1.0}]`,
				ruleN: 1,
			},
			{
				value: `[{"service": "abcd", "sample_rate": 1.0},{"name": "wxyz", "sample_rate": 0.9},{"service": "efgh", "name": "lmnop", "sample_rate": 0.42}]`,
				ruleN: 3,
			},
			{
				value: `[{"sample_rate": 1.0,"tags": {"host":"h-1234"}}]`,
				ruleN: 1,
			},
			{
				value: `[{"resource": "root", "sample_rate": 1.0, "tags": {"host":"h-1234"}}]`,
				ruleN: 1,
			},
			{
				value: `[{"sample_rate": 1.0, "tags": {"host":"h-1234"}}]`,
				ruleN: 1,
			},
			{
				// invalid rule ignored
				value:  `[{"service": "abcd", "sample_rate": 42.0}, {"service": "abcd", "sample_rate": 0.2}]`,
				ruleN:  1,
				errStr: "\n\tat index 0: ignoring rule {Service:abcd Rate:42.0}: rate is out of [0.0, 1.0] range",
			},
			{
				// invalid rule ignored
				value:  `[{"service": "abcd", "sample_rate": 42.0}, {"service": "abcd", "sample_rate": 0.2}]`,
				ruleN:  1,
				errStr: "\n\tat index 0: ignoring rule {Service:abcd Rate:42.0}: rate is out of [0.0, 1.0] range",
			},
			{
				value:  `not JSON at all`,
				errStr: "\n\terror unmarshalling JSON: invalid character 'o' in literal null (expecting 'u')",
			},
		}
		for i, test := range tests {
			t.Run(fmt.Sprintf("test-%d", i), func(t *testing.T) {
				t.Setenv("DD_TRACE_SAMPLING_RULES", test.value)
				rules, _, err := samplingRulesFromEnv()
				if test.errStr == "" {
					assert.NoError(err)
				} else {
					assert.Equal(test.errStr, err.Error())
				}
				assert.Len(rules, test.ruleN, "failed at %d", i)
			})
		}
	})

	t.Run("span-sampling-rules", func(t *testing.T) {
		assert := assert.New(t)

		for i, tt := range []struct {
			value  string
			ruleN  int
			errStr string
		}{
			{
				value: "[]",
				ruleN: 0,
			},
			{
				value: `[{"service": "abcd", "sample_rate": 1.0}]`,
				ruleN: 1,
			},
			{
				value: `[{"sample_rate": 1.0}, {"service": "abcd"}, {"name": "abcd"}, {}]`,
				ruleN: 4,
			},
			{
				value: `[{"service": "abcd", "name": "wxyz"}]`,
				ruleN: 1,
			},
			{
				value: `[{"sample_rate": 1.0}]`,
				ruleN: 1,
			},
			{
				value: `[{"service": "abcd", "sample_rate": 1.0},{"name": "wxyz", "sample_rate": 0.9},{"service": "efgh", "name": "lmnop", "sample_rate": 0.42}]`,
				ruleN: 3,
			},
			{
				// invalid rule ignored
				value:  `[{"service": "abcd", "sample_rate": 42.0}, {"service": "abcd", "sample_rate": 0.2}]`,
				ruleN:  1,
				errStr: "\n\tat index 0: ignoring rule {Service:abcd Rate:42.0}: rate is out of [0.0, 1.0] range",
			},
			{
				value:  `not JSON at all`,
				errStr: "\n\terror unmarshalling JSON: invalid character 'o' in literal null (expecting 'u')",
			},
		} {
			t.Run(fmt.Sprintf("%v", i), func(t *testing.T) {
				t.Setenv("DD_SPAN_SAMPLING_RULES", tt.value)
				_, rules, err := samplingRulesFromEnv()
				if tt.errStr == "" {
					assert.NoError(err)
				} else {
					assert.Equal(tt.errStr, err.Error())
				}
				assert.Len(rules, tt.ruleN)
			})
		}
	})

	t.Run("span-sampling-rules-regex", func(t *testing.T) {
		assert := assert.New(t)

		for i, tt := range []struct {
			rules         string
			srvRegex      string
			nameRegex     string
			resourceRegex string
			tagsRegex     map[string]string
			rate          float64
		}{
			{
				rules:     `[{"name": "abcd?", "sample_rate": 1.0}]`,
				srvRegex:  "",
				nameRegex: "(?i)^abcd.$",
				rate:      1.0,
			},
			{
				rules:     `[{"sample_rate": 0.5}]`,
				srvRegex:  "",
				nameRegex: "",
				rate:      0.5,
			},
			{
				rules:     `[{"max_per_second":100}]`,
				srvRegex:  "",
				nameRegex: "",
				rate:      1,
			},
			{
				rules:     `[{"name": "abcd?"}]`,
				srvRegex:  "",
				nameRegex: "(?i)^abcd.$",
				rate:      1.0,
			},
			{
				rules:     `[{"service": "*abcd", "sample_rate":0.5}]`,
				nameRegex: "",
				srvRegex:  "(?i)^.*abcd$",
				rate:      0.5,
			},
			{
				rules:     `[{"service": "*abcd", "sample_rate": 0.5}]`,
				nameRegex: "",
				srvRegex:  "(?i)^.*abcd$",
				rate:      0.5,
			},
			{
				rules:         `[{"service": "*abcd", "sample_rate": 0.5,"resource": "root", "tags": {"host":"h-1234*"}}]`,
				resourceRegex: "(?i)^root$",
				tagsRegex:     map[string]string{"host": "(?i)^h-1234.*$"},
				nameRegex:     "",
				srvRegex:      "(?i)^.*abcd$",
				rate:          0.5,
			},
			{
				rules:         `[{"service": "*abcd", "sample_rate": 0.5,"resource": "rsc-[0-9]+" }]`,
				resourceRegex: "(?i)^rsc-\\[0-9\\]\\+$",
				nameRegex:     "",
				srvRegex:      "(?i)^.*abcd$",
				rate:          0.5,
			},
		} {
			t.Run(fmt.Sprintf("%v", i), func(t *testing.T) {
				t.Setenv("DD_SPAN_SAMPLING_RULES", tt.rules)
				_, rules, err := samplingRulesFromEnv()
				assert.NoError(err)
				if tt.srvRegex == "" {
					assert.Nil(rules[0].Service)
				} else {
					assert.Equal(tt.srvRegex, rules[0].Service.String())
				}
				if tt.nameRegex == "" {
					assert.Nil(rules[0].Name)
				} else {
					assert.Equal(tt.nameRegex, rules[0].Name.String())
				}
				if tt.resourceRegex != "" {
					assert.Equal(tt.resourceRegex, rules[0].Resource.String())
				}
				if tt.tagsRegex != nil {
					for k, v := range tt.tagsRegex {
						assert.Equal(v, rules[0].Tags[k].String())
					}
				}
				assert.Equal(tt.rate, rules[0].Rate)
			})
		}
	})
}

func TestRulesSampler(t *testing.T) {
	makeSpan := func(op string, svc string) *Span {
		s := newSpan(op, svc, "res-10", randUint64(), randUint64(), 0)
		s.setMeta("hostname", "hn-30")
		return s
	}
	makeFinishedSpan := func(op, svc, resource string, tags map[string]interface{}) *Span {
		s := newSpan(op, svc, resource, randUint64(), randUint64(), 0)
		for k, v := range tags {
			s.SetTag(k, v)
		}
		s.finished = true
		return s
	}
	t.Run("no-rules", func(t *testing.T) {
		assert := assert.New(t)
<<<<<<< HEAD
		c, err := newConfig()
		assert.NoError(err)
		res := c.globalSampleRate
		rs := newRulesSampler(nil, nil, res)
=======
		rs := newRulesSampler(nil, nil, newConfig().globalSampleRate, newConfig().traceRateLimitPerSecond)
>>>>>>> 822d81bb

		span := makeSpan("http.request", "test-service")
		result := rs.SampleTrace(span)
		assert.False(result)
	})

	t.Run("matching-trace-rules-env", func(t *testing.T) {
		for _, tt := range []struct {
			rules    string
			spanSrv  string
			spanName string
			spanRsc  string
			spanTags map[string]interface{}
		}{
			{
				rules:   `[{"service": "web.non-matching*", "sample_rate": 0}, {"service": "web*", "sample_rate": 1}]`,
				spanSrv: "web.service",
			},
			{
				rules:    `[{"service": "web.srv", "name":"web.req","sample_rate": 1, "resource": "res/bar"}]`,
				spanSrv:  "web.srv",
				spanName: "web.req",
				spanRsc:  "res/bar",
			},
			{
				rules:   `[{"service": "web.service", "sample_rate": 1}]`,
				spanSrv: "web.service",
			},
			{
				rules:   `[{"resource": "http_*", "sample_rate": 1}]`,
				spanSrv: "web.service",
				spanRsc: "http_rec",
			},
			{
				rules:   `[{"service":"web*", "sample_rate": 1}]`,
				spanSrv: "web.service",
			},
			{
				rules:   `[{"service":"web*", "sample_rate": 1}]`,
				spanSrv: "web.service",
			},
			{
				rules:    `[{"resource": "http_*", "tags":{"host":"COMP-*"}, "sample_rate": 1}]`,
				spanSrv:  "web.service",
				spanRsc:  "http_rec",
				spanTags: map[string]interface{}{"host": "COMP-1234"},
			},
			{
				rules:    `[{"tags":{"host":"COMP-*"}, "sample_rate": 1}]`,
				spanSrv:  "web.service",
				spanTags: map[string]interface{}{"host": "COMP-1234"},
			},
			{
				rules:    `[{"tags":{"host":"COMP-*"}, "sample_rate": 1}]`,
				spanSrv:  "web.service",
				spanTags: map[string]interface{}{"host": "COMP-1234"},
			},
		} {
			t.Run("", func(t *testing.T) {
				t.Setenv("DD_TRACE_SAMPLING_RULES", tt.rules)
				rules, _, err := samplingRulesFromEnv()
				assert.Nil(t, err)

				assert := assert.New(t)
<<<<<<< HEAD
				c, err := newConfig()
				assert.NoError(err)
				res := c.globalSampleRate
				rs := newRulesSampler(rules, nil, res)
=======
				rs := newRulesSampler(rules, nil, newConfig().globalSampleRate, newConfig().traceRateLimitPerSecond)
>>>>>>> 822d81bb

				span := makeFinishedSpan(tt.spanName, tt.spanSrv, tt.spanRsc, tt.spanTags)

				result := rs.SampleTrace(span)
				assert.True(result)
			})
		}
	})

	t.Run("matching", func(t *testing.T) {
		traceRules := [][]SamplingRule{
			SpanSamplingRules(Rule{ServiceGlob: "test-service", Rate: 1.}),
			SpanSamplingRules(Rule{NameGlob: "http.request", Rate: 1.}),
			SpanSamplingRules(Rule{ServiceGlob: "test-service", NameGlob: "http.request", Rate: 1.}),
			SpanSamplingRules(Rule{ServiceGlob: "test-*", NameGlob: "http.*", Rate: 1.}),
			SpanSamplingRules(Rule{ServiceGlob: "other-service-1", Rate: 0.0}, Rule{ServiceGlob: "other-service-2", Rate: 0.0}, Rule{ServiceGlob: "test-service", Rate: 1.0}),
			SpanSamplingRules(Rule{Tags: map[string]string{"hostname": "hn-??"}, Rate: 1.0}),
			SpanSamplingRules(Rule{Tags: map[string]string{"hostname": "hn-3*"}, ResourceGlob: "res-1*", Rate: 1.0}),
			SpanSamplingRules(Rule{Tags: map[string]string{"hostname": "hn-?0"}, Rate: 1.0}),
		}
		for _, v := range traceRules {
			t.Run("", func(t *testing.T) {
				assert := assert.New(t)
<<<<<<< HEAD
				c, err := newConfig()
				assert.NoError(err)
				res := c.globalSampleRate
				rs := newRulesSampler(v, nil, res)
=======
				rs := newRulesSampler(v, nil, newConfig().globalSampleRate, newConfig().traceRateLimitPerSecond)
>>>>>>> 822d81bb

				span := makeSpan("http.request", "test-service")
				result := rs.SampleTrace(span)
				assert.True(result)
				assert.Equal(1.0, span.metrics[keyRulesSamplerAppliedRate])
				assert.Equal(1.0, span.metrics[keyRulesSamplerLimiterRate])
			})
		}
	})

	t.Run("not-matching", func(t *testing.T) {
		traceRules := [][]SamplingRule{
			SpanSamplingRules(Rule{ServiceGlob: "toast-service", Rate: 1.}),
			SpanSamplingRules(Rule{NameGlob: "grpc.request", Rate: 1.}),
			SpanSamplingRules(Rule{NameGlob: "grpc.request", ServiceGlob: "toast-service", Rate: 1.}),
			SpanSamplingRules(Rule{NameGlob: "http\\..*", ServiceGlob: "toast-", Rate: 1.}),
			SpanSamplingRules(Rule{NameGlob: "grpc\\..*", ServiceGlob: "test-", Rate: 1.}),
			SpanSamplingRules(Rule{ServiceGlob: "other-service-1", Rate: 0}, Rule{ServiceGlob: "other-service-2", Rate: 0}, Rule{ServiceGlob: "toast-service", Rate: 1.}),
			SpanSamplingRules(Rule{Tags: map[string]string{"hostname": "hn--1"}, Rate: 1.0}),
			SpanSamplingRules(Rule{Tags: map[string]string{"host": "hn-1"}, Rate: 1.0}),
			SpanSamplingRules(Rule{ResourceGlob: "res", Rate: 1.0}),
		}
		for _, v := range traceRules {
			t.Run("", func(t *testing.T) {
				assert := assert.New(t)
<<<<<<< HEAD
				c, err := newConfig()
				assert.NoError(err)
				res := c.globalSampleRate
				rs := newRulesSampler(v, nil, res)
=======
				rs := newRulesSampler(v, nil, newConfig().globalSampleRate, newConfig().traceRateLimitPerSecond)
>>>>>>> 822d81bb

				span := makeSpan("http.request", "test-service")
				result := rs.SampleTrace(span)
				assert.False(result)
			})
		}
	})

	t.Run("matching-span-rules-from-env", func(t *testing.T) {
		for _, tt := range []struct {
			rules    string
			spanSrv  string
			spanName string
		}{
			{
				rules:    `[{"name": "abcd?", "sample_rate": 1.0, "max_per_second":100}]`,
				spanSrv:  "test-service",
				spanName: "abcde",
			},
			{
				rules:    `[{"service": "*abcd","max_per_second":100, "sample_rate": 1.0}]`,
				spanSrv:  "xyzabcd",
				spanName: "abcde",
			},
			{
				rules:    `[{"service": "?*", "sample_rate": 1.0, "max_per_second":100}]`,
				spanSrv:  "test-service",
				spanName: "abcde",
			},
			{
				rules:    `[{"tags":{"hostname":"hn-3*"},"max_per_second":100}]`,
				spanSrv:  "test-service",
				spanName: "abcde",
			},
			{
				rules:    `[{"resource":"res-1*","max_per_second":100}]`,
				spanSrv:  "test-service",
				spanName: "abcde",
			},
		} {
			t.Run("", func(t *testing.T) {
				t.Setenv("DD_SPAN_SAMPLING_RULES", tt.rules)
				_, rules, err := samplingRulesFromEnv()
				assert.Nil(t, err)
				assert := assert.New(t)
<<<<<<< HEAD
				c, err := newConfig()
				assert.NoError(err)
				res := c.globalSampleRate
				rs := newRulesSampler(nil, rules, res)
=======
				rs := newRulesSampler(nil, rules, newConfig().globalSampleRate, newConfig().traceRateLimitPerSecond)
>>>>>>> 822d81bb

				span := makeFinishedSpan(tt.spanName, tt.spanSrv, "res-10", map[string]interface{}{"hostname": "hn-30"})

				result := rs.SampleSpan(span)
				assert.True(result)
				assert.Contains(span.metrics, keySpanSamplingMechanism)
				assert.Contains(span.metrics, keySingleSpanSamplingRuleRate)
				assert.Contains(span.metrics, keySingleSpanSamplingMPS)
			})
		}
	})

	t.Run("matching-span-rules", func(t *testing.T) {
		for i, tt := range []struct {
			rules    []SamplingRule
			spanSrv  string
			spanName string
			hasMPS   bool
		}{
			{
				rules:    SpanSamplingRules(Rule{NameGlob: "abcd?", Rate: 1, MaxPerSecond: 100}),
				spanSrv:  "test-service",
				spanName: "abcde",
				hasMPS:   true,
			},
			{
				rules:    SpanSamplingRules(Rule{NameGlob: "abcd?", Rate: 1}),
				spanSrv:  "test-service",
				spanName: "abcde",
			},
			{
				rules:    SpanSamplingRules(Rule{ServiceGlob: "*abcd", Rate: 1, MaxPerSecond: 100}),
				spanSrv:  "xyzabcd",
				spanName: "abcde",
				hasMPS:   true,
			},
			{
				rules:    SpanSamplingRules(Rule{ServiceGlob: "*abcd", Rate: 1.0}),
				spanSrv:  "xyzabcd",
				spanName: "abcde",
			},
			{
				rules:    SpanSamplingRules(Rule{NameGlob: "abcd?", ServiceGlob: "*service", Rate: 1.0, MaxPerSecond: 100}),
				spanSrv:  "test-service",
				spanName: "abcde",
				hasMPS:   true,
			},
			{
				rules:    SpanSamplingRules(Rule{NameGlob: "abcd?", ServiceGlob: "*service", Rate: 1}),
				spanSrv:  "test-service",
				spanName: "abcde",
			},
			{
				rules:    SpanSamplingRules(Rule{ServiceGlob: "?*", Rate: 1, MaxPerSecond: 100}),
				spanSrv:  "test-service",
				spanName: "abcde",
				hasMPS:   true,
			},
			{
				rules:    SpanSamplingRules(Rule{ServiceGlob: "?*", Rate: 1}),
				spanSrv:  "test-service",
				spanName: "abcde",
			},
			{
				rules:    SpanSamplingRules(Rule{Tags: map[string]string{"hostname": "hn*"}, Rate: 1}),
				spanSrv:  "test-service",
				spanName: "abcde",
			},
			{
				rules:    SpanSamplingRules(Rule{Tags: map[string]string{"hostname": "hn*"}, ResourceGlob: "res*", Rate: 1}),
				spanSrv:  "test-service",
				spanName: "abcde",
			},
			{
				rules:    SpanSamplingRules(Rule{Tags: map[string]string{"hostname": "hn*"}, NameGlob: "abc*", Rate: 1}),
				spanSrv:  "test-service",
				spanName: "abcde",
			},
			{
				rules:    SpanSamplingRules(Rule{Tags: map[string]string{"hostname": "hn*"}, ServiceGlob: "test*", Rate: 1}),
				spanSrv:  "test-service",
				spanName: "abcde",
			},
			{
				rules:    SpanSamplingRules(Rule{Tags: map[string]string{"hostname": "hn*"}, NameGlob: "abc*", ServiceGlob: "test*", Rate: 1}),
				spanSrv:  "test-service",
				spanName: "abcde",
			},
			{
				rules:    SpanSamplingRules(Rule{Tags: map[string]string{"hostname": "hn*", "tier": "20?"}, NameGlob: "abc*", ServiceGlob: "test*", Rate: 1}),
				spanSrv:  "test-service",
				spanName: "abcde",
			},
			{
				rules:    SpanSamplingRules(Rule{Tags: map[string]string{"hostname": "hn*", "tier": "2*"}, NameGlob: "abc*", ServiceGlob: "test*", Rate: 1}),
				spanSrv:  "test-service",
				spanName: "abcde",
			},
			{
				rules:    SpanSamplingRules(Rule{Tags: map[string]string{"hostname": "hn*", "tier": "*"}, NameGlob: "abc*", ServiceGlob: "test*", Rate: 1}),
				spanSrv:  "test-service",
				spanName: "abcde",
			},
			{
				rules:    SpanSamplingRules(Rule{Tags: map[string]string{"hostname": "hn*", "tag": "*"}, NameGlob: "abc*", ServiceGlob: "test*", Rate: 1}),
				spanSrv:  "test-service",
				spanName: "abcde",
			},
			{
				rules:    SpanSamplingRules(Rule{ServiceGlob: "web*", Rate: 1.0}),
				spanSrv:  "wEbServer",
				spanName: "web.reqUEst",
			},
			{
				rules:    SpanSamplingRules(Rule{Tags: map[string]string{"shall-pass": "true"}, NameGlob: "abc*", ServiceGlob: "test*", Rate: 1}),
				spanSrv:  "test-service",
				spanName: "abcde",
			},
		} {
			t.Run(fmt.Sprintf("%v", i), func(t *testing.T) {
				assert := assert.New(t)
<<<<<<< HEAD
				c, err := newConfig(WithSamplingRules(tt.rules))
				assert.NoError(err)
				res := c.globalSampleRate
				rs := newRulesSampler(nil, c.spanRules, res)
=======
				c := newConfig(WithSamplingRules(tt.rules))
				rs := newRulesSampler(nil, c.spanRules, newConfig().globalSampleRate, newConfig().traceRateLimitPerSecond)
>>>>>>> 822d81bb

				span := makeFinishedSpan(tt.spanName, tt.spanSrv, "res-10", map[string]interface{}{"hostname": "hn-30",
					"tag":        20.1,
					"tier":       209,
					"shall-pass": true,
				})
				result := rs.SampleSpan(span)
				assert.True(result)
				assert.Contains(span.metrics, keySpanSamplingMechanism)
				assert.Contains(span.metrics, keySingleSpanSamplingRuleRate)
				if tt.hasMPS {
					assert.Contains(span.metrics, keySingleSpanSamplingMPS)
				}
			})
		}
	})

	t.Run("not-matching-span-rules-from-env", func(t *testing.T) {
		for _, tt := range []struct {
			rules    string
			spanSrv  string
			spanName string
			resName  string
		}{
			{
				//first matching rule takes precedence
				rules:    `[{"name": "abcd?", "sample_rate": 0.0},{"name": "abcd?", "sample_rate": 1.0}]`,
				spanSrv:  "test-service",
				spanName: "abcdef",
				resName:  "res-10",
			},
			{
				rules:    `[{"service": "abcd", "sample_rate": 1.0}]`,
				spanSrv:  "xyzabcd",
				spanName: "abcde",
				resName:  "res-10",
			},
			{
				rules:    `[{"resource": "rc-100", "sample_rate": 1.0}]`,
				spanSrv:  "xyzabcd",
				spanName: "abcde",
				resName:  "external_api",
			},
			{
				rules:    `[{"resource": "rc-100", "sample_rate": 1.0}]`,
				spanSrv:  "xyzabcd",
				spanName: "abcde",
				resName:  "external_api",
			},
			{
				rules:    `[{"service": "?", "sample_rate": 1.0}]`,
				spanSrv:  "test-service",
				spanName: "abcde",
				resName:  "res-10",
			},
			{
				rules:    `[{"tags": {"*":"hs-30"}, "sample_rate": 1.0}]`,
				spanSrv:  "test-service",
				spanName: "abcde",
				resName:  "res-10",
			},
		} {
			t.Run("", func(t *testing.T) {
				t.Setenv("DD_SPAN_SAMPLING_RULES", tt.rules)
				_, rules, _ := samplingRulesFromEnv()

				assert := assert.New(t)
<<<<<<< HEAD
				c, err := newConfig()
				assert.NoError(err)
				res := c.globalSampleRate
				rs := newRulesSampler(nil, rules, res)
=======
				sampleRate := newConfig().globalSampleRate
				rs := newRulesSampler(nil, rules, sampleRate, newConfig().globalSampleRate)
>>>>>>> 822d81bb

				span := makeFinishedSpan(tt.spanName, tt.spanSrv, tt.resName, map[string]interface{}{"hostname": "hn-30"})
				result := rs.SampleSpan(span)
				assert.False(result)
				assert.NotContains(span.metrics, keySpanSamplingMechanism)
				assert.NotContains(span.metrics, keySingleSpanSamplingRuleRate)
				assert.NotContains(span.metrics, keySingleSpanSamplingMPS)
			})
		}
	})

	t.Run("not-matching-span-rules", func(t *testing.T) {
		for _, tt := range []struct {
			spanSrv  string
			spanName string
			rules    []SamplingRule
		}{
			{
				rules:    SpanSamplingRules(Rule{NameGlob: "[a-z]+\\d+", ServiceGlob: "^test-[a-z]+", Rate: 1.}),
				spanSrv:  "test-service",
				spanName: "abcde123",
			},
			{
				rules:    SpanSamplingRules(Rule{NameGlob: "[a-z]+\\d+", ServiceGlob: "^test-\\w+", Rate: 1.0}),
				spanSrv:  "test-service",
				spanName: "abcde123",
			},
			{
				rules:    SpanSamplingRules(Rule{NameGlob: "[a-z]+\\d+", ServiceGlob: "\\w+", Rate: 1.0}),
				spanSrv:  "test-service",
				spanName: "abcde123",
			},
			{
				rules:    SpanSamplingRules(Rule{ServiceGlob: "\\w+", Rate: 1.0}),
				spanSrv:  "test-service",
				spanName: "abcde123",
			},
			{
				rules:    SpanSamplingRules(Rule{Tags: map[string]string{"host": "hn-1"}, Rate: 1.0}),
				spanSrv:  "test-service",
				spanName: "abcde123",
			},
			{
				rules:    SpanSamplingRules(Rule{Tags: map[string]string{"hostname": "hn-100"}, ResourceGlob: "res-1*", Rate: 1.0}),
				spanSrv:  "test-service",
				spanName: "abcde123",
			},
			{
				rules:    SpanSamplingRules(Rule{Tags: map[string]string{"hostname": "hn-10"}, ResourceGlob: "res-100", Rate: 1.0}),
				spanSrv:  "test-service",
				spanName: "abcde123",
			},
			{
				rules:    SpanSamplingRules(Rule{ServiceGlob: "\\w+", Rate: 1.0}),
				spanSrv:  "test-service",
				spanName: "abcde123",
			},
			{
				rules:    SpanSamplingRules(Rule{Tags: map[string]string{"hostname": "incorrect*"}, Rate: 1.0}),
				spanSrv:  "test-service",
				spanName: "abcde",
			},
			{
				rules:    SpanSamplingRules(Rule{Tags: map[string]string{"hostname": "hn*"}, ResourceGlob: "resnope*", Rate: 1.0}),
				spanSrv:  "test-service",
				spanName: "abcde",
			},
			{
				rules:    SpanSamplingRules(Rule{Tags: map[string]string{"hostname": "hn*"}, NameGlob: "abcno", Rate: 1.0}),
				spanSrv:  "test-service",
				spanName: "abcde",
			},
			{
				rules:    SpanSamplingRules(Rule{Tags: map[string]string{"hostname": "hn*"}, ServiceGlob: "test234", Rate: 1.0}),
				spanSrv:  "test-service",
				spanName: "abcde",
			},
			{
				rules:    SpanSamplingRules(Rule{Tags: map[string]string{"hostname": "hn*"}, NameGlob: "abc234", ServiceGlob: "testno", Rate: 1.0}),
				spanSrv:  "test-service",
				spanName: "abcde",
			},

			{
				rules:    SpanSamplingRules(Rule{Tags: map[string]string{"tag": "20"}, Rate: 1}),
				spanSrv:  "wEbServer",
				spanName: "web.reqUEst",
			},
			{
				rules:    SpanSamplingRules(Rule{Tags: map[string]string{"tag": "2*"}, Rate: 1}),
				spanSrv:  "wEbServer",
				spanName: "web.reqUEst",
			},
			{
				rules:    SpanSamplingRules(Rule{Tags: map[string]string{"tag": "2?"}, Rate: 1}),
				spanSrv:  "wEbServer",
				spanName: "web.reqUEst",
			},
			{
				rules:    SpanSamplingRules(Rule{Tags: map[string]string{"hostname": "hn*", "tag": "2*"}, NameGlob: "abc*", ServiceGlob: "test*", Rate: 1}),
				spanSrv:  "test-service",
				spanName: "abcde",
			},
		} {
			t.Run("", func(t *testing.T) {
				assert := assert.New(t)
<<<<<<< HEAD
				c, err := newConfig(WithSamplingRules(tt.rules))
				assert.NoError(err)
				res := c.globalSampleRate
				rs := newRulesSampler(nil, c.spanRules, res)
=======
				c := newConfig(WithSamplingRules(tt.rules))
				rs := newRulesSampler(nil, c.spanRules, newConfig().globalSampleRate, newConfig().traceRateLimitPerSecond)
>>>>>>> 822d81bb

				span := makeFinishedSpan(tt.spanName, tt.spanSrv, "res-10", map[string]interface{}{"hostname": "hn-30",
					"tag": 20.1,
				})
				result := rs.SampleSpan(span)
				assert.False(result)
				assert.NotContains(span.metrics, keySpanSamplingMechanism)
				assert.NotContains(span.metrics, keySingleSpanSamplingRuleRate)
				assert.NotContains(span.metrics, keySingleSpanSamplingMPS)
			})
		}
	})

	t.Run("default-rate", func(t *testing.T) {
		ruleSets := [][]SamplingRule{
			{},
			TraceSamplingRules(Rule{ServiceGlob: "other-service"}),
		}
		for _, rules := range ruleSets {
			sampleRates := []float64{
				0.0,
				0.8,
				1.0,
			}
			for _, rate := range sampleRates {
				t.Run("", func(t *testing.T) {
					assert := assert.New(t)
					t.Setenv("DD_TRACE_SAMPLE_RATE", fmt.Sprint(rate))
<<<<<<< HEAD
					c, err := newConfig()
					assert.NoError(err)
					res := c.globalSampleRate
					rs := newRulesSampler(nil, rules, res)
=======
					rs := newRulesSampler(nil, rules, newConfig().globalSampleRate, newConfig().traceRateLimitPerSecond)
>>>>>>> 822d81bb

					span := makeSpan("http.request", "test-service")
					result := rs.SampleTrace(span)
					assert.False(result)
					result = rs.SampleTraceGlobalRate(span)
					assert.True(result)
					assert.Equal(rate, span.metrics[keyRulesSamplerAppliedRate])
					if rate > 0.0 && (span.metrics[keySamplingPriority] != ext.PriorityUserReject) {
						assert.Equal(1.0, span.metrics[keyRulesSamplerLimiterRate])
					}
				})
			}
		}
	})

	// this test actually starts the span to verify that tag sampling works regardless of how
	// the tags where set (during the Start func, or via s.SetTag())
	// previously, sampling was ran once during creation, so this test would fail.
	t.Run("rules-with-start-span", func(t *testing.T) {
		testEnvs := []struct {
			rules            string
			generalRate      string
			samplingPriority float64
			appliedRate      float64
		}{
			{
				rules:            `[{"tags": {"tag1": "non-matching"}, "sample_rate": 0}, {"resource": "/bar", "sample_rate": 1}]`,
				generalRate:      "0",
				samplingPriority: 2,
				appliedRate:      1,
			},
			{
				rules:            `[{"tags": {"tag1": "non-matching"}, "sample_rate": 0}, {"tags": {"tag1": "val1"}, "sample_rate": 1}]`,
				generalRate:      "0",
				samplingPriority: 2,
				appliedRate:      1,
			},
			{
				rules:            `[ {"tags": {"tag1": "val1"}, "sample_rate": 0}]`,
				generalRate:      "1",
				samplingPriority: -1,
				appliedRate:      0,
			},
			{
				rules:            `  [{"service": "webserver", "name": "web.request", "sample_rate": 0}]`,
				generalRate:      "1",
				samplingPriority: -1,
				appliedRate:      0,
			},
		}

		for _, test := range testEnvs {
			t.Run("", func(t *testing.T) {
				t.Setenv("DD_TRACE_SAMPLING_RULES", test.rules)
				t.Setenv("DD_TRACE_SAMPLE_RATE", test.generalRate)
				_, _, _, stop, err := startTestTracer(t)
				assert.NoError(t, err)
				defer stop()

				s, _ := StartSpanFromContext(context.Background(), "web.request",
					ServiceName("webserver"), ResourceName("/bar"))
				s.SetTag("tag1", "val1")
				s.SetTag("tag2", "val2")
				s.Finish()

				assert.EqualValues(t, s.metrics[keySamplingPriority], test.samplingPriority)
				assert.EqualValues(t, s.metrics[keyRulesSamplerAppliedRate], test.appliedRate)
			})
		}
	})

	t.Run("locked-sampling-before-propagating-context", func(t *testing.T) {
		t.Setenv("DD_TRACE_SAMPLING_RULES",
			`[{"tags": {"tag2": "val2"}, "sample_rate": 0},{"tags": {"tag1": "val1"}, "sample_rate": 1},{"tags": {"tag0": "val*"}, "sample_rate": 0}]`)
		t.Setenv("DD_TRACE_SAMPLE_RATE", "0")
		tr, _, _, stop, err := startTestTracer(t)
		assert.NoError(t, err)
		defer stop()

		originSpan, _ := StartSpanFromContext(context.Background(), "web.request",
			ServiceName("webserver"), ResourceName("/bar"), Tag("tag0", "val0"))
		originSpan.SetTag("tag1", "val1")
		// based on the  Tag("tag0", "val0") start span option, span sampling would be 'drop',
		// and setting the second pair of tags doesn't invoke sampling func
		assert.EqualValues(t, -1, originSpan.metrics[keySamplingPriority])
		assert.EqualValues(t, 0, originSpan.metrics[keyRulesSamplerAppliedRate])
		headers := TextMapCarrier(map[string]string{})

		// inject invokes resampling, since span satisfies rule #2, sampling will be 'keep'
		err = tr.Inject(originSpan.Context(), headers)
		assert.NoError(t, err)
		assert.EqualValues(t, 2, originSpan.metrics[keySamplingPriority])
		assert.EqualValues(t, 1, originSpan.metrics[keyRulesSamplerAppliedRate])

		// context already injected / propagated, and the sampling decision can no longer be changed
		originSpan.SetTag("tag2", "val2")
		originSpan.Finish()
		assert.EqualValues(t, 2, originSpan.metrics[keySamplingPriority])
		assert.EqualValues(t, 1, originSpan.metrics[keyRulesSamplerAppliedRate])

		w3cCtx, err := tr.Extract(headers)
		assert.Nil(t, err)

		w3cSpan, _ := StartSpanFromContext(context.Background(), "web.request", ChildOf(w3cCtx))
		w3cSpan.Finish()

		assert.EqualValues(t, 2, w3cSpan.metrics[keySamplingPriority])
	})

	t.Run("manual keep priority", func(t *testing.T) {
		t.Setenv("DD_TRACE_SAMPLING_RULES", `[{"resource": "keep_me", "sample_rate": 0}]`)
		_, _, _, stop, err := startTestTracer(t)
		assert.NoError(t, err)
		defer stop()

		s, _ := StartSpanFromContext(context.Background(), "whatever")
		s.SetTag(ext.ManualKeep, true)
		s.SetTag(ext.ResourceName, "keep_me")
		s.Finish()
		assert.EqualValues(t, s.metrics[keySamplingPriority], 2)
	})

	t.Run("no-agent_psr-with-rules-sampling", func(t *testing.T) {
		t.Setenv("DD_TRACE_SAMPLING_RULES", `[{"resource": "keep_me", "sample_rate": 0}]`)
		_, _, _, stop, err := startTestTracer(t)
		assert.NoError(t, err)
		defer stop()

		span, _ := StartSpanFromContext(context.Background(), "whatever")
		span.SetTag(ext.ResourceName, "keep_me")
		span.Finish()
		assert.NotContains(t, span.metrics, keySamplingPriorityRate)
		assert.Contains(t, span.metrics, keyRulesSamplerAppliedRate)
	})
}

func TestSamplingRuleUnmarshal(t *testing.T) {
	isEqual := func(actual, expected SamplingRule) error {
		if actual.Service != nil && actual.Service.String() != expected.Service.String() {
			return fmt.Errorf("service: %s != %s", actual.Service.String(), expected.Service.String())
		}
		if actual.Name != nil && actual.Name.String() != expected.Name.String() {
			return fmt.Errorf("name: %s != %s", actual.Name.String(), expected.Name.String())
		}
		if actual.Resource != nil && actual.Resource.String() != expected.Resource.String() {
			return fmt.Errorf("resource: %s != %s", actual.Resource.String(), expected.Resource.String())
		}
		if actual.Rate != expected.Rate {
			return fmt.Errorf("rate: %v != %v", actual.Rate, expected.Rate)
		}
		if len(actual.Tags) != len(expected.Tags) {
			return fmt.Errorf("tags length is not equal: %v != %v", len(actual.Tags), len(expected.Tags))
		}
		for k, v := range actual.Tags {
			if v.String() != expected.Tags[k].String() {
				return fmt.Errorf("tag %s: %s != %s", k, v.String(), expected.Tags[k].String())
			}
		}
		if actual.ruleType != expected.ruleType {
			return fmt.Errorf("ruleType: %v != %v", actual.ruleType, expected.ruleType)
		}
		return nil
	}
	t.Run("unmarshal", func(t *testing.T) {
		for i, tt := range []struct {
			rule     string
			expected SamplingRule
		}{
			{
				rule: `{"service": "web.service", "sample_rate": 1.0}`,
				expected: SamplingRule{
					Service:  globMatch("web.service"),
					Name:     globMatch(""),
					Resource: globMatch(""),
					Tags:     map[string]*regexp.Regexp{},
					Rate:     1,
				},
			},
			{
				rule: `{"service": "web.service","type":1, "sample_rate": 1.0}`,
				expected: SamplingRule{
					Service:  globMatch("web.service"),
					Name:     globMatch(""),
					Resource: globMatch(""),
					Tags:     map[string]*regexp.Regexp{},
					Rate:     1,
					ruleType: SamplingRuleTrace,
				},
			},
			{
				rule: `{"name": "web.request", "sample_rate": 1.0}`,
				expected: SamplingRule{
					Name:     globMatch("web.request"),
					Service:  globMatch(""),
					Resource: globMatch(""),
					Tags:     map[string]*regexp.Regexp{},
					Rate:     1,
				},
			},
			{
				rule: `{"resource": "web.resource", "sample_rate": 1.0}`,
				expected: SamplingRule{
					Service:  globMatch(""),
					Name:     globMatch(""),
					Resource: globMatch("web.resource"),
					Tags:     map[string]*regexp.Regexp{},
					Rate:     1,
				},
			},
			{
				rule: `{"tags": {"host": "hn-30"}, "sample_rate": 1.0}`,

				expected: SamplingRule{
					Service:  globMatch(""),
					Name:     globMatch(""),
					Resource: globMatch(""),
					Tags:     map[string]*regexp.Regexp{"host": globMatch("hn-30")},
					Rate:     1,
				},
			},
			{
				rule: `{"service": "web.service", "name": "web.request", "sample_rate": 1.0}`,
				expected: SamplingRule{
					Service:  globMatch("web.service"),
					Name:     globMatch("web.request"),
					Resource: globMatch(""),
					Tags:     nil,
					Rate:     1,
				},
			},
		} {
			t.Run(fmt.Sprintf("%v", i), func(t *testing.T) {
				var r SamplingRule
				err := r.UnmarshalJSON([]byte(tt.rule))
				assert.Nil(t, err)
				assert.NoError(t, isEqual(r, tt.expected))
			})
		}
	})

}

func TestRulesSamplerConcurrency(t *testing.T) {
	rules := TraceSamplingRules(
		Rule{ServiceGlob: "test-service", Rate: 1.0},
		Rule{NameGlob: "db.query", ServiceGlob: "postgres.db", Rate: 1.0},
		Rule{NameGlob: "notweb.request", Rate: 1.0},
	)
	tracer, err := newTracer(WithSamplingRules(rules))
	assert.NoError(t, err)
	defer tracer.Stop()
	span := func(wg *sync.WaitGroup) {
		defer wg.Done()
		tracer.StartSpan("db.query", ServiceName("postgres.db")).Finish()
	}

	wg := &sync.WaitGroup{}
	for i := 0; i < 10; i++ {
		wg.Add(1)
		go span(wg)
	}
	wg.Wait()
}

func TestRulesSamplerInternals(t *testing.T) {
	makeSpanAt := func(op string, svc string, ts time.Time) *Span {
		s := newSpan(op, svc, "", 0, 0, 0)
		s.start = ts.UnixNano()
		return s
	}

	t.Run("zero-rate", func(t *testing.T) {
		assert := assert.New(t)
		now := time.Now()
		rs := &rulesSampler{}
		span := makeSpanAt("http.request", "test-service", now)
		rs.traces.applyRate(span, 0.0, now, samplernames.RuleRate)
		assert.Equal(0.0, span.metrics[keyRulesSamplerAppliedRate])
		_, ok := span.metrics[keyRulesSamplerLimiterRate]
		assert.False(ok)
	})

	t.Run("full-rate", func(t *testing.T) {
		assert := assert.New(t)
		now := time.Now()
<<<<<<< HEAD
		c, err := newConfig()
		assert.NoError(err)
		res := c.globalSampleRate
		rs := newRulesSampler(nil, nil, res)
=======
		rs := newRulesSampler(nil, nil, newConfig().globalSampleRate, newConfig().traceRateLimitPerSecond)
>>>>>>> 822d81bb
		// set samplingLimiter to specific state
		rs.traces.limiter.prevTime = now.Add(-1 * time.Second)
		rs.traces.limiter.allowed = 1
		rs.traces.limiter.seen = 1

		span := makeSpanAt("http.request", "test-service", now)
		rs.traces.applyRate(span, 1.0, now, samplernames.RuleRate)
		assert.Equal(1.0, span.metrics[keyRulesSamplerAppliedRate])
		assert.Equal(1.0, span.metrics[keyRulesSamplerLimiterRate])
	})

	t.Run("limited-rate", func(t *testing.T) {
		assert := assert.New(t)
		now := time.Now()
<<<<<<< HEAD
		c, err := newConfig()
		assert.NoError(err)
		res := c.globalSampleRate
		rs := newRulesSampler(nil, nil, res)
=======
		rs := newRulesSampler(nil, nil, newConfig().globalSampleRate, newConfig().traceRateLimitPerSecond)
>>>>>>> 822d81bb
		// force sampling limiter to 1.0 spans/sec
		rs.traces.limiter.limiter = rate.NewLimiter(rate.Limit(1.0), 1)
		rs.traces.limiter.prevTime = now.Add(-1 * time.Second)
		rs.traces.limiter.allowed = 2
		rs.traces.limiter.seen = 2
		// first span kept, second dropped
		span := makeSpanAt("http.request", "test-service", now)
		rs.traces.applyRate(span, 1.0, now, samplernames.RuleRate)
		assert.EqualValues(ext.PriorityUserKeep, span.metrics[keySamplingPriority])
		assert.Equal(1.0, span.metrics[keyRulesSamplerAppliedRate])
		assert.Equal(1.0, span.metrics[keyRulesSamplerLimiterRate])
		span = makeSpanAt("http.request", "test-service", now)
		rs.traces.applyRate(span, 1.0, now, samplernames.RuleRate)
		assert.EqualValues(ext.PriorityUserReject, span.metrics[keySamplingPriority])
		assert.Equal(1.0, span.metrics[keyRulesSamplerAppliedRate])
		assert.Equal(0.75, span.metrics[keyRulesSamplerLimiterRate])
	})
}

func TestSamplingLimiter(t *testing.T) {
	t.Run("resets-every-second", func(t *testing.T) {
		assert := assert.New(t)
		sl := newRateLimiter(defaultRateLimit)
		sl.prevSeen = 100
		sl.prevAllowed = 99
		sl.allowed = 42
		sl.seen = 100
		// exact point it should reset
		now := time.Now().Add(1 * time.Second)

		sampled, _ := sl.allowOne(now)
		assert.True(sampled)
		assert.Equal(42.0, sl.prevAllowed)
		assert.Equal(100.0, sl.prevSeen)
		assert.Equal(now, sl.prevTime)
		assert.Equal(1.0, sl.seen)
		assert.Equal(1.0, sl.allowed)
	})

	t.Run("averages-rates", func(t *testing.T) {
		assert := assert.New(t)
		sl := newRateLimiter(defaultRateLimit)
		sl.prevSeen = 100
		sl.prevAllowed = 42
		sl.allowed = 41
		sl.seen = 99
		// this event occurs within the current period
		now := sl.prevTime

		sampled, rate := sl.allowOne(now)
		assert.True(sampled)
		assert.Equal(0.42, rate)
		assert.Equal(now, sl.prevTime)
		assert.Equal(100.0, sl.seen)
		assert.Equal(42.0, sl.allowed)
	})

	t.Run("discards-rate", func(t *testing.T) {
		assert := assert.New(t)
		sl := newRateLimiter(defaultRateLimit)
		sl.prevSeen = 100
		sl.prevAllowed = 42
		sl.allowed = 42
		sl.seen = 100
		// exact point it should discard previous rate
		now := time.Now().Add(2 * time.Second)

		sampled, _ := sl.allowOne(now)
		assert.True(sampled)
		assert.Equal(0.0, sl.prevSeen)
		assert.Equal(0.0, sl.prevAllowed)
		assert.Equal(now, sl.prevTime)
		assert.Equal(1.0, sl.seen)
		assert.Equal(1.0, sl.allowed)
	})
}

func BenchmarkRulesSampler(b *testing.B) {
	const batchSize = 500

	benchmarkStartSpan := func(b *testing.B, t *tracer) {
		SetGlobalTracer(t)
		defer func() {
			SetGlobalTracer(&NoopTracer{})
		}()
		t.prioritySampling.readRatesJSON(io.NopCloser(strings.NewReader(
			`{
                                        "rate_by_service":{
                                                "service:obfuscate.http,env:":0.5,
                                                "service:obfuscate.http,env:none":0.5
                                        }
                                }`,
		)),
		)
		spans := make([]*Span, batchSize)
		b.StopTimer()
		b.ResetTimer()
		for i := 0; i < b.N; i += batchSize {
			n := batchSize
			if i+batchSize > b.N {
				n = b.N - i
			}
			b.StartTimer()
			for j := 0; j < n; j++ {
				spans[j] = t.StartSpan("web.request")
			}
			b.StopTimer()
			for j := 0; j < n; j++ {
				spans[j].Finish()
			}
			d := 0
			for len(t.out) > 0 {
				<-t.out
				d++
			}
		}
	}

	b.Run("no-rules", func(b *testing.B) {
		tracer, err := newUnstartedTracer()
		assert.NoError(b, err)
		benchmarkStartSpan(b, tracer)
	})

	b.Run("unmatching-rules", func(b *testing.B) {
		rules := TraceSamplingRules(
			Rule{ServiceGlob: "test-service", Rate: 1.0},
			Rule{NameGlob: "db.query", ServiceGlob: "postgres.db", Rate: 1.0},
			Rule{NameGlob: "notweb.request", Rate: 1.0})
		tracer, err := newUnstartedTracer(WithSamplingRules(rules))
		assert.NoError(b, err)
		benchmarkStartSpan(b, tracer)
	})

	b.Run("matching-rules", func(b *testing.B) {
		rules := TraceSamplingRules(
			Rule{ServiceGlob: "test-service", Rate: 1.0},
			Rule{NameGlob: "db.query", ServiceGlob: "postgres.db", Rate: 1.0},
			Rule{NameGlob: "web.request", Rate: 1.0})
		tracer, err := newUnstartedTracer(WithSamplingRules(rules))
		assert.NoError(b, err)
		benchmarkStartSpan(b, tracer)
	})

	b.Run("mega-rules", func(b *testing.B) {
		rules := TraceSamplingRules([]Rule{
			{ServiceGlob: "test-service", Rate: 1.0},
			{ServiceGlob: "postgres.db", NameGlob: "db.query", Rate: 1.0},
			{NameGlob: "notweb.request", Rate: 1.0},
			{NameGlob: "notweb.request", Rate: 1.0},
			{NameGlob: "notweb.request", Rate: 1.0},
			{NameGlob: "notweb.request", Rate: 1.0},
			{NameGlob: "notweb.request", Rate: 1.0},
			{NameGlob: "notweb.request", Rate: 1.0},
			{NameGlob: "notweb.request", Rate: 1.0},
			{NameGlob: "notweb.request", Rate: 1.0},
			{NameGlob: "notweb.request", Rate: 1.0},
			{NameGlob: "notweb.request", Rate: 1.0},
			{NameGlob: "notweb.request", Rate: 1.0},
			{NameGlob: "notweb.request", Rate: 1.0},
			{NameGlob: "notweb.request", Rate: 1.0},
			{NameGlob: "notweb.request", Rate: 1.0},
			{NameGlob: "notweb.request", Rate: 1.0},
			{NameGlob: "notweb.request", Rate: 1.0},
			{NameGlob: "notweb.request", Rate: 1.0},
			{NameGlob: "notweb.request", Rate: 1.0},
			{NameGlob: "notweb.request", Rate: 1.0},
			{NameGlob: "notweb.request", Rate: 1.0},
			{NameGlob: "notweb.request", Rate: 1.0},
			{NameGlob: "web.request", Rate: 1.0},
		}...)

		tracer, err := newUnstartedTracer(WithSamplingRules(rules))
		assert.NoError(b, err)
		benchmarkStartSpan(b, tracer)
	})
}

func TestGlobMatch(t *testing.T) {
	for i, tt := range []struct {
		pattern     string
		input       string
		shouldMatch bool
	}{
		// pattern with *
		{"test*", "test", true},
		{"test*", "test-case", true},
		{"test*", "a-test", false},
		{"*test", "a-test", true},
		{"a*case", "acase", true},
		{"a*case", "a-test-case", true},
		{"a*test*case", "a-test-case", true},
		{"a*test*case", "atestcase", true},
		{"a*test*case", "abadcase", false},
		{"*a*a*a*a*a*a", "aaaaaaaaaaaaaaaaaaaaaaaaaax", false},
		{"*a*a*a*a*a*a", "aaaaaaaarrrrrrraaaraaarararaarararaarararaaa", true},
		// pattern with ?
		{"test?", "test", false},
		{"test?", "test-case", false},
		{"test?", "a-test", false},
		{"?test", "a-test", false},
		{"a?case", "acase", false},
		{"a?case", "a-case", true},
		{"a?test?case", "a-test-case", true},
		{"a?test?case", "a-test--case", false},
		// pattern with ? and *
		{"?test*", "atest", true},
		{"?test*", "atestcase", true},
		{"?test*", "testcase", false},
		{"?test*", "testcase", false},
		{"test*case", "testcase", true},
		{"a?test*", "a-test-case", true},
		{"a?test*", "atestcase", false},
		{"a*test?", "a-test-", true},
		{"a*test?", "atestcase", false},
		{"a*test?case", "a--test-case", true},
		{"a*test?case", "a--test--case", false},
		{"a?test*case", "a-testing--case", true},
		{"the?test*case", "the-test-cases", false},
		// valid non-glob regex pattern
		{`[a-z]+\\d+`, "abc123", false},
		{`[a-z]+\\d+`, `[a-z]+\\d+`, true},
		{`\\w+`, `\\w+`, true},
		{`\\w+`, `abc123`, false},
		{"*/*", `a/123`, true},
		{`*\/*`, `a\/123`, true},
	} {
		t.Run(fmt.Sprintf("%d", i), func(t *testing.T) {
			rg := globMatch(tt.pattern)
			if tt.shouldMatch {
				assert.Regexp(t, rg, tt.input)
			} else {
				assert.NotRegexp(t, rg, tt.input)
			}
		})
	}
}

func TestSamplingRuleMarshall(t *testing.T) {
	for i, tt := range []struct {
		in       Rule
		ruleType SamplingRuleType
		out      string
	}{
		{Rule{ServiceGlob: "srv.*"}, SamplingRuleTrace, `{"service":"srv.*","sample_rate":0}`},
		{Rule{NameGlob: "ops.*", ServiceGlob: "srv.*"}, SamplingRuleTrace, `{"service":"srv.*","name":"ops.*","sample_rate":0}`},
		{Rule{NameGlob: "ops.*", ServiceGlob: "srv.*", Rate: 0.55}, SamplingRuleTrace, `{"service":"srv.*","name":"ops.*","sample_rate":0.55}`},
		{Rule{Tags: nil, ResourceGlob: "http_get", Rate: 0.55}, SamplingRuleTrace, `{"resource":"http_get","sample_rate":0.55}`},
		{Rule{Tags: map[string]string{"host": "hn-*"}, ResourceGlob: "http_get", Rate: 0.35}, SamplingRuleTrace, `{"resource":"http_get","sample_rate":0.35,"tags":{"host":"hn-*"}}`},
		{Rule{NameGlob: "ops.*", ServiceGlob: "srv.*", Rate: 0.55}, SamplingRuleSpan, `{"service":"srv.*","name":"ops.*","sample_rate":0.55}`},
		{Rule{NameGlob: "ops.*", ServiceGlob: "srv.*", Rate: 0.55, MaxPerSecond: 1000}, SamplingRuleSpan, `{"service":"srv.*","name":"ops.*","sample_rate":0.55,"max_per_second":1000}`},
		{Rule{Tags: nil, ResourceGlob: "//bar", Rate: 1}, SamplingRuleTrace, `{"resource":"//bar","sample_rate":1}`},
		{Rule{Tags: map[string]string{"tag_key": "tag_value.*"}, ResourceGlob: "//bar", Rate: 1}, SamplingRuleTrace, `{"resource":"//bar","sample_rate":1,"tags":{"tag_key":"tag_value.*"}}`},
	} {
		var sr SamplingRule
		switch tt.ruleType {
		case SamplingRuleTrace:
			sr = TraceSamplingRules(tt.in)[0]
		case SamplingRuleSpan:
			sr = SpanSamplingRules(tt.in)[0]
		}
		m, err := sr.MarshalJSON()
		assert.Nil(t, err)
		assert.Equal(t, tt.out, string(m), "at %d index", i)
	}
}

func TestSamplingRuleMarshallGlob(t *testing.T) {
	for i, tt := range []struct {
		pattern string
		input   string
		rgx     *regexp.Regexp
		marshal string
	}{
		// pattern with *
		{"test*", "test", regexp.MustCompile("(?i)^test.*$"), `{"service":"test*","sample_rate":1}`},
		{"*test", "a-test", regexp.MustCompile("(?i)^.*test$"), `{"service":"*test","sample_rate":1}`},
		{"a*case", "acase", regexp.MustCompile("(?i)^a.*case$"), `{"service":"a*case","sample_rate":1}`},
		// pattern regexp.MustCompile(), ``, with ?
		{"a?case", "a-case", regexp.MustCompile("(?i)^a.case$"), `{"service":"a?case","sample_rate":1}`},
		{"a?test?case", "a-test-case", regexp.MustCompile("(?i)^a.test.case$"), `{"service":"a?test?case","sample_rate":1}`},
		//// pattern with ? regexp.MustCompile(), ``, and *
		{"?test*", "atest", regexp.MustCompile("(?i)^.test.*$"), `{"service":"?test*","sample_rate":1}`},
		{"test*case", "testcase", regexp.MustCompile("(?i)^test.*case$"), `{"service":"test*case","sample_rate":1}`},
		{"a?test*", "a-test-case", regexp.MustCompile("(?i)^a.test.*$"), `{"service":"a?test*","sample_rate":1}`},
		{"a*test?", "a-test-", regexp.MustCompile("(?i)^a.*test.$"), `{"service":"a*test?","sample_rate":1}`},
		{"a*test?case", "a--test-case", regexp.MustCompile("(?i)^a.*test.case$"), `{"service":"a*test?case","sample_rate":1}`},
		{"a?test*case", "a-testing--case", regexp.MustCompile("(?i)^a.test.*case$"), `{"service":"a?test*case","sample_rate":1}`},
		//// valid non-glob regex regexp.MustCompile(), ``, pattern
		{"*/*", `a/123`, regexp.MustCompile("(?i)^.*/.*$"), `{"service":"*/*","sample_rate":1}`},
		{`*\/*`, `a\/123`, regexp.MustCompile("(?i)^.*/.*$"), `{"service":"*/*","sample_rate":1}`},
	} {
		t.Run(fmt.Sprintf("%d", i), func(t *testing.T) {
			// the goal of this test is
			// 1. to verify that the glob pattern is correctly converted to a regex
			// 2. to verify that the rule is correctly marshalled

			rules, _ := unmarshalSamplingRules([]byte(fmt.Sprintf(`[{"service": "%s", "sample_rate": 1.0}]`, tt.pattern)),
				SamplingRuleTrace)
			rule := rules[0]

			assert.Regexp(t, rules[0].Service, tt.input)
			assert.Equal(t, tt.rgx.String(), rule.Service.String())

			m, err := rule.MarshalJSON()
			assert.Nil(t, err)
			assert.Equal(t, tt.marshal, string(m))
		})
	}
}

func BenchmarkGlobMatchSpan(b *testing.B) {
	var spans []*Span
	for i := 0; i < 1000; i++ {
		spans = append(spans, newSpan("name.ops.date", "srv.name.ops.date", "", 0, 0, 0))
	}

	b.Run("no-regex", func(b *testing.B) {
		b.Setenv("DD_SPAN_SAMPLING_RULES", `[{"service": "srv.name.ops.date", "name": "name.ops.date?", "sample_rate": 0.234}]`)
		_, rules, err := samplingRulesFromEnv()
		assert.Nil(b, err)
		rs := newSingleSpanRulesSampler(rules)
		b.ResetTimer()
		for n := 0; n < b.N; n++ {
			for _, span := range spans {
				rs.apply(span)
			}
		}
	})

	b.Run("glob-match-?", func(b *testing.B) {
		b.Setenv("DD_SPAN_SAMPLING_RULES", `[{"service": "srv?name?ops?date", "name": "name*ops*date*", "sample_rate": 0.234}]`)
		_, rules, err := samplingRulesFromEnv()
		assert.Nil(b, err)
		rs := newSingleSpanRulesSampler(rules)
		b.ResetTimer()
		for n := 0; n < b.N; n++ {
			for _, span := range spans {
				rs.apply(span)
			}
		}
	})

	b.Run("glob-match-*", func(b *testing.B) {
		b.Setenv("DD_SPAN_SAMPLING_RULES", `[{"service": "srv*name*ops*date", "name": "name?ops?date?", "sample_rate": 0.234}]`)

		_, rules, err := samplingRulesFromEnv()
		assert.Nil(b, err)
		rs := newSingleSpanRulesSampler(rules)

		b.ResetTimer()
		for n := 0; n < b.N; n++ {
			for _, span := range spans {
				rs.apply(span)
			}
		}
	})
}

func TestSetGlobalSampleRate(t *testing.T) {
	rs := newTraceRulesSampler(nil, math.NaN(), defaultRateLimit)
	assert.True(t, math.IsNaN(rs.globalRate))

	// Comparing NaN values
	b := rs.setGlobalSampleRate(math.NaN())
	assert.True(t, math.IsNaN(rs.globalRate))
	assert.False(t, b)

	// valid
	b = rs.setGlobalSampleRate(0.5)
	assert.Equal(t, 0.5, rs.globalRate)
	assert.True(t, b)

	// valid
	b = rs.setGlobalSampleRate(0.0)
	assert.Equal(t, 0.0, rs.globalRate)
	assert.True(t, b)

	// ignore out of bound value
	b = rs.setGlobalSampleRate(2)
	assert.Equal(t, 0.0, rs.globalRate)
	assert.False(t, b)
}

func TestSampleTagsRootOnly(t *testing.T) {
	assert := assert.New(t)

	t.Run("no-ctx-propagation", func(t *testing.T) {
		Start(WithSamplingRules(TraceSamplingRules(
			Rule{Tags: map[string]string{"tag": "20"}, Rate: 1},
			Rule{ResourceGlob: "root"},
		)))
		tr := GetGlobalTracer()
		defer tr.Stop()

		root := tr.StartSpan("mysql.root", ResourceName("root"))
		child := tr.StartSpan("mysql.child", ChildOf(root.Context()))
		child.SetTag("tag", 20)

		// root span should be sampled with the second rule
		// sampling decision is 0, thus "_dd.limit_psr" is not present
		assert.Contains(root.metrics, keyRulesSamplerAppliedRate)
		assert.Equal(0., root.metrics[keyRulesSamplerAppliedRate])
		assert.NotContains(root.metrics, keyRulesSamplerLimiterRate)

		// neither"_dd.limit_psr", nor "_dd.rule_psr" should be present
		// on the child span
		assert.NotContains(child.metrics, keyRulesSamplerAppliedRate)
		assert.NotContains(child.metrics, keyRulesSamplerLimiterRate)

		// setting this tag would change the result of sampling,
		// which will occur after the span is finished
		root.SetTag("tag", 20)
		child.Finish()

		// first sampling rule is applied, the sampling decision is 1
		// and the "_dd.limit_psr" is present
		root.Finish()
		assert.Equal(1., root.metrics[keyRulesSamplerAppliedRate])
		assert.Contains(root.metrics, keyRulesSamplerLimiterRate)

		// neither"_dd.limit_psr", nor "_dd.rule_psr" should be present
		// on the child span
		assert.NotContains(child.metrics, keyRulesSamplerAppliedRate)
		assert.NotContains(child.metrics, keyRulesSamplerLimiterRate)
	})

	t.Run("with-ctx-propagation", func(t *testing.T) {
		Start(WithSamplingRules(TraceSamplingRules(
			Rule{Tags: map[string]string{"tag": "20"}, Rate: 1},
			Rule{Tags: nil, ResourceGlob: "root"},
		)))
		tr := GetGlobalTracer()
		defer tr.Stop()

		root := tr.StartSpan("mysql.root", ResourceName("root"))
		child := tr.StartSpan("mysql.child", ChildOf(root.Context()))
		child.SetTag("tag", 20)

		// root span should be sampled with the second rule
		// sampling decision is 0, thus "_dd.limit_psr" is not present
		assert.Equal(0., root.metrics[keyRulesSamplerAppliedRate])
		assert.Contains(root.metrics, keyRulesSamplerAppliedRate)
		assert.NotContains(root.metrics, keyRulesSamplerLimiterRate)

		// neither"_dd.limit_psr", nor "_dd.rule_psr" should be present
		// on the child span
		assert.NotContains(child.metrics, keyRulesSamplerAppliedRate)
		assert.NotContains(child.metrics, keyRulesSamplerLimiterRate)

		// context propagation locks the span, so no re-sampling should occur
		tr.Inject(root.Context(), TextMapCarrier(map[string]string{}))
		root.SetTag("tag", 20)

		child.Finish()

		// re-sampling should not occur
		root.Finish()
		assert.NotContains(child.metrics, keyRulesSamplerAppliedRate)
		assert.NotContains(root.metrics, keyRulesSamplerLimiterRate)

		// neither"_dd.limit_psr", nor "_dd.rule_psr" should be present
		// on the child span
		assert.NotContains(child.metrics, keyRulesSamplerAppliedRate)
		assert.NotContains(child.metrics, keyRulesSamplerLimiterRate)
	})
}<|MERGE_RESOLUTION|>--- conflicted
+++ resolved
@@ -259,7 +259,9 @@
 			{in: "1point0", out: rate.NewLimiter(100.0, 100)}, // default if invalid value
 		} {
 			t.Setenv("DD_TRACE_RATE_LIMIT", tt.in)
-			res := newRateLimiter(newConfig().traceRateLimitPerSecond)
+			c, err := newConfig()
+			assert.NoError(err)
+			res := newRateLimiter(c.traceRateLimitPerSecond)
 			assert.Equal(tt.out, res.limiter)
 		}
 	})
@@ -490,14 +492,9 @@
 	}
 	t.Run("no-rules", func(t *testing.T) {
 		assert := assert.New(t)
-<<<<<<< HEAD
 		c, err := newConfig()
 		assert.NoError(err)
-		res := c.globalSampleRate
-		rs := newRulesSampler(nil, nil, res)
-=======
-		rs := newRulesSampler(nil, nil, newConfig().globalSampleRate, newConfig().traceRateLimitPerSecond)
->>>>>>> 822d81bb
+		rs := newRulesSampler(nil, nil, c.globalSampleRate, c.traceRateLimitPerSecond)
 
 		span := makeSpan("http.request", "test-service")
 		result := rs.SampleTrace(span)
@@ -562,14 +559,9 @@
 				assert.Nil(t, err)
 
 				assert := assert.New(t)
-<<<<<<< HEAD
 				c, err := newConfig()
 				assert.NoError(err)
-				res := c.globalSampleRate
-				rs := newRulesSampler(rules, nil, res)
-=======
-				rs := newRulesSampler(rules, nil, newConfig().globalSampleRate, newConfig().traceRateLimitPerSecond)
->>>>>>> 822d81bb
+				rs := newRulesSampler(rules, nil, c.globalSampleRate, c.traceRateLimitPerSecond)
 
 				span := makeFinishedSpan(tt.spanName, tt.spanSrv, tt.spanRsc, tt.spanTags)
 
@@ -593,14 +585,9 @@
 		for _, v := range traceRules {
 			t.Run("", func(t *testing.T) {
 				assert := assert.New(t)
-<<<<<<< HEAD
 				c, err := newConfig()
 				assert.NoError(err)
-				res := c.globalSampleRate
-				rs := newRulesSampler(v, nil, res)
-=======
-				rs := newRulesSampler(v, nil, newConfig().globalSampleRate, newConfig().traceRateLimitPerSecond)
->>>>>>> 822d81bb
+				rs := newRulesSampler(v, nil, c.globalSampleRate, c.traceRateLimitPerSecond)
 
 				span := makeSpan("http.request", "test-service")
 				result := rs.SampleTrace(span)
@@ -626,14 +613,9 @@
 		for _, v := range traceRules {
 			t.Run("", func(t *testing.T) {
 				assert := assert.New(t)
-<<<<<<< HEAD
 				c, err := newConfig()
 				assert.NoError(err)
-				res := c.globalSampleRate
-				rs := newRulesSampler(v, nil, res)
-=======
-				rs := newRulesSampler(v, nil, newConfig().globalSampleRate, newConfig().traceRateLimitPerSecond)
->>>>>>> 822d81bb
+				rs := newRulesSampler(v, nil, c.globalSampleRate, c.traceRateLimitPerSecond)
 
 				span := makeSpan("http.request", "test-service")
 				result := rs.SampleTrace(span)
@@ -679,14 +661,9 @@
 				_, rules, err := samplingRulesFromEnv()
 				assert.Nil(t, err)
 				assert := assert.New(t)
-<<<<<<< HEAD
 				c, err := newConfig()
 				assert.NoError(err)
-				res := c.globalSampleRate
-				rs := newRulesSampler(nil, rules, res)
-=======
-				rs := newRulesSampler(nil, rules, newConfig().globalSampleRate, newConfig().traceRateLimitPerSecond)
->>>>>>> 822d81bb
+				rs := newRulesSampler(nil, rules, c.globalSampleRate, c.traceRateLimitPerSecond)
 
 				span := makeFinishedSpan(tt.spanName, tt.spanSrv, "res-10", map[string]interface{}{"hostname": "hn-30"})
 
@@ -808,15 +785,9 @@
 		} {
 			t.Run(fmt.Sprintf("%v", i), func(t *testing.T) {
 				assert := assert.New(t)
-<<<<<<< HEAD
 				c, err := newConfig(WithSamplingRules(tt.rules))
 				assert.NoError(err)
-				res := c.globalSampleRate
-				rs := newRulesSampler(nil, c.spanRules, res)
-=======
-				c := newConfig(WithSamplingRules(tt.rules))
-				rs := newRulesSampler(nil, c.spanRules, newConfig().globalSampleRate, newConfig().traceRateLimitPerSecond)
->>>>>>> 822d81bb
+				rs := newRulesSampler(nil, c.spanRules, c.globalSampleRate, c.traceRateLimitPerSecond)
 
 				span := makeFinishedSpan(tt.spanName, tt.spanSrv, "res-10", map[string]interface{}{"hostname": "hn-30",
 					"tag":        20.1,
@@ -884,15 +855,9 @@
 				_, rules, _ := samplingRulesFromEnv()
 
 				assert := assert.New(t)
-<<<<<<< HEAD
 				c, err := newConfig()
 				assert.NoError(err)
-				res := c.globalSampleRate
-				rs := newRulesSampler(nil, rules, res)
-=======
-				sampleRate := newConfig().globalSampleRate
-				rs := newRulesSampler(nil, rules, sampleRate, newConfig().globalSampleRate)
->>>>>>> 822d81bb
+				rs := newRulesSampler(nil, rules, c.globalSampleRate, c.traceRateLimitPerSecond)
 
 				span := makeFinishedSpan(tt.spanName, tt.spanSrv, tt.resName, map[string]interface{}{"hostname": "hn-30"})
 				result := rs.SampleSpan(span)
@@ -999,15 +964,9 @@
 		} {
 			t.Run("", func(t *testing.T) {
 				assert := assert.New(t)
-<<<<<<< HEAD
 				c, err := newConfig(WithSamplingRules(tt.rules))
 				assert.NoError(err)
-				res := c.globalSampleRate
-				rs := newRulesSampler(nil, c.spanRules, res)
-=======
-				c := newConfig(WithSamplingRules(tt.rules))
-				rs := newRulesSampler(nil, c.spanRules, newConfig().globalSampleRate, newConfig().traceRateLimitPerSecond)
->>>>>>> 822d81bb
+				rs := newRulesSampler(nil, c.spanRules, c.globalSampleRate, c.traceRateLimitPerSecond)
 
 				span := makeFinishedSpan(tt.spanName, tt.spanSrv, "res-10", map[string]interface{}{"hostname": "hn-30",
 					"tag": 20.1,
@@ -1036,14 +995,9 @@
 				t.Run("", func(t *testing.T) {
 					assert := assert.New(t)
 					t.Setenv("DD_TRACE_SAMPLE_RATE", fmt.Sprint(rate))
-<<<<<<< HEAD
 					c, err := newConfig()
 					assert.NoError(err)
-					res := c.globalSampleRate
-					rs := newRulesSampler(nil, rules, res)
-=======
-					rs := newRulesSampler(nil, rules, newConfig().globalSampleRate, newConfig().traceRateLimitPerSecond)
->>>>>>> 822d81bb
+					rs := newRulesSampler(nil, rules, c.globalSampleRate, c.traceRateLimitPerSecond)
 
 					span := makeSpan("http.request", "test-service")
 					result := rs.SampleTrace(span)
@@ -1329,14 +1283,9 @@
 	t.Run("full-rate", func(t *testing.T) {
 		assert := assert.New(t)
 		now := time.Now()
-<<<<<<< HEAD
 		c, err := newConfig()
 		assert.NoError(err)
-		res := c.globalSampleRate
-		rs := newRulesSampler(nil, nil, res)
-=======
-		rs := newRulesSampler(nil, nil, newConfig().globalSampleRate, newConfig().traceRateLimitPerSecond)
->>>>>>> 822d81bb
+		rs := newRulesSampler(nil, nil, c.globalSampleRate, c.traceRateLimitPerSecond)
 		// set samplingLimiter to specific state
 		rs.traces.limiter.prevTime = now.Add(-1 * time.Second)
 		rs.traces.limiter.allowed = 1
@@ -1351,14 +1300,9 @@
 	t.Run("limited-rate", func(t *testing.T) {
 		assert := assert.New(t)
 		now := time.Now()
-<<<<<<< HEAD
 		c, err := newConfig()
 		assert.NoError(err)
-		res := c.globalSampleRate
-		rs := newRulesSampler(nil, nil, res)
-=======
-		rs := newRulesSampler(nil, nil, newConfig().globalSampleRate, newConfig().traceRateLimitPerSecond)
->>>>>>> 822d81bb
+		rs := newRulesSampler(nil, nil, c.globalSampleRate, c.traceRateLimitPerSecond)
 		// force sampling limiter to 1.0 spans/sec
 		rs.traces.limiter.limiter = rate.NewLimiter(rate.Limit(1.0), 1)
 		rs.traces.limiter.prevTime = now.Add(-1 * time.Second)
