--- conflicted
+++ resolved
@@ -738,6 +738,16 @@
 			},
 			{
 				rules:    `[{"service": "?*", "sample_rate": 1.0, "max_per_second":100}]`,
+				spanSrv:  "test-service",
+				spanName: "abcde",
+			},
+			{
+				rules:    `[{"sample_rate": 1.0,"tags":{"hostname":"hn*"}, "max_per_second":100}]`,
+				spanSrv:  "test-service",
+				spanName: "abcde",
+			},
+			{
+				rules:    `[{"sample_rate": 1.0,"resource":"res*", "tags":{"hostname":"hn*"}, "max_per_second":100}]`,
 				spanSrv:  "test-service",
 				spanName: "abcde",
 			},
@@ -1228,7 +1238,6 @@
 		in  SamplingRule
 		out string
 	}{
-<<<<<<< HEAD
 		{SamplingRule{regexp.MustCompile("srv.[0-9]+"), nil, 0, 0, nil, nil, false, 0, nil},
 			`{"service":"srv.[0-9]+","name":"","sample_rate":0,"target_span":"any","type":"trace(0)"}`},
 		{SamplingRule{regexp.MustCompile("srv.*"), regexp.MustCompile("ops.[0-9]+"), 0, 0, nil, nil, false, 0, nil},
@@ -1242,23 +1251,6 @@
 		{SamplingRule{regexp.MustCompile("srv.[0-9]+"), regexp.MustCompile("ops.[0-9]+"), 0.55, 0, nil, nil, false, 1, nil},
 			`{"service":"srv.[0-9]+","name":"ops.[0-9]+","sample_rate":0.55,"type":"span(1)"}`},
 		{SamplingRule{regexp.MustCompile("srv.[0-9]+"), regexp.MustCompile("ops.[0-9]+"), 0.55, 1000, nil, nil, false, 1, nil},
-=======
-		{SamplingRule{nil, nil, 0, 0, nil, nil, false, 0, "srv", "ops", nil},
-			`{"service":"srv","name":"ops","sample_rate":0,"target_span":"any","type":"trace(0)"}`},
-		{SamplingRule{regexp.MustCompile("srv.[0-9]+"), nil, 0, 0, nil, nil, false, 0, "srv", "ops", nil},
-			`{"service":"srv","name":"ops","sample_rate":0,"target_span":"any","type":"trace(0)"}`},
-		{SamplingRule{regexp.MustCompile("srv.*"), regexp.MustCompile("ops.[0-9]+"), 0, 0, nil, nil, false, 0, "", "", nil},
-			`{"service":"srv.*","name":"ops.[0-9]+","sample_rate":0,"target_span":"any","type":"trace(0)"}`},
-		{SamplingRule{regexp.MustCompile("srv.[0-9]+"), regexp.MustCompile("ops.[0-9]+"), 0.55, 0, nil, nil, false, 0, "", "", nil},
-			`{"service":"srv.[0-9]+","name":"ops.[0-9]+","sample_rate":0.55,"target_span":"any","type":"trace(0)"}`},
-		{SamplingRule{nil, nil, 0.35, 0, regexp.MustCompile("http_get"), nil, false, 0, "srv", "ops", nil},
-			`{"service":"srv","name":"ops","resource":"http_get","sample_rate":0.35,"target_span":"any","type":"trace(0)"}`},
-		{SamplingRule{nil, nil, 0.35, 0, regexp.MustCompile("http_get"), map[string]*regexp.Regexp{"host": regexp.MustCompile("hn-*")}, false, 0, "srv", "ops", nil},
-			`{"service":"srv","name":"ops","resource":"http_get","sample_rate":0.35,"target_span":"any","tags":{"host":"hn-*"},"type":"trace(0)"}`},
-		{SamplingRule{regexp.MustCompile("srv.[0-9]+"), regexp.MustCompile("ops.[0-9]+"), 0.55, 0, nil, nil, false, 1, "", "", nil},
-			`{"service":"srv.[0-9]+","name":"ops.[0-9]+","sample_rate":0.55,"type":"span(1)"}`},
-		{SamplingRule{regexp.MustCompile("srv.[0-9]+"), regexp.MustCompile("ops.[0-9]+"), 0.55, 1000, nil, nil, false, 1, "", "", nil},
->>>>>>> f45d0367
 			`{"service":"srv.[0-9]+","name":"ops.[0-9]+","sample_rate":0.55,"type":"span(1)","max_per_second":1000}`},
 	} {
 		m, err := tt.in.MarshalJSON()
