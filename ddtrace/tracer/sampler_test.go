--- conflicted
+++ resolved
@@ -539,7 +539,6 @@
 	})
 
 	t.Run("matching", func(t *testing.T) {
-<<<<<<< HEAD
 		traceRules := [][]Rule{
 			{{ServiceGlob: "test-service", Rate: 1.}},
 			{{NameGlob: "http.request", Rate: 1.}},
@@ -549,17 +548,6 @@
 			{{Tags: map[string]string{"hostname": "hn-??"}, Rate: 1.0}},
 			{{Tags: map[string]string{"hostname": "hn-3*"}, ResourceGlob: "res-1*", Rate: 1.0}},
 			{{Tags: map[string]string{"hostname": "hn-?0"}, Rate: 1.0}},
-=======
-		traceRules := [][]SamplingRule{
-			{ServiceRule("test-service", 1.0)},
-			{NameRule("http.request", 1.0)},
-			{NameServiceRule("http.request", "test-service", 1.0)},
-			{NameServiceRule("http.*", "test-*", 1.0)},
-			{ServiceRule("other-service-1", 0.0), ServiceRule("other-service-2", 0.0), ServiceRule("test-service", 1.0)},
-			{TagsResourceRule(map[string]string{"hostname": "hn-*"}, "", "", "", 1.0)},
-			{TagsResourceRule(map[string]string{"hostname": "hn-3*"}, "res-1*", "", "", 1.0)},
-			{TagsResourceRule(map[string]string{"hostname": "hn-*"}, "", "", "", 1.0)},
->>>>>>> 10a87797
 		}
 		for _, v := range traceRules {
 			t.Run("", func(t *testing.T) {
@@ -576,7 +564,6 @@
 	})
 
 	t.Run("not-matching", func(t *testing.T) {
-<<<<<<< HEAD
 		traceRules := [][]Rule{
 			{{ServiceGlob: "toast-service", Rate: 1.}},
 			{{NameGlob: "grpc.request", Rate: 1.}},
@@ -587,18 +574,6 @@
 			{{Tags: map[string]string{"hostname": "hn--1"}, Rate: 1.0}},
 			{{Tags: map[string]string{"host": "hn-1"}, Rate: 1.0}},
 			{{ResourceGlob: "res", Rate: 1.0}},
-=======
-		traceRules := [][]SamplingRule{
-			{ServiceRule("toast-service", 1.0)},
-			{NameRule("grpc.request", 1.0)},
-			{NameServiceRule("http.request", "toast-service", 1.0)},
-			{NameServiceRule("http.*", "toast-", 1.0)},
-			{NameServiceRule("grpc.*", "test*", 1.0)},
-			{ServiceRule("other-service-1", 0.0), ServiceRule("other-service-2", 0.0), ServiceRule("toast-service", 1.0)},
-			{TagsResourceRule(map[string]string{"hostname": "hn--1"}, "", "", "", 1.0)},
-			{TagsResourceRule(map[string]string{"host": "hn-1"}, "", "", "", 1.0)},
-			{TagsResourceRule(nil, "res", "", "", 1.0)},
->>>>>>> 10a87797
 		}
 		for _, v := range traceRules {
 			t.Run("", func(t *testing.T) {
