--- conflicted
+++ resolved
@@ -80,13 +80,10 @@
 	for i := 0; i < 100; i++ {
 		// The test has 100 iterations because it is not easy to reproduce the race.
 		t.Run("", func(_ *testing.T) {
-<<<<<<< HEAD
-=======
 			var (
 				wg, finishes sync.WaitGroup
 				done         = make(chan struct{})
 			)
->>>>>>> a00b1bdf
 			root, ctx := StartSpanFromContext(context.Background(), "root", Tag(ext.ManualKeep, true))
 			finishes.Add(2)
 			wg.Add(1)
