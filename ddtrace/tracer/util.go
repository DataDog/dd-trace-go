--- conflicted
+++ resolved
@@ -170,12 +170,8 @@
 
 func dereferenceGeneric[T any](value *T) T {
 	if value == nil {
-<<<<<<< HEAD
-		return *new(T)
-=======
 		var v T
 		return v
->>>>>>> 908da637
 	}
 	return *value
 }