// Unless explicitly stated otherwise all files in this repository are licensed
// under the Apache License Version 2.0.
// This product includes software developed at Datadog (https://www.datadoghq.com/).
// Copyright 2016 Datadog, Inc.

package tracer

import (
	"fmt"
	"math"
	"testing"

	"github.com/DataDog/dd-trace-go/v2/internal/globalconfig"
	"github.com/DataDog/dd-trace-go/v2/internal/log"
	"github.com/DataDog/dd-trace-go/v2/internal/telemetry"

	"github.com/stretchr/testify/assert"
	"github.com/stretchr/testify/require"
)

const logPrefixRegexp = `Datadog Tracer v[0-9]+\.[0-9]+\.[0-9]+(-(rc\.[0-9]+|dev))?`

func TestStartupLog(t *testing.T) {
	t.Run("basic", func(t *testing.T) {
		assert := assert.New(t)
		tp := new(log.RecordLogger)
		tracer, _, _, stop, err := startTestTracer(t, WithLogger(tp))
		assert.Nil(err)
		defer stop()

		tp.Reset()
		tp.Ignore("appsec: ", telemetry.LogPrefix)
		logStartup(tracer)
		require.Len(t, tp.Logs(), 2)
		assert.Regexp(logPrefixRegexp+` INFO: DATADOG TRACER CONFIGURATION {"date":"[^"]*","os_name":"[^"]*","os_version":"[^"]*","version":"[^"]*","lang":"Go","lang_version":"[^"]*","env":"","service":"tracer\.test(\.exe)?","agent_url":"http://localhost:9/v0.4/traces","agent_error":"Post .*","debug":false,"analytics_enabled":false,"sample_rate":"NaN","sample_rate_limit":"disabled","sampling_rules":null,"sampling_rules_error":"","service_mappings":null,"tags":{"runtime-id":"[^"]*"},"runtime_metrics_enabled":false,"health_metrics_enabled":false,"profiler_code_hotspots_enabled":((false)|(true)),"profiler_endpoints_enabled":((false)|(true)),"dd_version":"","architecture":"[^"]*","global_service":"","lambda_mode":"false","appsec":((true)|(false)),"agent_features":{"DropP0s":((true)|(false)),"Stats":((true)|(false)),"DataStreams":((true)|(false)),"StatsdPort":0},"integrations":{.*},"partial_flush_enabled":false,"partial_flush_min_spans":1000,"orchestrion":{"enabled":false},"feature_flags":\[\]}`, tp.Logs()[1])
	})

	t.Run("configured", func(t *testing.T) {
		assert := assert.New(t)
		tp := new(log.RecordLogger)

<<<<<<< HEAD
		os.Setenv("DD_TRACE_SAMPLE_RATE", "0.123")
		defer os.Unsetenv("DD_TRACE_SAMPLE_RATE")
		tracer, _, _, stop, err := startTestTracer(t,
=======
		t.Setenv("DD_TRACE_SAMPLE_RATE", "0.123")
		tracer, _, _, stop := startTestTracer(t,
>>>>>>> a3176e07
			WithLogger(tp),
			WithService("configured.service"),
			WithAgentAddr("test.host:1234"),
			WithEnv("configuredEnv"),
			WithServiceMapping("initial_service", "new_service"),
			WithGlobalTag("tag", "value"),
			WithGlobalTag("tag2", math.NaN()),
			WithRuntimeMetrics(),
			WithAnalyticsRate(1.0),
			WithServiceVersion("2.3.4"),
			WithSamplingRules([]SamplingRule{ServiceRule("mysql", 0.75)}),
			WithDebugMode(true),
			WithOrchestrion(map[string]string{"version": "v1"}),
			WithFeatureFlags("discovery"),
		)
		assert.Nil(err)
		defer globalconfig.SetAnalyticsRate(math.NaN())
		defer globalconfig.SetServiceName("")
		defer stop()

		tp.Reset()
		tp.Ignore("appsec: ", telemetry.LogPrefix)
		logStartup(tracer)
		require.Len(t, tp.Logs(), 2)
		assert.Regexp(logPrefixRegexp+` INFO: DATADOG TRACER CONFIGURATION {"date":"[^"]*","os_name":"[^"]*","os_version":"[^"]*","version":"[^"]*","lang":"Go","lang_version":"[^"]*","env":"configuredEnv","service":"configured.service","agent_url":"http://localhost:9/v0.4/traces","agent_error":"Post .*","debug":true,"analytics_enabled":true,"sample_rate":"0\.123000","sample_rate_limit":"100","sampling_rules":\[{"service":"\^mysql\$","sample_rate":0\.75,"type":"trace\(0\)"}\],"sampling_rules_error":"","service_mappings":{"initial_service":"new_service"},"tags":{"runtime-id":"[^"]*","tag":"value","tag2":"NaN"},"runtime_metrics_enabled":true,"health_metrics_enabled":true,"profiler_code_hotspots_enabled":((false)|(true)),"profiler_endpoints_enabled":((false)|(true)),"dd_version":"2.3.4","architecture":"[^"]*","global_service":"configured.service","lambda_mode":"false","appsec":((true)|(false)),"agent_features":{"DropP0s":false,"Stats":false,"DataStreams":false,"StatsdPort":0},"integrations":{.*},"partial_flush_enabled":false,"partial_flush_min_spans":1000,"orchestrion":{"enabled":true,"metadata":{"version":"v1"}},"feature_flags":\["discovery"\]}`, tp.Logs()[1])
	})

	t.Run("limit", func(t *testing.T) {
		assert := assert.New(t)
		tp := new(log.RecordLogger)
<<<<<<< HEAD
		os.Setenv("DD_TRACE_SAMPLE_RATE", "0.123")
		defer os.Unsetenv("DD_TRACE_SAMPLE_RATE")
		os.Setenv("DD_TRACE_RATE_LIMIT", "1000.001")
		defer os.Unsetenv("DD_TRACE_RATE_LIMIT")
		tracer, _, _, stop, err := startTestTracer(t,
=======
		t.Setenv("DD_TRACE_SAMPLE_RATE", "0.123")
		t.Setenv("DD_TRACE_RATE_LIMIT", "1000.001")
		tracer, _, _, stop := startTestTracer(t,
>>>>>>> a3176e07
			WithLogger(tp),
			WithService("configured.service"),
			WithAgentAddr("test.host:1234"),
			WithEnv("configuredEnv"),
			WithServiceMapping("initial_service", "new_service"),
			WithGlobalTag("tag", "value"),
			WithGlobalTag("tag2", math.NaN()),
			WithRuntimeMetrics(),
			WithAnalyticsRate(1.0),
			WithServiceVersion("2.3.4"),
			WithSamplingRules([]SamplingRule{ServiceRule("mysql", 0.75)}),
			WithDebugMode(true),
		)
		assert.Nil(err)
		defer globalconfig.SetAnalyticsRate(math.NaN())
		defer globalconfig.SetServiceName("")
		defer stop()

		tp.Reset()
		tp.Ignore("appsec: ", telemetry.LogPrefix)
		logStartup(tracer)
		require.Len(t, tp.Logs(), 2)
		assert.Regexp(logPrefixRegexp+` INFO: DATADOG TRACER CONFIGURATION {"date":"[^"]*","os_name":"[^"]*","os_version":"[^"]*","version":"[^"]*","lang":"Go","lang_version":"[^"]*","env":"configuredEnv","service":"configured.service","agent_url":"http://localhost:9/v0.4/traces","agent_error":"Post .*","debug":true,"analytics_enabled":true,"sample_rate":"0\.123000","sample_rate_limit":"1000.001","sampling_rules":\[{"service":"\^mysql\$","sample_rate":0\.75,"type":"trace\(0\)"}\],"sampling_rules_error":"","service_mappings":{"initial_service":"new_service"},"tags":{"runtime-id":"[^"]*","tag":"value","tag2":"NaN"},"runtime_metrics_enabled":true,"health_metrics_enabled":true,"profiler_code_hotspots_enabled":((false)|(true)),"profiler_endpoints_enabled":((false)|(true)),"dd_version":"2.3.4","architecture":"[^"]*","global_service":"configured.service","lambda_mode":"false","appsec":((true)|(false)),"agent_features":{"DropP0s":false,"Stats":false,"DataStreams":false,"StatsdPort":0},"integrations":{.*},"partial_flush_enabled":false,"partial_flush_min_spans":1000,"orchestrion":{"enabled":false},"feature_flags":\[\]}`, tp.Logs()[1])
	})

	t.Run("errors", func(t *testing.T) {
		assert := assert.New(t)
		tp := new(log.RecordLogger)
<<<<<<< HEAD
		tp.Ignore("appsec: ", telemetry.LogPrefix)
		os.Setenv("DD_TRACE_SAMPLING_RULES", `[{"service": "some.service","sample_rate": 0.234}, {"service": "other.service"}]`)
		defer os.Unsetenv("DD_TRACE_SAMPLING_RULES")
		tracer, _, _, _, err := startTestTracer(t, WithLogger(tp))
		assert.Nil(tracer)
		assert.Error(err)
=======
		t.Setenv("DD_TRACE_SAMPLING_RULES", `[{"service": "some.service","sample_rate": 0.234}, {"service": "other.service"}]`)
		tracer, _, _, stop := startTestTracer(t, WithLogger(tp))
		defer stop()
>>>>>>> a3176e07

		require.Len(t, tp.Logs(), 1)
		assert.Regexp(logPrefixRegexp+` WARN: DIAGNOSTICS Error\(s\) parsing sampling rules: found errors:\n\tat index 1: rate not provided`, tp.Logs()[0])
	})

	t.Run("lambda", func(t *testing.T) {
		assert := assert.New(t)
		tp := new(log.RecordLogger)
		tracer, _, _, stop, err := startTestTracer(t, WithLogger(tp), WithLambdaMode(true))
		assert.Nil(err)
		defer stop()

		tp.Reset()
		tp.Ignore("appsec: ", telemetry.LogPrefix)
		logStartup(tracer)
		assert.Len(tp.Logs(), 1)
		assert.Regexp(logPrefixRegexp+` INFO: DATADOG TRACER CONFIGURATION {"date":"[^"]*","os_name":"[^"]*","os_version":"[^"]*","version":"[^"]*","lang":"Go","lang_version":"[^"]*","env":"","service":"tracer\.test(\.exe)?","agent_url":"http://localhost:9/v0.4/traces","agent_error":"","debug":false,"analytics_enabled":false,"sample_rate":"NaN","sample_rate_limit":"disabled","sampling_rules":null,"sampling_rules_error":"","service_mappings":null,"tags":{"runtime-id":"[^"]*"},"runtime_metrics_enabled":false,"health_metrics_enabled":false,"profiler_code_hotspots_enabled":((false)|(true)),"profiler_endpoints_enabled":((false)|(true)),"dd_version":"","architecture":"[^"]*","global_service":"","lambda_mode":"true","appsec":((true)|(false)),"agent_features":{"DropP0s":false,"Stats":false,"DataStreams":false,"StatsdPort":0},"integrations":{.*},"partial_flush_enabled":false,"partial_flush_min_spans":1000,"orchestrion":{"enabled":false},"feature_flags":\[\]}`, tp.Logs()[0])
	})

	t.Run("integrations", func(t *testing.T) {
		assert := assert.New(t)
		tp := new(log.RecordLogger)
		tracer, _, _, stop, err := startTestTracer(t, WithLogger(tp))
		assert.Nil(err)
		defer stop()
		tp.Reset()
		tp.Ignore("appsec: ", telemetry.LogPrefix)
		logStartup(tracer)
		require.Len(t, tp.Logs(), 2)

		for n, s := range tracer.config.integrations {
			expect := fmt.Sprintf("\"%s\":{\"instrumented\":%t,\"available\":%t,\"available_version\":\"%s\"}", n, s.Instrumented, s.Available, s.Version)
			assert.Contains(tp.Logs()[1], expect, "expected integration %s", expect)
		}
	})
}

func TestLogSamplingRules(t *testing.T) {
	assert := assert.New(t)
	tp := new(log.RecordLogger)
	tp.Ignore("appsec: ", telemetry.LogPrefix)
<<<<<<< HEAD
	os.Setenv("DD_TRACE_SAMPLING_RULES", `[{"service": "some.service", "sample_rate": 0.234}, {"service": "other.service"}, {"service": "last.service", "sample_rate": 0.56}, {"odd": "pairs"}, {"sample_rate": 9.10}]`)
	defer os.Unsetenv("DD_TRACE_SAMPLING_RULES")
	_, _, _, _, err := startTestTracer(t, WithLogger(tp))
	assert.Error(err)
=======
	t.Setenv("DD_TRACE_SAMPLING_RULES", `[{"service": "some.service", "sample_rate": 0.234}, {"service": "other.service"}, {"service": "last.service", "sample_rate": 0.56}, {"odd": "pairs"}, {"sample_rate": 9.10}]`)
	_, _, _, stop := startTestTracer(t, WithLogger(tp))
	defer stop()

>>>>>>> a3176e07
	assert.Len(tp.Logs(), 1)
	assert.Regexp(logPrefixRegexp+` WARN: DIAGNOSTICS Error\(s\) parsing sampling rules: found errors:\n\tat index 1: rate not provided\n\tat index 3: rate not provided\n\tat index 4: ignoring rule {Service: Name: Rate:9\.10 MaxPerSecond:0 Resource: Tags:map\[\]}: rate is out of \[0\.0, 1\.0] range$`, tp.Logs()[0])
}

func TestLogAgentReachable(t *testing.T) {
	assert := assert.New(t)
	tp := new(log.RecordLogger)
	tracer, _, _, stop, err := startTestTracer(t, WithLogger(tp))
	assert.Nil(err)
	defer stop()
	tp.Reset()
	tp.Ignore("appsec: ", telemetry.LogPrefix)
	logStartup(tracer)
	require.Len(t, tp.Logs(), 2)
	assert.Regexp(logPrefixRegexp+` WARN: DIAGNOSTICS Unable to reach agent intake: Post`, tp.Logs()[0])
}

func TestLogFormat(t *testing.T) {
	assert := assert.New(t)
	tp := new(log.RecordLogger)
	tracer, err := newTracer(WithLogger(tp), WithRuntimeMetrics(), WithDebugMode(true))
	defer tracer.Stop()
	assert.NoError(err)
	tp.Reset()
	tp.Ignore("appsec: ", telemetry.LogPrefix)
	tracer.StartSpan("test", ServiceName("test-service"), ResourceName("/"), WithSpanID(12345))
	assert.Len(tp.Logs(), 1)
	assert.Regexp(logPrefixRegexp+` DEBUG: Started Span: dd.trace_id="12345" dd.span_id="12345" dd.parent_id="0", Operation: test, Resource: /, Tags: map.*, map.*`, tp.Logs()[0])
}<|MERGE_RESOLUTION|>--- conflicted
+++ resolved
@@ -39,14 +39,8 @@
 		assert := assert.New(t)
 		tp := new(log.RecordLogger)
 
-<<<<<<< HEAD
-		os.Setenv("DD_TRACE_SAMPLE_RATE", "0.123")
-		defer os.Unsetenv("DD_TRACE_SAMPLE_RATE")
+		t.Setenv("DD_TRACE_SAMPLE_RATE", "0.123")
 		tracer, _, _, stop, err := startTestTracer(t,
-=======
-		t.Setenv("DD_TRACE_SAMPLE_RATE", "0.123")
-		tracer, _, _, stop := startTestTracer(t,
->>>>>>> a3176e07
 			WithLogger(tp),
 			WithService("configured.service"),
 			WithAgentAddr("test.host:1234"),
@@ -77,17 +71,9 @@
 	t.Run("limit", func(t *testing.T) {
 		assert := assert.New(t)
 		tp := new(log.RecordLogger)
-<<<<<<< HEAD
-		os.Setenv("DD_TRACE_SAMPLE_RATE", "0.123")
-		defer os.Unsetenv("DD_TRACE_SAMPLE_RATE")
-		os.Setenv("DD_TRACE_RATE_LIMIT", "1000.001")
-		defer os.Unsetenv("DD_TRACE_RATE_LIMIT")
-		tracer, _, _, stop, err := startTestTracer(t,
-=======
 		t.Setenv("DD_TRACE_SAMPLE_RATE", "0.123")
 		t.Setenv("DD_TRACE_RATE_LIMIT", "1000.001")
-		tracer, _, _, stop := startTestTracer(t,
->>>>>>> a3176e07
+		tracer, _, _, stop, err := startTestTracer(t,
 			WithLogger(tp),
 			WithService("configured.service"),
 			WithAgentAddr("test.host:1234"),
@@ -116,18 +102,10 @@
 	t.Run("errors", func(t *testing.T) {
 		assert := assert.New(t)
 		tp := new(log.RecordLogger)
-<<<<<<< HEAD
-		tp.Ignore("appsec: ", telemetry.LogPrefix)
-		os.Setenv("DD_TRACE_SAMPLING_RULES", `[{"service": "some.service","sample_rate": 0.234}, {"service": "other.service"}]`)
-		defer os.Unsetenv("DD_TRACE_SAMPLING_RULES")
+		t.Setenv("DD_TRACE_SAMPLING_RULES", `[{"service": "some.service","sample_rate": 0.234}, {"service": "other.service"}]`)
 		tracer, _, _, _, err := startTestTracer(t, WithLogger(tp))
 		assert.Nil(tracer)
 		assert.Error(err)
-=======
-		t.Setenv("DD_TRACE_SAMPLING_RULES", `[{"service": "some.service","sample_rate": 0.234}, {"service": "other.service"}]`)
-		tracer, _, _, stop := startTestTracer(t, WithLogger(tp))
-		defer stop()
->>>>>>> a3176e07
 
 		require.Len(t, tp.Logs(), 1)
 		assert.Regexp(logPrefixRegexp+` WARN: DIAGNOSTICS Error\(s\) parsing sampling rules: found errors:\n\tat index 1: rate not provided`, tp.Logs()[0])
@@ -169,17 +147,9 @@
 	assert := assert.New(t)
 	tp := new(log.RecordLogger)
 	tp.Ignore("appsec: ", telemetry.LogPrefix)
-<<<<<<< HEAD
-	os.Setenv("DD_TRACE_SAMPLING_RULES", `[{"service": "some.service", "sample_rate": 0.234}, {"service": "other.service"}, {"service": "last.service", "sample_rate": 0.56}, {"odd": "pairs"}, {"sample_rate": 9.10}]`)
-	defer os.Unsetenv("DD_TRACE_SAMPLING_RULES")
+	t.Setenv("DD_TRACE_SAMPLING_RULES", `[{"service": "some.service", "sample_rate": 0.234}, {"service": "other.service"}, {"service": "last.service", "sample_rate": 0.56}, {"odd": "pairs"}, {"sample_rate": 9.10}]`)
 	_, _, _, _, err := startTestTracer(t, WithLogger(tp))
 	assert.Error(err)
-=======
-	t.Setenv("DD_TRACE_SAMPLING_RULES", `[{"service": "some.service", "sample_rate": 0.234}, {"service": "other.service"}, {"service": "last.service", "sample_rate": 0.56}, {"odd": "pairs"}, {"sample_rate": 9.10}]`)
-	_, _, _, stop := startTestTracer(t, WithLogger(tp))
-	defer stop()
-
->>>>>>> a3176e07
 	assert.Len(tp.Logs(), 1)
 	assert.Regexp(logPrefixRegexp+` WARN: DIAGNOSTICS Error\(s\) parsing sampling rules: found errors:\n\tat index 1: rate not provided\n\tat index 3: rate not provided\n\tat index 4: ignoring rule {Service: Name: Rate:9\.10 MaxPerSecond:0 Resource: Tags:map\[\]}: rate is out of \[0\.0, 1\.0] range$`, tp.Logs()[0])
 }
