--- conflicted
+++ resolved
@@ -12,10 +12,7 @@
 
 	"gopkg.in/DataDog/dd-trace-go.v1/internal/globalconfig"
 	"gopkg.in/DataDog/dd-trace-go.v1/internal/log"
-<<<<<<< HEAD
-=======
 	"gopkg.in/DataDog/dd-trace-go.v1/internal/telemetry"
->>>>>>> fb28024e
 
 	"github.com/stretchr/testify/assert"
 	"github.com/stretchr/testify/require"
@@ -25,10 +22,6 @@
 	t.Run("basic", func(t *testing.T) {
 		assert := assert.New(t)
 		tp := new(log.RecordLogger)
-<<<<<<< HEAD
-		tp.Ignore("appsec: ")
-=======
->>>>>>> fb28024e
 		tracer, _, _, stop := startTestTracer(t, WithLogger(tp))
 		defer stop()
 
@@ -42,10 +35,6 @@
 	t.Run("configured", func(t *testing.T) {
 		assert := assert.New(t)
 		tp := new(log.RecordLogger)
-<<<<<<< HEAD
-		tp.Ignore("appsec: ")
-=======
->>>>>>> fb28024e
 
 		os.Setenv("DD_TRACE_SAMPLE_RATE", "0.123")
 		defer os.Unsetenv("DD_TRACE_SAMPLE_RATE")
@@ -138,11 +127,7 @@
 func TestLogSamplingRules(t *testing.T) {
 	assert := assert.New(t)
 	tp := new(log.RecordLogger)
-<<<<<<< HEAD
-	tp.Ignore("appsec: ")
-=======
 	tp.Ignore("appsec: ", telemetry.LogPrefix)
->>>>>>> fb28024e
 	os.Setenv("DD_TRACE_SAMPLING_RULES", `[{"service": "some.service", "sample_rate": 0.234}, {"service": "other.service"}, {"service": "last.service", "sample_rate": 0.56}, {"odd": "pairs"}, {"sample_rate": 9.10}]`)
 	defer os.Unsetenv("DD_TRACE_SAMPLING_RULES")
 	_, _, _, stop := startTestTracer(t, WithLogger(tp))
