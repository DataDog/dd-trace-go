// Unless explicitly stated otherwise all files in this repository are licensed
// under the Apache License Version 2.0.
// This product includes software developed at Datadog (https://www.datadoghq.com/).
// Copyright 2016 Datadog, Inc.

package tracer

import (
	"bytes"
	"encoding/json"
	"fmt"
	"log/slog"
	"math"
	"net/http"
	"runtime"
	"time"

	"github.com/DataDog/dd-trace-go/v2/internal/appsec"
	"github.com/DataDog/dd-trace-go/v2/internal/globalconfig"
	"github.com/DataDog/dd-trace-go/v2/internal/log"
	"github.com/DataDog/dd-trace-go/v2/internal/osinfo"
	telemetrylog "github.com/DataDog/dd-trace-go/v2/internal/telemetry/log"
	"github.com/DataDog/dd-trace-go/v2/internal/version"
)

// startupInfo contains various information about the status of the tracer on startup.
type startupInfo struct {
	Date                        string                       `json:"date"`                           // ISO 8601 date and time of start
	OSName                      string                       `json:"os_name"`                        // Windows, Darwin, Debian, etc.
	OSVersion                   string                       `json:"os_version"`                     // Version of the OS
	Version                     string                       `json:"version"`                        // Tracer version
	Lang                        string                       `json:"lang"`                           // "Go"
	LangVersion                 string                       `json:"lang_version"`                   // Go version, e.g. go1.13
	Env                         string                       `json:"env"`                            // Tracer env
	Service                     string                       `json:"service"`                        // Tracer Service
	AgentURL                    string                       `json:"agent_url"`                      // The address of the agent
	AgentError                  string                       `json:"agent_error"`                    // Any error that occurred trying to connect to agent
	Debug                       bool                         `json:"debug"`                          // Whether debug mode is enabled
	AnalyticsEnabled            bool                         `json:"analytics_enabled"`              // True if there is a global analytics rate set
	SampleRate                  string                       `json:"sample_rate"`                    // The default sampling rate for the rules sampler
	SampleRateLimit             string                       `json:"sample_rate_limit"`              // The rate limit configured with the rules sampler
	TraceSamplingRules          []SamplingRule               `json:"trace_sampling_rules"`           // Trace rules used by the rules sampler
	SpanSamplingRules           []SamplingRule               `json:"span_sampling_rules"`            // Span rules used by the rules sampler
	SamplingRulesError          string                       `json:"sampling_rules_error"`           // Any errors that occurred while parsing sampling rules
	ServiceMappings             map[string]string            `json:"service_mappings"`               // Service Mappings
	Tags                        map[string]string            `json:"tags"`                           // Global tags
	RuntimeMetricsEnabled       bool                         `json:"runtime_metrics_enabled"`        // Whether runtime metrics are enabled
	RuntimeMetricsV2Enabled     bool                         `json:"runtime_metrics_v2_enabled"`     // Whether runtime metrics v2 are enabled
	ProfilerCodeHotspotsEnabled bool                         `json:"profiler_code_hotspots_enabled"` // Whether profiler code hotspots are enabled
	ProfilerEndpointsEnabled    bool                         `json:"profiler_endpoints_enabled"`     // Whether profiler endpoints are enabled
	ApplicationVersion          string                       `json:"dd_version"`                     // Version of the user's application
	Architecture                string                       `json:"architecture"`                   // Architecture of host machine
	GlobalService               string                       `json:"global_service"`                 // Global service string. If not-nil should be same as Service. (#614)
	LambdaMode                  string                       `json:"lambda_mode"`                    // Whether the client has enabled lambda mode
	AppSec                      bool                         `json:"appsec"`                         // AppSec status: true when started, false otherwise.
	AgentFeatures               agentFeatures                `json:"agent_features"`                 // Lists the capabilities of the agent.
	Integrations                map[string]integrationConfig `json:"integrations"`                   // Available tracer integrations
	PartialFlushEnabled         bool                         `json:"partial_flush_enabled"`          // Whether Partial Flushing is enabled
	PartialFlushMinSpans        int                          `json:"partial_flush_min_spans"`        // The min number of spans to trigger a partial flush
	Orchestrion                 orchestrionConfig            `json:"orchestrion"`                    // Orchestrion (auto-instrumentation) configuration.
	FeatureFlags                []string                     `json:"feature_flags"`
	PropagationStyleInject      string                       `json:"propagation_style_inject"`  // Propagation style for inject
	PropagationStyleExtract     string                       `json:"propagation_style_extract"` // Propagation style for extract
	TracingAsTransport          bool                         `json:"tracing_as_transport"`      // Whether the tracer is disabled and other products are using it as a transport
	DogstatsdAddr               string                       `json:"dogstatsd_address"`         // Destination of statsd payloads
	DataStreamsEnabled          bool                         `json:"data_streams_enabled"`      // Whether Data Streams is enabled
}

// checkEndpoint tries to connect to the URL specified by endpoint.
// If the endpoint is not reachable, checkEndpoint returns an error
// explaining why.
func checkEndpoint(c *http.Client, endpoint string, protocol float64) error {
	b := []byte{0x90} // empty array
	if protocol == traceProtocolV1 {
		b = []byte{0x80} // empty map
	}
	req, err := http.NewRequest("POST", endpoint, bytes.NewReader(b))
	if err != nil {
		return fmt.Errorf("cannot create http request: %s", err)
	}
	req.Header.Set(traceCountHeader, "0")
	req.Header.Set("Content-Type", "application/msgpack")
	res, err := c.Do(req)
	if err != nil {
		return err
	}
	defer res.Body.Close()
	return nil
}

// logStartup generates a startupInfo for a tracer and writes it to the log in
// JSON format.
func logStartup(t *tracer) {
	tags := make(map[string]string)
	for k, v := range t.config.globalTags.get() {
		tags[k] = fmt.Sprintf("%v", v)
	}

	featureFlags := make([]string, 0, len(t.config.featureFlags))
	for f := range t.config.featureFlags {
		featureFlags = append(featureFlags, f)
	}

	var injectorNames, extractorNames string
	switch v := t.config.propagator.(type) {
	case *chainedPropagator:
		injectorNames = v.injectorNames
		extractorNames = v.extractorsNames
	case nil:
		injectorNames = ""
		extractorNames = ""
	default:
		injectorNames = "custom"
		extractorNames = "custom"
	}
	// Determine the agent URL to use in the logs
	var agentURL string
	if t.config.originalAgentURL != nil && t.config.originalAgentURL.Scheme == "unix" {
		agentURL = t.config.originalAgentURL.String()
	} else {
		agentURL = t.config.transport.endpoint()
	}
	info := startupInfo{
		Date:                        time.Now().Format(time.RFC3339),
		OSName:                      osinfo.OSName(),
		OSVersion:                   osinfo.OSVersion(),
		Version:                     version.Tag,
		Lang:                        "Go",
		LangVersion:                 runtime.Version(),
		Env:                         t.config.env,
		Service:                     t.config.serviceName,
		AgentURL:                    agentURL,
		Debug:                       t.config.internalConfig.Debug(),
		AnalyticsEnabled:            !math.IsNaN(globalconfig.AnalyticsRate()),
		SampleRate:                  fmt.Sprintf("%f", t.rulesSampling.traces.globalRate),
		SampleRateLimit:             "disabled",
		TraceSamplingRules:          t.config.traceRules,
		SpanSamplingRules:           t.config.spanRules,
		ServiceMappings:             t.config.serviceMappings,
		Tags:                        tags,
		RuntimeMetricsEnabled:       t.config.internalConfig.RuntimeMetricsEnabled(),
		RuntimeMetricsV2Enabled:     t.config.internalConfig.RuntimeMetricsV2Enabled(),
		ApplicationVersion:          t.config.version,
<<<<<<< HEAD
		ProfilerCodeHotspotsEnabled: t.config.profilerHotspots,
		ProfilerEndpointsEnabled:    t.config.internalConfig.ProfilerEndpoints(),
=======
		ProfilerCodeHotspotsEnabled: t.config.internalConfig.ProfilerHotspotsEnabled(),
		ProfilerEndpointsEnabled:    t.config.profilerEndpoints,
>>>>>>> d274bc5f
		Architecture:                runtime.GOARCH,
		GlobalService:               globalconfig.ServiceName(),
		LambdaMode:                  fmt.Sprintf("%t", t.config.logToStdout),
		AgentFeatures:               t.config.agent,
		Integrations:                t.config.integrations,
		AppSec:                      appsec.Enabled(),
		PartialFlushEnabled:         t.config.partialFlushEnabled,
		PartialFlushMinSpans:        t.config.partialFlushMinSpans,
		Orchestrion:                 t.config.orchestrionCfg,
		FeatureFlags:                featureFlags,
		PropagationStyleInject:      injectorNames,
		PropagationStyleExtract:     extractorNames,
		TracingAsTransport:          t.config.tracingAsTransport,
		DogstatsdAddr:               t.config.dogstatsdAddr,
		DataStreamsEnabled:          t.config.internalConfig.DataStreamsMonitoringEnabled(),
	}
	if _, _, err := samplingRulesFromEnv(); err != nil {
		info.SamplingRulesError = err.Error()
	}
	if limit, ok := t.rulesSampling.TraceRateLimit(); ok {
		info.SampleRateLimit = fmt.Sprintf("%v", limit)
	}
	if !t.config.logToStdout {
		if err := checkEndpoint(t.config.httpClient, t.config.transport.endpoint(), t.config.traceProtocol); err != nil {
			info.AgentError = fmt.Sprintf("%s", err.Error())
			log.Warn("DIAGNOSTICS Unable to reach agent intake: %s", err.Error())
		}
	}
	bs, err := json.Marshal(info)
	if err != nil {
		//nolint:gocritic // Diagnostic logging needs full struct representation
		log.Warn("DIAGNOSTICS Failed to serialize json for startup log (%v) %#v\n", err, info)
		return
	}
	log.Info("DATADOG TRACER CONFIGURATION %s\n", string(bs))
	telemetrylog.Debug("DATADOG TRACER CONFIGURATION", slog.String("config", string(bs)))
}<|MERGE_RESOLUTION|>--- conflicted
+++ resolved
@@ -141,13 +141,8 @@
 		RuntimeMetricsEnabled:       t.config.internalConfig.RuntimeMetricsEnabled(),
 		RuntimeMetricsV2Enabled:     t.config.internalConfig.RuntimeMetricsV2Enabled(),
 		ApplicationVersion:          t.config.version,
-<<<<<<< HEAD
-		ProfilerCodeHotspotsEnabled: t.config.profilerHotspots,
+		ProfilerCodeHotspotsEnabled: t.config.internalConfig.ProfilerHotspotsEnabled(),
 		ProfilerEndpointsEnabled:    t.config.internalConfig.ProfilerEndpoints(),
-=======
-		ProfilerCodeHotspotsEnabled: t.config.internalConfig.ProfilerHotspotsEnabled(),
-		ProfilerEndpointsEnabled:    t.config.profilerEndpoints,
->>>>>>> d274bc5f
 		Architecture:                runtime.GOARCH,
 		GlobalService:               globalconfig.ServiceName(),
 		LambdaMode:                  fmt.Sprintf("%t", t.config.logToStdout),
