// Unless explicitly stated otherwise all files in this repository are licensed
// under the Apache License Version 2.0.
// This product includes software developed at Datadog (https://www.datadoghq.com/).
// Copyright 2024 Datadog, Inc.

package tracer

import (
	"bytes"
	"sync/atomic"

	"github.com/DataDog/dd-trace-go/v2/internal/globalconfig"
	"github.com/DataDog/dd-trace-go/v2/internal/log"
	"github.com/DataDog/dd-trace-go/v2/internal/version"
	"github.com/tinylib/msgp/msgp"
<<<<<<< HEAD
=======
	"gopkg.in/DataDog/dd-trace-go.v1/internal/civisibility/constants"
	"gopkg.in/DataDog/dd-trace-go.v1/internal/civisibility/utils"
	"gopkg.in/DataDog/dd-trace-go.v1/internal/globalconfig"
	"gopkg.in/DataDog/dd-trace-go.v1/internal/log"
	"gopkg.in/DataDog/dd-trace-go.v1/internal/version"
>>>>>>> 93311db4
)

// ciVisibilityPayload represents a payload specifically designed for CI Visibility events.
// It embeds the generic payload structure and adds methods to handle CI Visibility specific data.
type ciVisibilityPayload struct {
	*payload
}

// push adds a new CI Visibility event to the payload buffer.
// It grows the buffer to accommodate the new event, encodes the event in MessagePack format, and updates the event count.
//
// Parameters:
//
//	event - The CI Visibility event to be added to the payload.
//
// Returns:
//
//	An error if encoding the event fails.
func (p *ciVisibilityPayload) push(event *ciVisibilityEvent) error {
	p.buf.Grow(event.Msgsize())
	if err := msgp.Encode(&p.buf, event); err != nil {
		return err
	}
	atomic.AddUint32(&p.count, 1)
	p.updateHeader()
	return nil
}

// newCiVisibilityPayload creates a new instance of civisibilitypayload.
//
// Returns:
//
//	A pointer to a newly initialized civisibilitypayload instance.
func newCiVisibilityPayload() *ciVisibilityPayload {
	log.Debug("ciVisibilityPayload: creating payload instance")
	return &ciVisibilityPayload{newPayload()}
}

// getBuffer retrieves the complete body of the CI Visibility payload, including metadata.
// It reads the current payload buffer, adds metadata, and encodes the entire payload in MessagePack format.
//
// Parameters:
//
//	config - A pointer to the config structure containing environment settings.
//
// Returns:
//
//	A pointer to a bytes.Buffer containing the encoded CI Visibility payload.
//	An error if reading from the buffer or encoding the payload fails.
func (p *ciVisibilityPayload) getBuffer(config *config) (*bytes.Buffer, error) {
	log.Debug("ciVisibilityPayload: .getBuffer (count: %v)", p.itemCount())
<<<<<<< HEAD
=======

	// Create a buffer to read the current payload
	payloadBuf := new(bytes.Buffer)
	if _, err := payloadBuf.ReadFrom(p.payload); err != nil {
		return nil, err
	}

	// Create the visibility payload
	visibilityPayload := p.writeEnvelope(config.env, payloadBuf.Bytes())

	// Create a new buffer to encode the visibility payload in MessagePack format
	encodedBuf := new(bytes.Buffer)
	if err := msgp.Encode(encodedBuf, visibilityPayload); err != nil {
		return nil, err
	}

	return encodedBuf, nil
}

func (p *ciVisibilityPayload) writeEnvelope(env string, events []byte) *ciTestCyclePayload {

>>>>>>> 93311db4
	/*
			The Payload format in the CI Visibility protocol is like this:
			{
			    "version": 1,
			    "metadata": {
			      "*": {
			        "runtime-id": "...",
			        "language": "...",
			        "library_version": "...",
			        "env": "..."
			      }
			    },
			    "events": [
			      // ...
			    ]
			}

		The event format can be found in the `civisibility_tslv.go` file in the ciVisibilityEvent documentation
	*/

	// Create the metadata map
	allMetadata := map[string]string{
		"language":        "go",
		"runtime-id":      globalconfig.RuntimeID(),
		"library_version": version.Tag,
	}
	if env != "" {
		allMetadata["env"] = env
	}

	// Create the visibility payload
	visibilityPayload := &ciTestCyclePayload{
		Version: 1,
		Metadata: map[string]map[string]string{
			"*": allMetadata,
		},
		Events: events,
	}

	// Check for the test session name and append the tag at the metadata level
	if testSessionName, ok := utils.GetCITags()[constants.TestSessionName]; ok {
		testSessionMap := map[string]string{
			constants.TestSessionName: testSessionName,
		}
		visibilityPayload.Metadata["test_session_end"] = testSessionMap
		visibilityPayload.Metadata["test_module_end"] = testSessionMap
		visibilityPayload.Metadata["test_suite_end"] = testSessionMap
		visibilityPayload.Metadata["test"] = testSessionMap
	}

	return visibilityPayload
}<|MERGE_RESOLUTION|>--- conflicted
+++ resolved
@@ -13,14 +13,6 @@
 	"github.com/DataDog/dd-trace-go/v2/internal/log"
 	"github.com/DataDog/dd-trace-go/v2/internal/version"
 	"github.com/tinylib/msgp/msgp"
-<<<<<<< HEAD
-=======
-	"gopkg.in/DataDog/dd-trace-go.v1/internal/civisibility/constants"
-	"gopkg.in/DataDog/dd-trace-go.v1/internal/civisibility/utils"
-	"gopkg.in/DataDog/dd-trace-go.v1/internal/globalconfig"
-	"gopkg.in/DataDog/dd-trace-go.v1/internal/log"
-	"gopkg.in/DataDog/dd-trace-go.v1/internal/version"
->>>>>>> 93311db4
 )
 
 // ciVisibilityPayload represents a payload specifically designed for CI Visibility events.
@@ -72,8 +64,6 @@
 //	An error if reading from the buffer or encoding the payload fails.
 func (p *ciVisibilityPayload) getBuffer(config *config) (*bytes.Buffer, error) {
 	log.Debug("ciVisibilityPayload: .getBuffer (count: %v)", p.itemCount())
-<<<<<<< HEAD
-=======
 
 	// Create a buffer to read the current payload
 	payloadBuf := new(bytes.Buffer)
@@ -95,7 +85,6 @@
 
 func (p *ciVisibilityPayload) writeEnvelope(env string, events []byte) *ciTestCyclePayload {
 
->>>>>>> 93311db4
 	/*
 			The Payload format in the CI Visibility protocol is like this:
 			{
