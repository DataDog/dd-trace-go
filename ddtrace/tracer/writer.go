// Unless explicitly stated otherwise all files in this repository are licensed
// under the Apache License Version 2.0.
// This product includes software developed at Datadog (https://www.datadoghq.com/).
// Copyright 2016 Datadog, Inc.

package tracer

import (
	"bytes"
	"encoding/json"
	"errors"
	"io"
	"math"
	"os"
	"strconv"
	"sync"
	"sync/atomic"
	"time"

	globalinternal "github.com/DataDog/dd-trace-go/v2/internal"
	"github.com/DataDog/dd-trace-go/v2/internal/log"
)

type traceWriter interface {
	// add adds traces to be sent by the writer.
	add([]*Span)

	// flush causes the writer to send any buffered traces.
	flush()

	// stop gracefully shuts down the writer.
	stop()
}

type agentTraceWriter struct {
	// config holds the tracer configuration
	config *config

	// payload encodes and buffers traces in msgpack format
	payload *payloadV04

	// climit limits the number of concurrent outgoing connections
	climit chan struct{}

	// wg waits for all uploads to finish
	wg sync.WaitGroup

	// prioritySampling is the prioritySampler into which agentTraceWriter will
	// read sampling rates sent by the agent
	prioritySampling *prioritySampler

	// statsd is used to send metrics
	statsd globalinternal.StatsdClient

	tracesQueued uint32
}

func newAgentTraceWriter(c *config, s *prioritySampler, statsdClient globalinternal.StatsdClient) *agentTraceWriter {
	tw := &agentTraceWriter{
		config:           c,
		climit:           make(chan struct{}, concurrentConnectionLimit),
		prioritySampling: s,
		statsd:           statsdClient,
	}
	tw.payload = tw.newPayload()
	return tw
}

func (h *agentTraceWriter) add(trace []*Span) {
	if err := h.payload.push(trace); err != nil {
		h.statsd.Incr("datadog.tracer.traces_dropped", []string{"reason:encoding_error"}, 1)
		log.Error("Error encoding msgpack: %s", err.Error())
	}
	atomic.AddUint32(&h.tracesQueued, 1) // TODO: This does not differentiate between complete traces and partial chunks
	if h.payload.size() > payloadSizeLimit {
		h.statsd.Incr("datadog.tracer.flush_triggered", []string{"reason:size"}, 1)
		h.flush()
	}
}

func (h *agentTraceWriter) stop() {
	h.statsd.Incr("datadog.tracer.flush_triggered", []string{"reason:shutdown"}, 1)
	h.flush()
	h.wg.Wait()
}

// newPayload returns a new payload based on the trace protocol.
func (h *agentTraceWriter) newPayload() *payload {
	p := newPayload()
	p.protocol = h.config.traceProtocol
	return p
}

// flush will push any currently buffered traces to the server.
func (h *agentTraceWriter) flush() {
	if h.payload.itemCount() == 0 {
		return
	}
	h.wg.Add(1)
	h.climit <- struct{}{}
	oldp := h.payload
<<<<<<< HEAD
	h.payload = newPayload()
	go func(p *payloadV04) {
=======
	h.payload = h.newPayload()
	go func(p *payload) {
>>>>>>> 547cf8f1
		defer func(start time.Time) {
			// Once the payload has been used, clear the buffer for garbage
			// collection to avoid a memory leak when references to this object
			// may still be kept by faulty transport implementations or the
			// standard library. See dd-trace-go#976
			h.statsd.Count("datadog.tracer.queue.enqueued.traces", int64(atomic.SwapUint32(&h.tracesQueued, 0)), nil, 1)
			p.clear()

			<-h.climit
			h.statsd.Timing("datadog.tracer.flush_duration", time.Since(start), nil, 1)
			h.wg.Done()
		}(time.Now())

		var count, size int
		var err error
		for attempt := 0; attempt <= h.config.sendRetries; attempt++ {
			size, count = p.size(), p.itemCount()
			log.Debug("Attempt to send payload: size: %d traces: %d\n", size, count)
			var rc io.ReadCloser
			rc, err = h.config.transport.send(p)
			if err == nil {
				log.Debug("sent traces after %d attempts", attempt+1)
				h.statsd.Count("datadog.tracer.flush_bytes", int64(size), nil, 1)
				h.statsd.Count("datadog.tracer.flush_traces", int64(count), nil, 1)
				if err := h.prioritySampling.readRatesJSON(rc); err != nil {
					h.statsd.Incr("datadog.tracer.decode_error", nil, 1)
				}
				return
			}

			if attempt+1%5 == 0 {
				log.Error("failure sending traces (attempt %d of %d): %v", attempt+1, h.config.sendRetries+1, err.Error())
			}
			p.reset()
			time.Sleep(h.config.retryInterval)
		}
		h.statsd.Count("datadog.tracer.traces_dropped", int64(count), []string{"reason:send_failed"}, 1)
		log.Error("lost %d traces: %v", count, err.Error())
	}(oldp)
}

// logWriter specifies the output target of the logTraceWriter; replaced in tests.
var logWriter io.Writer = os.Stdout

// logTraceWriter encodes traces into a format understood by the Datadog Forwarder
// (https://github.com/DataDog/datadog-serverless-functions/tree/master/aws/logs_monitoring)
// and writes them to os.Stdout. This is used to send traces from an AWS Lambda environment.
type logTraceWriter struct {
	config    *config
	buf       bytes.Buffer
	hasTraces bool
	w         io.Writer
	statsd    globalinternal.StatsdClient
}

func newLogTraceWriter(c *config, statsdClient globalinternal.StatsdClient) *logTraceWriter {
	w := &logTraceWriter{
		config: c,
		w:      logWriter,
		statsd: statsdClient,
	}
	w.resetBuffer()
	return w
}

const (
	// maxFloatLength is the maximum length that a string encoded by encodeFloat will be.
	maxFloatLength = 24

	// logBufferSuffix is the final string that the trace writer has to append to a buffer to close
	// the JSON.
	logBufferSuffix = "]}\n"

	// logBufferLimit is the maximum size log line allowed by cloudwatch
	logBufferLimit = 256 * 1024
)

func (h *logTraceWriter) resetBuffer() {
	h.buf.Reset()
	h.buf.WriteString(`{"traces": [`)
	h.hasTraces = false
}

// encodeFloat correctly encodes float64 into the JSON format followed by ES6.
// This code is reworked from Go's encoding/json package
// (https://github.com/golang/go/blob/go1.15/src/encoding/json/encode.go#L573)
//
// One important departure from encoding/json is that infinities and nans are encoded
// as null rather than signalling an error.
func encodeFloat(p []byte, f float64) []byte {
	if math.IsInf(f, 0) || math.IsNaN(f) {
		return append(p, "null"...)
	}
	abs := math.Abs(f)
	if abs != 0 && (abs < 1e-6 || abs >= 1e21) {
		p = strconv.AppendFloat(p, f, 'e', -1, 64)
		// clean up e-09 to e-9
		n := len(p)
		if n >= 4 && p[n-4] == 'e' && p[n-3] == '-' && p[n-2] == '0' {
			p[n-2] = p[n-1]
			p = p[:n-1]
		}
	} else {
		p = strconv.AppendFloat(p, f, 'f', -1, 64)
	}
	return p
}

func (h *logTraceWriter) encodeSpan(s *Span) {
	var scratch [maxFloatLength]byte
	h.buf.WriteString(`{"trace_id":"`)
	h.buf.Write(strconv.AppendUint(scratch[:0], uint64(s.traceID), 16))
	h.buf.WriteString(`","span_id":"`)
	h.buf.Write(strconv.AppendUint(scratch[:0], uint64(s.spanID), 16))
	h.buf.WriteString(`","parent_id":"`)
	h.buf.Write(strconv.AppendUint(scratch[:0], uint64(s.parentID), 16))
	h.buf.WriteString(`","name":`)
	h.marshalString(s.name)
	h.buf.WriteString(`,"resource":`)
	h.marshalString(s.resource)
	h.buf.WriteString(`,"error":`)
	h.buf.Write(strconv.AppendInt(scratch[:0], int64(s.error), 10))
	h.buf.WriteString(`,"meta":{`)
	first := true
	for k, v := range s.meta {
		if first {
			first = false
		} else {
			h.buf.WriteString(`,`)
		}
		h.marshalString(k)
		h.buf.WriteString(":")
		h.marshalString(v)
	}
	// We cannot pack messagepack into JSON, so we need to marshal the meta struct as JSON, and send them through the `meta` field
	for k, v := range s.metaStruct {
		if first {
			first = false
		} else {
			h.buf.WriteString(`,`)
		}
		h.marshalString(k)
		h.buf.WriteString(":")
		jsonValue, err := json.Marshal(v)
		if err != nil {
			log.Error("Error marshaling value %q: %v", v, err.Error())
			continue
		}
		h.marshalString(string(jsonValue))
	}
	h.buf.WriteString(`},"metrics":{`)
	first = true
	for k, v := range s.metrics {
		if math.IsNaN(v) || math.IsInf(v, 0) {
			// The trace forwarder does not support infinity or nan, so we do not send metrics with those values.
			continue
		}
		if first {
			first = false
		} else {
			h.buf.WriteString(`,`)
		}
		h.marshalString(k)
		h.buf.WriteString(`:`)
		h.buf.Write(encodeFloat(scratch[:0], v))
	}
	h.buf.WriteString(`},"start":`)
	h.buf.Write(strconv.AppendInt(scratch[:0], s.start, 10))
	h.buf.WriteString(`,"duration":`)
	h.buf.Write(strconv.AppendInt(scratch[:0], s.duration, 10))
	h.buf.WriteString(`,"service":`)
	h.marshalString(s.service)
	h.buf.WriteString(`}`)
}

// marshalString marshals the string str as JSON into the writer's buffer.
// Should be used whenever writing non-constant string data to ensure correct sanitization.
func (h *logTraceWriter) marshalString(str string) {
	m, err := json.Marshal(str)
	if err != nil {
		log.Error("Error marshaling value %q: %v", str, err.Error())
	} else {
		h.buf.Write(m)
	}
}

type encodingError struct {
	cause      error
	dropReason string
}

// writeTrace makes an effort to write the trace into the current buffer. It returns
// the number of spans (n) that it wrote and an error (err), if one occurred.
// n may be less than len(trace), meaning that only the first n spans of the trace
// fit into the current buffer. Once the buffer is flushed, the remaining spans
// from the trace can be retried.
// An error, if one is returned, indicates that a span in the trace is too large
// to fit in one buffer, and the trace cannot be written.
func (h *logTraceWriter) writeTrace(trace []*Span) (n int, err *encodingError) {
	startn := h.buf.Len()
	if !h.hasTraces {
		h.buf.WriteByte('[')
	} else {
		h.buf.WriteString(", [")
	}
	written := 0
	for i, s := range trace {
		n := h.buf.Len()
		if i > 0 {
			h.buf.WriteByte(',')
		}
		h.encodeSpan(s)
		if h.buf.Len() > logBufferLimit-len(logBufferSuffix) {
			// This span is too big to fit in the current buffer.
			if i == 0 {
				// This was the first span in this trace. This means we should truncate
				// everything we wrote in writeTrace
				h.buf.Truncate(startn)
				if !h.hasTraces {
					// This is the first span of the first trace in the buffer and it's too big.
					// We will never be able to send this trace, so we will drop it.
					return 0, &encodingError{cause: errors.New("span too large for buffer"), dropReason: "trace_too_large"}
				}
				return 0, nil
			}
			// This span was too big, but it might fit in the next buffer.
			// We can finish this trace and try again with an empty buffer (see *logTaceWriter.add)
			h.buf.Truncate(n)
			break
		}
		written++
	}
	h.buf.WriteByte(']')
	h.hasTraces = true
	return written, nil
}

// add adds a trace to the writer's buffer.
func (h *logTraceWriter) add(trace []*Span) {
	// Try adding traces to the buffer until we flush them all or encounter an error.
	for len(trace) > 0 {
		n, err := h.writeTrace(trace)
		if err != nil {
			log.Error("Lost a trace: %s", err.cause)
			h.statsd.Count("datadog.tracer.traces_dropped", 1, []string{"reason:" + err.dropReason}, 1)
			return
		}
		trace = trace[n:]
		// If there are traces left that didn't fit into the buffer, flush the buffer and loop to
		// write the remaining spans.
		if len(trace) > 0 {
			h.flush()
		}
	}
}

func (h *logTraceWriter) stop() {
	h.statsd.Incr("datadog.tracer.flush_triggered", []string{"reason:shutdown"}, 1)
	h.flush()
}

// flush will write any buffered traces to standard output.
func (h *logTraceWriter) flush() {
	if !h.hasTraces {
		return
	}
	h.buf.WriteString(logBufferSuffix)
	h.w.Write(h.buf.Bytes())
	h.resetBuffer()
}<|MERGE_RESOLUTION|>--- conflicted
+++ resolved
@@ -99,13 +99,8 @@
 	h.wg.Add(1)
 	h.climit <- struct{}{}
 	oldp := h.payload
-<<<<<<< HEAD
-	h.payload = newPayload()
+	h.payload = h.newPayload()
 	go func(p *payloadV04) {
-=======
-	h.payload = h.newPayload()
-	go func(p *payload) {
->>>>>>> 547cf8f1
 		defer func(start time.Time) {
 			// Once the payload has been used, clear the buffer for garbage
 			// collection to avoid a memory leak when references to this object
