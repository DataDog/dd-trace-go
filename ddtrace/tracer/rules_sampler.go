--- conflicted
+++ resolved
@@ -480,22 +480,14 @@
 	return true
 }
 
-<<<<<<< HEAD
 func (rs *traceRulesSampler) applyRate(span *Span, rate float64, now time.Time, sampler samplernames.SamplerName) {
+	span.Lock()
+	defer span.Unlock()
+
 	span.setMetric(keyRulesSamplerAppliedRate, rate)
 	delete(span.metrics, keySamplingPriorityRate)
 	if !sampledByRate(span.traceID, rate) {
-		span.setSamplingPriority(ext.PriorityUserReject, sampler)
-=======
-func (rs *traceRulesSampler) applyRate(span *span, rate float64, now time.Time, sampler samplernames.SamplerName) {
-	span.Lock()
-	defer span.Unlock()
-
-	span.setMetric(keyRulesSamplerAppliedRate, rate)
-	delete(span.Metrics, keySamplingPriorityRate)
-	if !sampledByRate(span.TraceID, rate) {
 		span.setSamplingPriorityLocked(ext.PriorityUserReject, sampler)
->>>>>>> bad75f7f
 		return
 	}
 
