// Unless explicitly stated otherwise all files in this repository are licensed
// under the Apache License Version 2.0.
// This product includes software developed at Datadog (https://www.datadoghq.com/).
// Copyright 2016 Datadog, Inc.

package tracer

import (
	"encoding/json"
	"fmt"
	"math"
	"os"
	"regexp"
	"strconv"
	"strings"
	"sync"
	"time"

	"github.com/DataDog/dd-trace-go/v2/ddtrace/ext"
	"github.com/DataDog/dd-trace-go/v2/internal/log"
	"github.com/DataDog/dd-trace-go/v2/internal/samplernames"

	"golang.org/x/time/rate"
)

// rulesSampler holds instances of trace sampler and single span sampler, that are configured with the given set of rules.
type rulesSampler struct {
	// traceRulesSampler samples trace spans based on a user-defined set of rules and might impact sampling decision of the trace.
	traces *traceRulesSampler

	// singleSpanRulesSampler samples individual spans based on a separate user-defined set of rules and
	// cannot impact the trace sampling decision.
	spans *singleSpanRulesSampler
}

// newRulesSampler configures a *rulesSampler instance using the given set of rules.
// Rules are split between trace and single span sampling rules according to their type.
// Such rules are user-defined through environment variable or WithSamplingRules option.
// Invalid rules or environment variable values are tolerated, by logging warnings and then ignoring them.
func newRulesSampler(traceRules, spanRules []SamplingRule, traceSampleRate float64) *rulesSampler {
	return &rulesSampler{
		traces: newTraceRulesSampler(traceRules, traceSampleRate),
		spans:  newSingleSpanRulesSampler(spanRules),
	}
}

<<<<<<< HEAD
func (r *rulesSampler) SampleTrace(s *Span) bool { return r.traces.apply(s) }
=======
func (r *rulesSampler) SampleTrace(s *span) bool { return r.traces.sampleRules(s) }

func (r *rulesSampler) SampleTraceGlobalRate(s *span) bool { return r.traces.sampleGlobalRate(s) }
>>>>>>> a784a5f7

func (r *rulesSampler) SampleSpan(s *Span) bool { return r.spans.apply(s) }

func (r *rulesSampler) HasSpanRules() bool { return r.spans.enabled() }

func (r *rulesSampler) TraceRateLimit() (float64, bool) { return r.traces.limit() }

// SamplingRule is used for applying sampling rates to spans that match
// the service name, operation name or both.
// For basic usage, consider using the helper functions ServiceRule, NameRule, etc.
type SamplingRule struct {
	// Service specifies the regex pattern that a span service name must match.
	Service *regexp.Regexp

	// Name specifies the regex pattern that a span operation name must match.
	Name *regexp.Regexp

	// Rate specifies the sampling rate that should be applied to spans that match
	// service and/or name of the rule.
	Rate float64

	// MaxPerSecond specifies max number of spans per second that can be sampled per the rule.
	// If not specified, the default is no limit.
	MaxPerSecond float64

	// Resource specifies the regex pattern that a span resource must match.
	Resource *regexp.Regexp

	// Tags specifies the map of key-value patterns that span tags must match.
	Tags map[string]*regexp.Regexp

	ruleType SamplingRuleType
	limiter  *rateLimiter
}

// match returns true when the span's details match all the expected values in the rule.
func (sr *SamplingRule) match(s *Span) bool {
	if sr.Service != nil && !sr.Service.MatchString(s.service) {
		return false
<<<<<<< HEAD
	} else if sr.exactService != "" && sr.exactService != s.service {
		return false
=======
>>>>>>> a784a5f7
	}
	if sr.Name != nil && !sr.Name.MatchString(s.name) {
		return false
<<<<<<< HEAD
	} else if sr.exactName != "" && sr.exactName != s.name {
=======
	}
	if sr.Resource != nil && !sr.Resource.MatchString(s.Resource) {
>>>>>>> a784a5f7
		return false
	}
	s.Lock()
	defer s.Unlock()
	if sr.Tags != nil && s.Meta != nil {
		for k, regex := range sr.Tags {
			v, ok := s.Meta[k]
			if !ok || !regex.MatchString(v) {
				return false
			}
		}
	}
	return true
}

// SamplingRuleType represents a type of sampling rule spans are matched against.
type SamplingRuleType int

const (
	// SamplingRuleTrace specifies a sampling rule that applies to the entire trace if any spans satisfy the criteria.
	// If a sampling rule is of type SamplingRuleTrace, such rule determines the sampling rate to apply
	// to trace spans. If a span matches that rule, it will impact the trace sampling decision.
	SamplingRuleTrace = iota

	// SamplingRuleSpan specifies a sampling rule that applies to a single span without affecting the entire trace.
	// If a sampling rule is of type SamplingRuleSingleSpan, such rule determines the sampling rate to apply
	// to individual spans. If a span matches a rule, it will NOT impact the trace sampling decision.
	// In the case that a trace is dropped and thus not sent to the Agent, spans kept on account
	// of matching SamplingRuleSingleSpan rules must be conveyed separately.
	SamplingRuleSpan
)

func (sr SamplingRuleType) String() string {
	switch sr {
	case SamplingRuleTrace:
		return "trace"
	case SamplingRuleSpan:
		return "span"
	default:
		return ""
	}
}

// ServiceRule returns a SamplingRule that applies the provided sampling rate
// to spans that match the service name provided.
func ServiceRule(service string, rate float64) SamplingRule {
	return SamplingRule{
		Service: globMatch(service),
		Rate:    rate,
	}
}

// NameRule returns a SamplingRule that applies the provided sampling rate
// to spans that match the operation name provided.
func NameRule(name string, rate float64) SamplingRule {
	return SamplingRule{
		Name: globMatch(name),
		Rate: rate,
	}
}

// NameServiceRule returns a SamplingRule that applies the provided sampling rate
// to spans matching both the operation and service names provided.
func NameServiceRule(name string, service string, rate float64) SamplingRule {
	return SamplingRule{
		Service: globMatch(service),
		Name:    globMatch(name),
		Rate:    rate,
	}
}

// RateRule returns a SamplingRule that applies the provided sampling rate to all spans.
func RateRule(rate float64) SamplingRule {
	return SamplingRule{
		Rate: rate,
	}
}

// TagsResourceRule returns a SamplingRule that applies the provided sampling rate to traces with spans that match
// resource, name, service and tags provided.
func TagsResourceRule(tags map[string]*regexp.Regexp, resource, name, service string, rate float64) SamplingRule {
	return SamplingRule{
		Service:  globMatch(service),
		Name:     globMatch(name),
		Resource: globMatch(resource),
		Rate:     rate,
		Tags:     tags,
		ruleType: SamplingRuleTrace,
	}
}

// SpanTagsResourceRule returns a SamplingRule that applies the provided sampling rate to spans that match
// resource, name, service and tags provided. Values of the tags map are expected to be in glob format.
func SpanTagsResourceRule(tags map[string]string, resource, name, service string, rate float64) SamplingRule {
	globTags := make(map[string]*regexp.Regexp, len(tags))
	for k, v := range tags {
		if g := globMatch(v); g != nil {
			globTags[k] = g
		}
	}
	return SamplingRule{
		Service:  globMatch(service),
		Name:     globMatch(name),
		Resource: globMatch(resource),
		Rate:     rate,
		Tags:     globTags,
		ruleType: SamplingRuleSpan,
	}
}

// SpanNameServiceRule returns a SamplingRule of type SamplingRuleSpan that applies
// the provided sampling rate to all spans matching the operation and service name glob patterns provided.
// Operation and service fields must be valid glob patterns.
func SpanNameServiceRule(name, service string, rate float64) SamplingRule {
	return SamplingRule{
		Service:  globMatch(service),
		Name:     globMatch(name),
		Rate:     rate,
		ruleType: SamplingRuleSpan,
		limiter:  newSingleSpanRateLimiter(0),
	}
}

// SpanNameServiceMPSRule returns a SamplingRule of type SamplingRuleSpan that applies
// the provided sampling rate to all spans matching the operation and service name glob patterns
// up to the max number of spans per second that can be sampled.
// Operation and service fields must be valid glob patterns.
func SpanNameServiceMPSRule(name, service string, rate, limit float64) SamplingRule {
	return SamplingRule{
		Service:      globMatch(service),
		Name:         globMatch(name),
		MaxPerSecond: limit,
		Rate:         rate,
		ruleType:     SamplingRuleSpan,
		limiter:      newSingleSpanRateLimiter(limit),
	}
}

// traceRulesSampler allows a user-defined list of rules to apply to traces.
// These rules can match based on the span's Service, Name or both.
// When making a sampling decision, the rules are checked in order until
// a match is found.
// If a match is found, the rate from that rule is used.
// If no match is found, and the DD_TRACE_SAMPLE_RATE environment variable
// was set to a valid rate, that value is used.
// Otherwise, the rules sampler didn't apply to the span, and the decision
// is passed to the priority sampler.
//
// The rate is used to determine if the span should be sampled, but an upper
// limit can be defined using the DD_TRACE_RATE_LIMIT environment variable.
// Its value is the number of spans to sample per second.
// Spans that matched the rules but exceeded the rate limit are not sampled.
type traceRulesSampler struct {
	m          sync.RWMutex
	rules      []SamplingRule // the rules to match spans with
	globalRate float64        // a rate to apply when no rules match a span
	limiter    *rateLimiter   // used to limit the volume of spans sampled
}

// newTraceRulesSampler configures a *traceRulesSampler instance using the given set of rules.
// Invalid rules or environment variable values are tolerated, by logging warnings and then ignoring them.
func newTraceRulesSampler(rules []SamplingRule, traceSampleRate float64) *traceRulesSampler {
	return &traceRulesSampler{
		rules:      rules,
		globalRate: traceSampleRate,
		limiter:    newRateLimiter(),
	}
}

// globalSampleRate returns the sampling rate found in the DD_TRACE_SAMPLE_RATE environment variable.
// If it is invalid or not within the 0-1 range, NaN is returned.
func globalSampleRate() float64 {
	defaultRate := math.NaN()
	v := os.Getenv("DD_TRACE_SAMPLE_RATE")
	if v == "" {
		return defaultRate
	}
	r, err := strconv.ParseFloat(v, 64)
	if err != nil {
		log.Warn("ignoring DD_TRACE_SAMPLE_RATE: error: %v", err)
		return defaultRate
	}
	if r >= 0.0 && r <= 1.0 {
		return r
	}
	log.Warn("ignoring DD_TRACE_SAMPLE_RATE: out of range %f", r)
	return defaultRate
}

func (rs *traceRulesSampler) enabled() bool {
	rs.m.RLock()
	defer rs.m.RUnlock()
	return len(rs.rules) > 0 || !math.IsNaN(rs.globalRate)
}

// setGlobalSampleRate sets the global sample rate to the given value.
// Returns whether the value was changed or not.
func (rs *traceRulesSampler) setGlobalSampleRate(rate float64) bool {
	if rate < 0.0 || rate > 1.0 {
		log.Warn("Ignoring trace sample rate %f: value out of range [0,1]", rate)
		return false
	}
	rs.m.Lock()
	defer rs.m.Unlock()
	if math.IsNaN(rs.globalRate) && math.IsNaN(rate) {
		// NaN is not considered equal to any number, including itself.
		// It should be compared with math.IsNaN
		return false
	}
	if rs.globalRate == rate {
		return false
	}
	rs.globalRate = rate
	return true
}

// sampleGlobalRate applies the global trace sampling rate to the span. If the rate is Nan,
// the function return false, then it returns false and the span is not
// modified.
func (rs *traceRulesSampler) sampleGlobalRate(span *span) bool {
	if !rs.enabled() {
		// short path when disabled
		return false
	}

	rs.m.RLock()
	rate := rs.globalRate
	rs.m.RUnlock()

	if math.IsNaN(rate) {
		return false
	}

	rs.applyRate(span, rate, time.Now())
	return true
}

// sampleRules uses the sampling rules to determine the sampling rate for the
// provided span. If the rules don't match, then it returns false and the span is not
// modified.
<<<<<<< HEAD
func (rs *traceRulesSampler) apply(span *Span) bool {
=======
func (rs *traceRulesSampler) sampleRules(span *span) bool {
>>>>>>> a784a5f7
	if !rs.enabled() {
		// short path when disabled
		return false
	}

	var matched bool
	rs.m.RLock()
	rate := rs.globalRate
	rs.m.RUnlock()
	for _, rule := range rs.rules {
		if rule.match(span) {
			matched = true
			rate = rule.Rate
			break
		}
	}
	if !matched {
		// no matching rule or global rate, so we want to fall back
		// to priority sampling
		return false
	}

	rs.applyRate(span, rate, time.Now())
	return true
}

<<<<<<< HEAD
func (rs *traceRulesSampler) applyRule(span *Span, rate float64, now time.Time) {
=======
func (rs *traceRulesSampler) applyRate(span *span, rate float64, now time.Time) {
>>>>>>> a784a5f7
	span.SetTag(keyRulesSamplerAppliedRate, rate)
	if !sampledByRate(span.traceID, rate) {
		span.setSamplingPriority(ext.PriorityUserReject, samplernames.RuleRate)
		return
	}

	sampled, rate := rs.limiter.allowOne(now)
	if sampled {
		span.setSamplingPriority(ext.PriorityUserKeep, samplernames.RuleRate)
	} else {
		span.setSamplingPriority(ext.PriorityUserReject, samplernames.RuleRate)
	}
	span.SetTag(keyRulesSamplerLimiterRate, rate)
}

// limit returns the rate limit set in the rules sampler, controlled by DD_TRACE_RATE_LIMIT, and
// true if rules sampling is enabled. If not present it returns math.NaN() and false.
func (rs *traceRulesSampler) limit() (float64, bool) {
	if rs.enabled() {
		return float64(rs.limiter.limiter.Limit()), true
	}
	return math.NaN(), false
}

// defaultRateLimit specifies the default trace rate limit used when DD_TRACE_RATE_LIMIT is not set.
const defaultRateLimit = 100.0

// newRateLimiter returns a rate limiter which restricts the number of traces sampled per second.
// The limit is DD_TRACE_RATE_LIMIT if set, `defaultRateLimit` otherwise.
func newRateLimiter() *rateLimiter {
	limit := defaultRateLimit
	v := os.Getenv("DD_TRACE_RATE_LIMIT")
	if v != "" {
		l, err := strconv.ParseFloat(v, 64)
		if err != nil {
			log.Warn("DD_TRACE_RATE_LIMIT invalid, using default value %f: %v", limit, err)
		} else if l < 0.0 {
			log.Warn("DD_TRACE_RATE_LIMIT negative, using default value %f", limit)
		} else {
			// override the default limit
			limit = l
		}
	}
	return &rateLimiter{
		limiter:  rate.NewLimiter(rate.Limit(limit), int(math.Ceil(limit))),
		prevTime: time.Now(),
	}
}

// singleSpanRulesSampler allows a user-defined list of rules to apply to spans
// to sample single spans.
// These rules match based on the span's Service and Name. If empty value is supplied
// to either Service or Name field, it will default to "*", allow all.
// When making a sampling decision, the rules are checked in order until
// a match is found.
// If a match is found, the rate from that rule is used.
// If no match is found, no changes or further sampling is applied to the spans.
// The rate is used to determine if the span should be sampled, but an upper
// limit can be defined using the max_per_second field when supplying the rule.
// If max_per_second is absent in the rule, the default is allow all.
// Its value is the max number of spans to sample per second.
// Spans that matched the rules but exceeded the rate limit are not sampled.
type singleSpanRulesSampler struct {
	rules []SamplingRule // the rules to match spans with
}

// newSingleSpanRulesSampler configures a *singleSpanRulesSampler instance using the given set of rules.
// Invalid rules or environment variable values are tolerated, by logging warnings and then ignoring them.
func newSingleSpanRulesSampler(rules []SamplingRule) *singleSpanRulesSampler {
	return &singleSpanRulesSampler{
		rules: rules,
	}
}

func (rs *singleSpanRulesSampler) enabled() bool {
	return len(rs.rules) > 0
}

// apply uses the sampling rules to determine the sampling rate for the
// provided span. If the rules don't match, then it returns false and the span is not
// modified.
func (rs *singleSpanRulesSampler) apply(span *Span) bool {
	for _, rule := range rs.rules {
		if rule.match(span) {
			rate := rule.Rate
			span.setMetric(keyRulesSamplerAppliedRate, rate)
			if !sampledByRate(span.spanID, rate) {
				return false
			}
			var sampled bool
			if rule.limiter != nil {
				sampled, rate = rule.limiter.allowOne(nowTime())
				if !sampled {
					return false
				}
			}
			span.setMetric(keySpanSamplingMechanism, float64(samplernames.SingleSpan))
			span.setMetric(keySingleSpanSamplingRuleRate, rate)
			if rule.MaxPerSecond != 0 {
				span.setMetric(keySingleSpanSamplingMPS, rule.MaxPerSecond)
			}
			return true
		}
	}
	return false
}

// rateLimiter is a wrapper on top of golang.org/x/time/rate which implements a rate limiter but also
// returns the effective rate of allowance.
type rateLimiter struct {
	limiter *rate.Limiter

	mu          sync.Mutex // guards below fields
	prevTime    time.Time  // time at which prevAllowed and prevSeen were set
	allowed     float64    // number of spans allowed in the current period
	seen        float64    // number of spans seen in the current period
	prevAllowed float64    // number of spans allowed in the previous period
	prevSeen    float64    // number of spans seen in the previous period
}

// allowOne returns the rate limiter's decision to allow the span to be sampled, and the
// effective rate at the time it is called. The effective rate is computed by averaging the rate
// for the previous second with the current rate
func (r *rateLimiter) allowOne(now time.Time) (bool, float64) {
	r.mu.Lock()
	defer r.mu.Unlock()
	if d := now.Sub(r.prevTime); d >= time.Second {
		// enough time has passed to reset the counters
		if d.Truncate(time.Second) == time.Second && r.seen > 0 {
			// exactly one second, so update prev
			r.prevAllowed = r.allowed
			r.prevSeen = r.seen
		} else {
			// more than one second, so reset previous rate
			r.prevAllowed = 0
			r.prevSeen = 0
		}
		r.prevTime = now
		r.allowed = 0
		r.seen = 0
	}

	r.seen++
	var sampled bool
	if r.limiter.AllowN(now, 1) {
		r.allowed++
		sampled = true
	}
	er := (r.prevAllowed + r.allowed) / (r.prevSeen + r.seen)
	return sampled, er
}

// newSingleSpanRateLimiter returns a rate limiter which restricts the number of single spans sampled per second.
// This defaults to infinite, allow all behaviour. The MaxPerSecond value of the rule may override the default.
func newSingleSpanRateLimiter(mps float64) *rateLimiter {
	limit := math.MaxFloat64
	if mps > 0 {
		limit = mps
	}
	return &rateLimiter{
		limiter:  rate.NewLimiter(rate.Limit(limit), int(math.Ceil(limit))),
		prevTime: time.Now(),
	}
}

// globMatch compiles pattern string into glob format, i.e. regular expressions with only '?'
// and '*' treated as regex metacharacters.
func globMatch(pattern string) *regexp.Regexp {
	if pattern == "" {
		return nil
	}
	// escaping regex characters
	pattern = regexp.QuoteMeta(pattern)
	// replacing '?' and '*' with regex characters
	pattern = strings.Replace(pattern, "\\?", ".", -1)
	pattern = strings.Replace(pattern, "\\*", ".*", -1)
	// pattern must match an entire string
	return regexp.MustCompile(fmt.Sprintf("^%s$", pattern))
}

// samplingRulesFromEnv parses sampling rules from
// the DD_TRACE_SAMPLING_RULES, DD_TRACE_SAMPLING_RULES_FILE
// DD_SPAN_SAMPLING_RULES and DD_SPAN_SAMPLING_RULES_FILE environment variables.
func samplingRulesFromEnv() (trace, span []SamplingRule, err error) {
	var errs []string
	defer func() {
		if len(errs) != 0 {
			err = fmt.Errorf("\n\t%s", strings.Join(errs, "\n\t"))
		}
	}()

	rulesByType := func(spanType SamplingRuleType) (rules []SamplingRule, errs []string) {
		env := fmt.Sprintf("DD_%s_SAMPLING_RULES", strings.ToUpper(spanType.String()))
		rulesEnv := os.Getenv(fmt.Sprintf("DD_%s_SAMPLING_RULES", strings.ToUpper(spanType.String())))
		rules, err := unmarshalSamplingRules([]byte(rulesEnv), spanType)
		if err != nil {
			errs = append(errs, err.Error())
		}
		rulesFile := os.Getenv(env + "_FILE")
		if len(rules) != 0 {
			if rulesFile != "" {
				log.Warn("DIAGNOSTICS Error(s): %s is available and will take precedence over %s_FILE", env, env)
			}
			return rules, errs
		}
		if rulesFile == "" {
			return rules, errs
		}
		rulesFromEnvFile, err := os.ReadFile(rulesFile)
		if err != nil {
			errs = append(errs, fmt.Sprintf("Couldn't read file from %s_FILE: %v", env, err))
		}
		rules, err = unmarshalSamplingRules(rulesFromEnvFile, spanType)
		if err != nil {
			errs = append(errs, err.Error())
		}
		return rules, errs
	}

	trace, tErrs := rulesByType(SamplingRuleTrace)
	if len(tErrs) != 0 {
		errs = append(errs, tErrs...)
	}
	span, sErrs := rulesByType(SamplingRuleSpan)
	if len(sErrs) != 0 {
		errs = append(errs, sErrs...)
	}
	return trace, span, err
}

// unmarshalSamplingRules unmarshals JSON from b and returns the sampling rules found, attributing
// the type t to them. If any errors are occurred, they are returned.
func unmarshalSamplingRules(b []byte, spanType SamplingRuleType) ([]SamplingRule, error) {
	if len(b) == 0 {
		return nil, nil
	}
	var jsonRules []struct {
		Service      string            `json:"service"`
		Name         string            `json:"name"`
		Rate         json.Number       `json:"sample_rate"`
		MaxPerSecond float64           `json:"max_per_second"`
		Resource     string            `json:"resource"`
		Tags         map[string]string `json:"tags"`
	}
	err := json.Unmarshal(b, &jsonRules)
	if err != nil {
		return nil, fmt.Errorf("error unmarshalling JSON: %v", err)
	}
	rules := make([]SamplingRule, 0, len(jsonRules))
	var errs []string
	for i, v := range jsonRules {
		if v.Rate == "" {
			if spanType == SamplingRuleSpan {
				v.Rate = "1"
			} else {
				errs = append(errs, fmt.Sprintf("at index %d: rate not provided", i))
				continue
			}
		}
		rate, err := v.Rate.Float64()
		if err != nil {
			errs = append(errs, fmt.Sprintf("at index %d: %v", i, err))
			continue
		}
		if rate < 0.0 || rate > 1.0 {
			errs = append(errs, fmt.Sprintf("at index %d: ignoring rule %+v: rate is out of [0.0, 1.0] range", i, v))
			continue
		}
		tagGlobs := make(map[string]*regexp.Regexp, len(v.Tags))
		for k, g := range v.Tags {
			tagGlobs[k] = globMatch(g)
		}
		switch spanType {
		case SamplingRuleSpan:
			rules = append(rules, SamplingRule{
				Service:      globMatch(v.Service),
				Name:         globMatch(v.Name),
				Rate:         rate,
				MaxPerSecond: v.MaxPerSecond,
				Resource:     globMatch(v.Resource),
				Tags:         tagGlobs,
				limiter:      newSingleSpanRateLimiter(v.MaxPerSecond),
				ruleType:     SamplingRuleSpan,
			})
		case SamplingRuleTrace:
			if v.Rate == "" {
				errs = append(errs, fmt.Sprintf("at index %d: rate not provided", i))
				continue
			}
			rules = append(rules, SamplingRule{
				Service:  globMatch(v.Service),
				Name:     globMatch(v.Name),
				Rate:     rate,
				Resource: globMatch(v.Resource),
				Tags:     tagGlobs,
				ruleType: SamplingRuleTrace,
			})
		}
	}
	if len(errs) != 0 {
		return rules, fmt.Errorf("%s", strings.Join(errs, "\n\t"))
	}
	return rules, nil
}

// MarshalJSON implements the json.Marshaler interface.
func (sr *SamplingRule) MarshalJSON() ([]byte, error) {
	s := struct {
		Service      string            `json:"service,omitempty"`
		Name         string            `json:"name,omitempty"`
		Resource     string            `json:"resource,omitempty"`
		Rate         float64           `json:"sample_rate"`
		Tags         map[string]string `json:"tags,omitempty"`
		Type         string            `json:"type"`
		MaxPerSecond *float64          `json:"max_per_second,omitempty"`
	}{}
	if sr.Service != nil {
		s.Service = sr.Service.String()
	}
	if sr.Name != nil {
		s.Name = sr.Name.String()
	}
	if sr.MaxPerSecond != 0 {
		s.MaxPerSecond = &sr.MaxPerSecond
	}
	if sr.Resource != nil {
		s.Resource = sr.Resource.String()
	}
	s.Rate = sr.Rate
	s.Type = fmt.Sprintf("%v(%d)", sr.ruleType.String(), sr.ruleType)
	s.Tags = make(map[string]string, len(sr.Tags))
	for k, v := range sr.Tags {
		if v != nil {
			s.Tags[k] = v.String()
		}
	}
	return json.Marshal(&s)
}<|MERGE_RESOLUTION|>--- conflicted
+++ resolved
@@ -44,13 +44,9 @@
 	}
 }
 
-<<<<<<< HEAD
-func (r *rulesSampler) SampleTrace(s *Span) bool { return r.traces.apply(s) }
-=======
-func (r *rulesSampler) SampleTrace(s *span) bool { return r.traces.sampleRules(s) }
-
-func (r *rulesSampler) SampleTraceGlobalRate(s *span) bool { return r.traces.sampleGlobalRate(s) }
->>>>>>> a784a5f7
+func (r *rulesSampler) SampleTrace(s *Span) bool { return r.traces.sampleRules(s) }
+
+func (r *rulesSampler) SampleTraceGlobalRate(s *Span) bool { return r.traces.sampleGlobalRate(s) }
 
 func (r *rulesSampler) SampleSpan(s *Span) bool { return r.spans.apply(s) }
 
@@ -88,22 +84,13 @@
 
 // match returns true when the span's details match all the expected values in the rule.
 func (sr *SamplingRule) match(s *Span) bool {
-	if sr.Service != nil && !sr.Service.MatchString(s.service) {
-		return false
-<<<<<<< HEAD
-	} else if sr.exactService != "" && sr.exactService != s.service {
-		return false
-=======
->>>>>>> a784a5f7
-	}
-	if sr.Name != nil && !sr.Name.MatchString(s.name) {
-		return false
-<<<<<<< HEAD
-	} else if sr.exactName != "" && sr.exactName != s.name {
-=======
+	if sr.Service != nil && !sr.Service.MatchString(s.Service) {
+		return false
+	}
+	if sr.Name != nil && !sr.Name.MatchString(s.Name) {
+		return false
 	}
 	if sr.Resource != nil && !sr.Resource.MatchString(s.Resource) {
->>>>>>> a784a5f7
 		return false
 	}
 	s.Lock()
@@ -323,7 +310,7 @@
 // sampleGlobalRate applies the global trace sampling rate to the span. If the rate is Nan,
 // the function return false, then it returns false and the span is not
 // modified.
-func (rs *traceRulesSampler) sampleGlobalRate(span *span) bool {
+func (rs *traceRulesSampler) sampleGlobalRate(span *Span) bool {
 	if !rs.enabled() {
 		// short path when disabled
 		return false
@@ -344,11 +331,7 @@
 // sampleRules uses the sampling rules to determine the sampling rate for the
 // provided span. If the rules don't match, then it returns false and the span is not
 // modified.
-<<<<<<< HEAD
-func (rs *traceRulesSampler) apply(span *Span) bool {
-=======
-func (rs *traceRulesSampler) sampleRules(span *span) bool {
->>>>>>> a784a5f7
+func (rs *traceRulesSampler) sampleRules(span *Span) bool {
 	if !rs.enabled() {
 		// short path when disabled
 		return false
@@ -375,11 +358,7 @@
 	return true
 }
 
-<<<<<<< HEAD
-func (rs *traceRulesSampler) applyRule(span *Span, rate float64, now time.Time) {
-=======
-func (rs *traceRulesSampler) applyRate(span *span, rate float64, now time.Time) {
->>>>>>> a784a5f7
+func (rs *traceRulesSampler) applyRate(span *Span, rate float64, now time.Time) {
 	span.SetTag(keyRulesSamplerAppliedRate, rate)
 	if !sampledByRate(span.traceID, rate) {
 		span.setSamplingPriority(ext.PriorityUserReject, samplernames.RuleRate)
