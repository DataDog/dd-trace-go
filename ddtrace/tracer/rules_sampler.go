--- conflicted
+++ resolved
@@ -9,12 +9,14 @@
 	"encoding/json"
 	"fmt"
 	"math"
+	"os"
 	"regexp"
 	"strings"
 	"sync"
 	"time"
 
 	v2 "github.com/DataDog/dd-trace-go/v2/ddtrace/tracer"
+	"gopkg.in/DataDog/dd-trace-go.v1/internal/log"
 
 	"golang.org/x/time/rate"
 )
@@ -240,8 +242,6 @@
 	return regexp.MustCompile(fmt.Sprintf("^%s$", pattern))
 }
 
-<<<<<<< HEAD
-=======
 // samplingRulesFromEnv parses sampling rules from
 // the DD_TRACE_SAMPLING_RULES, DD_TRACE_SAMPLING_RULES_FILE
 // DD_SPAN_SAMPLING_RULES and DD_SPAN_SAMPLING_RULES_FILE environment variables.
@@ -400,7 +400,6 @@
 	return rules, nil
 }
 
->>>>>>> 52e19cc7
 // MarshalJSON implements the json.Marshaler interface.
 func (sr *SamplingRule) MarshalJSON() ([]byte, error) {
 	s := struct {
