--- conflicted
+++ resolved
@@ -1591,12 +1591,7 @@
 		assert.Nil(err)
 		assert.Equal("0000000000000001", headers[b3TraceIDHeader])
 		assert.Equal("0000000000000001", headers[b3SpanIDHeader])
-<<<<<<< HEAD
-		lines := onlyTracerLogs(tp.lines)
-		assert.Contains(lines[0], "Propagator \"none\" has no effect when combined with other propagators. "+
-=======
 		assert.Contains(tp.Logs()[0], "Propagator \"none\" has no effect when combined with other propagators. "+
->>>>>>> 96b9f30f
 			"To disable the propagator, set to `none`")
 	})
 
