// Unless explicitly stated otherwise all files in this repository are licensed
// under the Apache License Version 2.0.
// This product includes software developed at Datadog (https://www.datadoghq.com/).
// Copyright 2016 Datadog, Inc.

package tracer

import (
	"errors"
	"fmt"
	"net/http"
	"reflect"
	"regexp"
	"strconv"
	"strings"
	"testing"

	"github.com/DataDog/datadog-go/v5/statsd"
	"github.com/stretchr/testify/assert"
	"github.com/stretchr/testify/require"

	"gopkg.in/DataDog/dd-trace-go.v1/ddtrace/ext"
	"gopkg.in/DataDog/dd-trace-go.v1/ddtrace/internal"
	"gopkg.in/DataDog/dd-trace-go.v1/internal/httpmem"
	"gopkg.in/DataDog/dd-trace-go.v1/internal/log"
	"gopkg.in/DataDog/dd-trace-go.v1/internal/samplernames"
	"gopkg.in/DataDog/dd-trace-go.v1/internal/telemetry"
)

func traceIDFrom64Bits(i uint64) traceID {
	t := traceID{}
	t.SetLower(i)
	return t
}

func traceIDFrom128Bits(u, l uint64) traceID {
	t := traceID{}
	t.SetLower(l)
	t.SetUpper(u)
	return t
}

func TestHTTPHeadersCarrierSet(t *testing.T) {
	h := http.Header{}
	c := HTTPHeadersCarrier(h)
	c.Set("A", "x")
	assert.Equal(t, "x", h.Get("A"))
}

func TestHTTPHeadersCarrierForeachKey(t *testing.T) {
	h := http.Header{}
	h.Add("A", "x")
	h.Add("B", "y")
	got := map[string]string{}
	err := HTTPHeadersCarrier(h).ForeachKey(func(k, v string) error {
		got[k] = v
		return nil
	})
	assert := assert.New(t)
	assert.Nil(err)
	assert.Equal("x", h.Get("A"))
	assert.Equal("y", h.Get("B"))
}

func TestHTTPHeadersCarrierForeachKeyError(t *testing.T) {
	want := errors.New("random error")
	h := http.Header{}
	h.Add("A", "x")
	h.Add("B", "y")
	got := HTTPHeadersCarrier(h).ForeachKey(func(k, v string) error {
		if k == "B" {
			return want
		}
		return nil
	})
	assert.Equal(t, want, got)
}

func TestTextMapCarrierSet(t *testing.T) {
	m := map[string]string{}
	c := TextMapCarrier(m)
	c.Set("a", "b")
	assert.Equal(t, "b", m["a"])
}

func TestTextMapCarrierForeachKey(t *testing.T) {
	want := map[string]string{"A": "x", "B": "y"}
	got := map[string]string{}
	err := TextMapCarrier(want).ForeachKey(func(k, v string) error {
		got[k] = v
		return nil
	})
	assert := assert.New(t)
	assert.Nil(err)
	assert.Equal(got, want)
}

func TestTextMapCarrierForeachKeyError(t *testing.T) {
	m := map[string]string{"A": "x", "B": "y"}
	want := errors.New("random error")
	got := TextMapCarrier(m).ForeachKey(func(k, v string) error {
		return want
	})
	assert.Equal(t, got, want)
}

func TestTextMapPropagatorErrors(t *testing.T) {
	t.Setenv(headerPropagationStyleExtract, "datadog")
	propagator := NewPropagator(nil)
	assert := assert.New(t)

	err := propagator.Inject(&spanContext{}, 2)
	assert.Equal(ErrInvalidCarrier, err)
	err = propagator.Inject(internal.NoopSpanContext{}, TextMapCarrier(map[string]string{}))
	assert.Equal(ErrInvalidSpanContext, err)
	err = propagator.Inject(&spanContext{}, TextMapCarrier(map[string]string{}))
	assert.Equal(ErrInvalidSpanContext, err) // no traceID and spanID
	err = propagator.Inject(&spanContext{traceID: traceIDFrom64Bits(1)}, TextMapCarrier(map[string]string{}))
	assert.Equal(ErrInvalidSpanContext, err) // no spanID

	_, err = propagator.Extract(2)
	assert.Equal(ErrInvalidCarrier, err)

	_, err = propagator.Extract(TextMapCarrier(map[string]string{
		DefaultTraceIDHeader:  "1",
		DefaultParentIDHeader: "A",
	}))
	assert.Equal(ErrSpanContextCorrupted, err)

	_, err = propagator.Extract(TextMapCarrier(map[string]string{
		DefaultTraceIDHeader:  "A",
		DefaultParentIDHeader: "2",
	}))
	assert.Equal(ErrSpanContextCorrupted, err)

	_, err = propagator.Extract(TextMapCarrier(map[string]string{
		DefaultTraceIDHeader:  "0",
		DefaultParentIDHeader: "0",
	}))
	assert.Equal(ErrSpanContextNotFound, err)

	_, err = propagator.Extract(TextMapCarrier(map[string]string{
		DefaultTraceIDHeader:  "3",
		DefaultParentIDHeader: "0",
	}))
	assert.Equal(ErrSpanContextNotFound, err)
}

func TestTextMapPropagatorInjectHeader(t *testing.T) {
	assert := assert.New(t)

	propagator := NewPropagator(&PropagatorConfig{
		BaggagePrefix: "bg-",
		TraceHeader:   "tid",
		ParentHeader:  "pid",
	})
	tracer := newTracer(WithPropagator(propagator))
	defer tracer.Stop()

	root := tracer.StartSpan("web.request").(*span)
	root.SetBaggageItem("item", "x")
	root.SetTag(ext.SamplingPriority, 0)
	ctx := root.Context()
	headers := http.Header{}

	carrier := HTTPHeadersCarrier(headers)
	err := tracer.Inject(ctx, carrier)
	assert.Nil(err)

	tid := strconv.FormatUint(root.TraceID, 10)
	pid := strconv.FormatUint(root.SpanID, 10)

	assert.Equal(headers.Get("tid"), tid)
	assert.Equal(headers.Get("pid"), pid)
	assert.Equal(headers.Get("bg-item"), "x")
	assert.Equal(headers.Get(DefaultPriorityHeader), "0")
}

func TestTextMapPropagatorOrigin(t *testing.T) {
	t.Setenv(headerPropagationStyleExtract, "datadog")
	t.Setenv(headerPropagationStyleInject, "datadog")
	src := TextMapCarrier(map[string]string{
		originHeader:          "synthetics",
		DefaultTraceIDHeader:  "1",
		DefaultParentIDHeader: "1",
	})
	tracer := newTracer()
	defer tracer.Stop()
	ctx, err := tracer.Extract(src)
	if err != nil {
		t.Fatal(err)
	}
	sctx, ok := ctx.(*spanContext)
	if !ok {
		t.Fatal("not a *spanContext")
	}
	if sctx.origin != "synthetics" {
		t.Fatalf("didn't propagate origin, got: %q", sctx.origin)
	}
	dst := map[string]string{}
	if err := tracer.Inject(ctx, TextMapCarrier(dst)); err != nil {
		t.Fatal(err)
	}
	if dst[originHeader] != "synthetics" {
		t.Fatal("didn't inject header")
	}
}

func TestTextMapPropagatorTraceTagsWithPriority(t *testing.T) {
	t.Setenv(headerPropagationStyleExtract, "datadog")
	t.Setenv(headerPropagationStyleInject, "datadog")
	src := TextMapCarrier(map[string]string{
		DefaultPriorityHeader: "1",
		DefaultTraceIDHeader:  "1",
		DefaultParentIDHeader: "1",
		traceTagsHeader:       "hello=world=,_dd.p.dm=934086a6-4",
	})
	tracer := newTracer()
	defer tracer.Stop()
	ctx, err := tracer.Extract(src)
	assert.Nil(t, err)
	sctx, ok := ctx.(*spanContext)
	assert.True(t, ok)
	child := tracer.StartSpan("test", ChildOf(sctx))
	childSpanID := child.Context().(*spanContext).spanID
	assert.Equal(t, map[string]string{
		"hello":    "world=",
		"_dd.p.dm": "934086a6-4",
	}, sctx.trace.propagatingTags)
	dst := map[string]string{}
	err = tracer.Inject(child.Context(), TextMapCarrier(dst))
	assert.Nil(t, err)
	assert.Len(t, dst, 4)
	assert.Equal(t, strconv.Itoa(int(childSpanID)), dst["x-datadog-parent-id"])
	assert.Equal(t, "1", dst["x-datadog-trace-id"])
	assert.Equal(t, "1", dst["x-datadog-sampling-priority"])
	assertTraceTags(t, "hello=world=,_dd.p.dm=934086a6-4", dst["x-datadog-tags"])
}

func TestTextMapPropagatorTraceTagsWithoutPriority(t *testing.T) {
	t.Setenv(headerPropagationStyleExtract, "datadog")
	t.Setenv(headerPropagationStyleInject, "datadog")
	src := TextMapCarrier(map[string]string{
		DefaultTraceIDHeader:  "1",
		DefaultParentIDHeader: "1",
		traceTagsHeader:       "hello=world,_dd.p.dm=934086a6-4",
	})
	tracer := newTracer()
	defer tracer.Stop()
	ctx, err := tracer.Extract(src)
	assert.Nil(t, err)
	sctx, ok := ctx.(*spanContext)
	assert.True(t, ok)
	child := tracer.StartSpan("test", ChildOf(sctx))
	childSpanID := child.Context().(*spanContext).spanID
	assert.Equal(t, map[string]string{
		"hello":    "world",
		"_dd.p.dm": "934086a6-4",
	}, sctx.trace.propagatingTags)
	dst := map[string]string{}
	err = tracer.Inject(child.Context(), TextMapCarrier(dst))
	assert.Nil(t, err)
	assert.Len(t, dst, 4)
	assert.Equal(t, strconv.Itoa(int(childSpanID)), dst["x-datadog-parent-id"])
	assert.Equal(t, "1", dst["x-datadog-trace-id"])
	assert.Equal(t, "1", dst["x-datadog-sampling-priority"])
	assertTraceTags(t, "hello=world,_dd.p.dm=934086a6-4", dst["x-datadog-tags"])
}

func TestExtractOriginSynthetics(t *testing.T) {
	t.Setenv(headerPropagationStyleExtract, "datadog")
	src := TextMapCarrier(map[string]string{
		originHeader:          "synthetics",
		DefaultTraceIDHeader:  "3",
		DefaultParentIDHeader: "0",
	})
	tracer := newTracer()
	defer tracer.Stop()
	ctx, err := tracer.Extract(src)
	if err != nil {
		t.Fatal(err)
	}
	sctx, ok := ctx.(*spanContext)
	if !ok {
		t.Fatal("not a *spanContext")
	}
	assert.Equal(t, sctx.spanID, uint64(0))
	assert.Equal(t, sctx.traceID.Lower(), uint64(3))
	assert.Equal(t, sctx.origin, "synthetics")
}

func TestTextMapPropagator(t *testing.T) {
	t.Run("InvalidTraceTagsHeader", func(t *testing.T) {
		t.Setenv(headerPropagationStyleExtract, "datadog")
		src := TextMapCarrier(map[string]string{
			DefaultTraceIDHeader:  "1",
			DefaultParentIDHeader: "1",
			traceTagsHeader:       "hello=world,=", // invalid value
		})
		tracer := newTracer()
		defer tracer.Stop()
		ctx, err := tracer.Extract(src)
		assert.Nil(t, err)
		sctx, ok := ctx.(*spanContext)
		assert.True(t, ok)
		assert.Equal(t, "decoding_error", sctx.trace.tags["_dd.propagation_error"])
	})

	t.Run("ExtractTraceTagsTooLong", func(t *testing.T) {
		t.Setenv(headerPropagationStyleExtract, "datadog")
		tags := make([]string, 0)
		for i := 0; i < 100; i++ {
			tags = append(tags, fmt.Sprintf("_dd.p.tag%d=value%d", i, i))
		}
		traceTags := strings.Join(tags, ",")
		src := TextMapCarrier(map[string]string{
			DefaultTraceIDHeader:  "1",
			DefaultParentIDHeader: "1",
			traceTagsHeader:       traceTags,
		})
		tracer := newTracer()
		defer tracer.Stop()
		ctx, err := tracer.Extract(src)
		assert.Nil(t, err)
		sctx, ok := ctx.(*spanContext)
		assert.True(t, ok)
		assert.Equal(t, "extract_max_size", sctx.trace.tags["_dd.propagation_error"])
	})

	t.Run("InjectTraceTagsTooLong", func(t *testing.T) {
		t.Setenv(headerPropagationStyleInject, "datadog")
		tracer := newTracer()
		defer tracer.Stop()
		child := tracer.StartSpan("test")
		for i := 0; i < 100; i++ {
			child.Context().(*spanContext).trace.setPropagatingTag(fmt.Sprintf("someKey%d", i), fmt.Sprintf("someValue%d", i))
		}
		childSpanID := child.Context().(*spanContext).spanID
		dst := map[string]string{}
		err := tracer.Inject(child.Context(), TextMapCarrier(dst))
		assert.Nil(t, err)
		assert.Equal(t, map[string]string{
			"x-datadog-parent-id":         strconv.Itoa(int(childSpanID)),
			"x-datadog-trace-id":          strconv.Itoa(int(childSpanID)),
			"x-datadog-sampling-priority": "1",
		}, dst)
		assert.Equal(t, "inject_max_size", child.Context().(*spanContext).trace.tags["_dd.propagation_error"])
	})

	t.Run("InvalidTraceTags", func(t *testing.T) {
		t.Setenv(headerPropagationStyleInject, "datadog")
		tracer := newTracer()
		defer tracer.Stop()
		internal.SetGlobalTracer(tracer)
		child := tracer.StartSpan("test")
		child.Context().(*spanContext).trace.setPropagatingTag("_dd.p.hello1", "world")  // valid value
		child.Context().(*spanContext).trace.setPropagatingTag("_dd.p.hello2", "world,") // invalid value
		childSpanID := child.Context().(*spanContext).spanID
		dst := map[string]string{}
		err := tracer.Inject(child.Context(), TextMapCarrier(dst))
		assert.Nil(t, err)
		assert.Len(t, dst, 4)
		assert.Equal(t, strconv.Itoa(int(childSpanID)), dst["x-datadog-parent-id"])
		assert.Equal(t, strconv.Itoa(int(childSpanID)), dst["x-datadog-trace-id"])
		assert.Equal(t, "1", dst["x-datadog-sampling-priority"])
		assertTraceTags(t, "_dd.p.dm=-1,_dd.p.hello1=world", dst["x-datadog-tags"])
		assert.Equal(t, "encoding_error", child.Context().(*spanContext).trace.tags["_dd.propagation_error"])
	})

	t.Run("InjectExtract", func(t *testing.T) {
		t.Setenv(headerPropagationStyleExtract, "datadog")
		t.Setenv(headerPropagationStyleInject, "datadog")
		propagator := NewPropagator(&PropagatorConfig{
			BaggagePrefix: "bg-",
			TraceHeader:   "tid",
			ParentHeader:  "pid",
		})
		tracer := newTracer(WithPropagator(propagator))
		defer tracer.Stop()
		root := tracer.StartSpan("web.request").(*span)
		root.SetTag(ext.SamplingPriority, -1)
		root.SetBaggageItem("item", "x")
		ctx := root.Context().(*spanContext)
		headers := TextMapCarrier(map[string]string{})
		err := tracer.Inject(ctx, headers)

		assert := assert.New(t)
		assert.Nil(err)

		sctx, err := tracer.Extract(headers)
		assert.Nil(err)

		xctx, ok := sctx.(*spanContext)
		assert.True(ok)
		assert.Equal(xctx.traceID, ctx.traceID)
		assert.Equal(xctx.spanID, ctx.spanID)
		assert.Equal(xctx.baggage, ctx.baggage)
		assert.Equal(xctx.trace.priority, ctx.trace.priority)
	})
}

func TestEnvVars(t *testing.T) {
	var testEnvs []map[string]string

	s, c := httpmem.ServerAndClient(http.HandlerFunc(func(w http.ResponseWriter, r *http.Request) {
		w.WriteHeader(404)
	}))
	defer s.Close()

	t.Run("b3/b3multi inject", func(t *testing.T) {
		testEnvs = []map[string]string{
			{headerPropagationStyleInject: "b3"},
			{headerPropagationStyleInjectDeprecated: "b3,none" /* none should have no affect */},
			{headerPropagationStyle: "b3"},
			{headerPropagationStyleInject: "b3multi", headerPropagationStyleInjectDeprecated: "none" /* none should have no affect */},
			{headerPropagationStyleInject: "b3multi", headerPropagationStyle: "none" /* none should have no affect */},
		}
		for _, testEnv := range testEnvs {
			for k, v := range testEnv {
				t.Setenv(k, v)
			}
			var tests = []struct {
				tid    traceID
				spanID uint64
				out    map[string]string
			}{
				{
					tid:    traceIDFrom128Bits(9863134987902842, 1412508178991881),
					spanID: 1842642739201064,
					out: map[string]string{
						b3TraceIDHeader: "00230a7811535f7a000504ab30404b09",
						b3SpanIDHeader:  "00068bdfb1eb0428",
					},
				},
				{
					tid:    traceIDFrom64Bits(1412508178991881),
					spanID: 1842642739201064,
					out: map[string]string{
						b3TraceIDHeader: "000504ab30404b09",
						b3SpanIDHeader:  "00068bdfb1eb0428",
					},
				},
				{
					tid:    traceIDFrom64Bits(9530669991610245),
					spanID: 9455715668862222,
					out: map[string]string{
						b3TraceIDHeader: "0021dc1807524785",
						b3SpanIDHeader:  "002197ec5d8a250e",
					},
				},
				{
					tid:    traceIDFrom128Bits(1, 1),
					spanID: 1,
					out: map[string]string{
						b3TraceIDHeader: "00000000000000010000000000000001",
						b3SpanIDHeader:  "0000000000000001",
					},
				},
			}
			for _, test := range tests {
				t.Run(fmt.Sprintf("inject with env=%q", testEnv), func(t *testing.T) {
					tracer := newTracer(WithHTTPClient(c), withStatsdClient(&statsd.NoOpClient{}))
					defer tracer.Stop()
					root := tracer.StartSpan("web.request").(*span)
					ctx, ok := root.Context().(*spanContext)
					ctx.traceID = test.tid
					ctx.spanID = test.spanID
					headers := TextMapCarrier(map[string]string{})
					err := tracer.Inject(ctx, headers)

					assert := assert.New(t)
					assert.True(ok)
					assert.Nil(err)
					assert.Equal(test.out[b3TraceIDHeader], headers[b3TraceIDHeader])
					assert.Equal(test.out[b3SpanIDHeader], headers[b3SpanIDHeader])
				})
			}
		}
	})

	t.Run("b3/b3multi extract", func(t *testing.T) {
		testEnvs = []map[string]string{
			{headerPropagationStyleExtract: "b3"},
			{headerPropagationStyleExtractDeprecated: "b3"},
			{headerPropagationStyle: "b3,none" /* none should have no affect */},
			{headerPropagationStyleExtract: "b3multi", headerPropagationStyleExtractDeprecated: "none" /* none should have no affect */},
			{headerPropagationStyleExtract: "b3multi", headerPropagationStyle: "none" /* none should have no affect */},
		}
		for _, testEnv := range testEnvs {
			for k, v := range testEnv {
				t.Setenv(k, v)
			}
			var tests = []struct {
				in  TextMapCarrier
				tid traceID
				sid uint64
			}{
				{
					TextMapCarrier{
						b3TraceIDHeader: "1",
						b3SpanIDHeader:  "1",
					},
					traceIDFrom64Bits(1),
					1,
				},
				{
					TextMapCarrier{
						b3TraceIDHeader: "20000000000000001",
						b3SpanIDHeader:  "1",
					},
					traceIDFrom128Bits(2, 1),
					1,
				},
				{
					TextMapCarrier{
						b3TraceIDHeader: "feeb0599801f4700",
						b3SpanIDHeader:  "f8f5c76089ad8da5",
					},
					traceIDFrom64Bits(18368781661998368512),
					17939463908140879269,
				},
				{
					TextMapCarrier{
						b3TraceIDHeader: "feeb0599801f4700a21ba1551789e3f5",
						b3SpanIDHeader:  "a1eb5bf36e56e50e",
					},
					traceIDFrom128Bits(18368781661998368512, 11681107445354718197),
					11667520360719770894,
				},
			}
			for _, test := range tests {
				t.Run(fmt.Sprintf("extract with env=%q", testEnv), func(t *testing.T) {
					tracer := newTracer(WithHTTPClient(c), withStatsdClient(&statsd.NoOpClient{}))
					defer tracer.Stop()
					assert := assert.New(t)
					ctx, err := tracer.Extract(test.in)
					assert.Nil(err)
					sctx, ok := ctx.(*spanContext)
					assert.True(ok)
					assert.Equal(test.tid, sctx.traceID)
					assert.Equal(test.sid, sctx.spanID)
				})
			}
		}
	})

	t.Run("b3/b3multi extract invalid", func(t *testing.T) {
		testEnvs = []map[string]string{
			{headerPropagationStyleExtract: "b3"},
			{headerPropagationStyleExtractDeprecated: "b3"},
			{headerPropagationStyle: "b3,none" /* none should have no affect */},
			{headerPropagationStyleExtract: "b3multi", headerPropagationStyleExtractDeprecated: "none" /* none should have no affect */},
			{headerPropagationStyleExtract: "b3multi", headerPropagationStyle: "none" /* none should have no affect */},
		}
		for _, testEnv := range testEnvs {
			for k, v := range testEnv {
				t.Setenv(k, v)
			}
			var tests = []struct {
				in TextMapCarrier
			}{
				{
					TextMapCarrier{
						b3TraceIDHeader: "0",
						b3SpanIDHeader:  "0",
					},
				},
			}
			for _, tc := range tests {
				t.Run(fmt.Sprintf("extract with env=%q", testEnv), func(t *testing.T) {
					tracer := newTracer(WithHTTPClient(c), withStatsdClient(&statsd.NoOpClient{}))
					defer tracer.Stop()
					assert := assert.New(t)
					_, err := tracer.Extract(tc.in)
					assert.NotNil(err)
				})
			}
		}
	})

	t.Run("b3 single header extract", func(t *testing.T) {
		testEnvs = []map[string]string{
			{headerPropagationStyleExtract: "B3 single header"},
			{headerPropagationStyleExtractDeprecated: "B3 single header"},
			{headerPropagationStyle: "B3 single header,none" /* none should have no affect */},
		}
		for _, testEnv := range testEnvs {
			for k, v := range testEnv {
				t.Setenv(k, v)
			}
			var tests = []struct {
				in         TextMapCarrier
				traceID128 string
				out        []uint64 // contains [<trace_id>, <span_id>, <sampling_decision>]
			}{
				{
					TextMapCarrier{
						b3SingleHeader: "1-2",
					},
					"",
					[]uint64{1, 2},
				},
				{
					TextMapCarrier{
						b3SingleHeader: "feeb0599801f4700-f8f5c76089ad8da5-1",
					},
					"",
					[]uint64{18368781661998368512, 17939463908140879269, 1},
				},
				{
					TextMapCarrier{
						b3SingleHeader: "6e96719ded9c1864a21ba1551789e3f5-a1eb5bf36e56e50e-0",
					},
					"",
					[]uint64{11681107445354718197, 11667520360719770894, 0},
				},
				{
					TextMapCarrier{
						b3SingleHeader: "6e96719ded9c1864a21ba1551789e3f5-a1eb5bf36e56e50e-d",
					},
					"",
					[]uint64{11681107445354718197, 11667520360719770894, 1},
				},
			}
			for _, tc := range tests {
				t.Run(fmt.Sprintf("extract with env=%q", testEnv), func(t *testing.T) {
					tracer := newTracer(WithHTTPClient(c), withStatsdClient(&statsd.NoOpClient{}))
					defer tracer.Stop()
					assert := assert.New(t)
					ctx, err := tracer.Extract(tc.in)
					require.Nil(t, err)
					sctx, ok := ctx.(*spanContext)
					assert.True(ok)

					assert.Equal(tc.out[0], sctx.traceID.Lower())
					assert.Equal(tc.out[1], sctx.spanID)
					// assert.Equal(test.traceID128, id128FromSpan(assert, ctx)) // add when 128-bit trace id support is enabled
					if len(tc.out) > 2 {
						require.NotNil(t, sctx.trace)
						assert.Equal(float64(tc.out[2]), *sctx.trace.priority)
					}
				})
			}
		}
	})

	t.Run("b3 single header inject", func(t *testing.T) {
		t.Setenv(headerPropagationStyleInject, "b3 single header")
		var tests = []struct {
			in  []uint64 // contains [<trace_id_lower_bits>, <span_id>, <sampling_decision>]
			out string
		}{
			{
				[]uint64{18368781661998368512, 17939463908140879269, 1},
				"feeb0599801f4700-f8f5c76089ad8da5-1",
			},
			{
				[]uint64{11681107445354718197, 11667520360719770894, 0},
				"a21ba1551789e3f5-a1eb5bf36e56e50e-0",
			},
		}
		for i, tc := range tests {
			t.Run(fmt.Sprintf("b3 single header inject #%d", i), func(t *testing.T) {
				tracer := newTracer(WithHTTPClient(c), withStatsdClient(&statsd.NoOpClient{}))
				defer tracer.Stop()
				root := tracer.StartSpan("myrequest").(*span)
				ctx, ok := root.Context().(*spanContext)
				require.True(t, ok)
				ctx.traceID = traceIDFrom64Bits(tc.in[0])
				ctx.spanID = tc.in[1]
				ctx.setSamplingPriority(int(tc.in[2]), samplernames.Unknown)
				headers := TextMapCarrier(map[string]string{})
				err := tracer.Inject(ctx, headers)
				require.Nil(t, err)
				assert.Equal(t, tc.out, headers[b3SingleHeader])
			})
		}
	})

	t.Run("datadog inject", func(t *testing.T) {
		testEnvs = []map[string]string{
			{headerPropagationStyleInject: "datadog"},
			{headerPropagationStyleInjectDeprecated: "datadog,none" /* none should have no affect */},
			{headerPropagationStyle: "datadog"},
			{headerPropagationStyleInject: "datadog", headerPropagationStyleInjectDeprecated: "none" /* none should have no affect */},
			{headerPropagationStyleInject: "datadog", headerPropagationStyle: "none" /* none should have no affect */},
		}

		for _, testEnv := range testEnvs {
			for k, v := range testEnv {
				t.Setenv(k, v)
			}
			var tests = []struct {
				in  []uint64 // contains [<trace_id_lower_bits>, <span_id>]
				out map[string]string
			}{
				{
					[]uint64{1412508178991881, 1842642739201064},
					map[string]string{
						b3TraceIDHeader: "000504ab30404b09",
						b3SpanIDHeader:  "00068bdfb1eb0428",
					},
				},
				{
					[]uint64{9530669991610245, 9455715668862222},
					map[string]string{
						b3TraceIDHeader: "0021dc1807524785",
						b3SpanIDHeader:  "002197ec5d8a250e",
					},
				},
				{
					[]uint64{1, 1},
					map[string]string{
						b3TraceIDHeader: "0000000000000001",
						b3SpanIDHeader:  "0000000000000001",
					},
				},
			}
			for _, tc := range tests {
				t.Run(fmt.Sprintf("inject with env=%q", testEnv), func(t *testing.T) {
					tracer := newTracer(WithPropagator(NewPropagator(&PropagatorConfig{B3: true})), WithHTTPClient(c), withStatsdClient(&statsd.NoOpClient{}))
					defer tracer.Stop()
					root := tracer.StartSpan("web.request").(*span)
					ctx, ok := root.Context().(*spanContext)
					ctx.traceID = traceIDFrom64Bits(tc.in[0])
					ctx.spanID = tc.in[1]
					headers := TextMapCarrier(map[string]string{})
					err := tracer.Inject(ctx, headers)

					assert := assert.New(t)
					assert.True(ok)
					assert.Nil(err)
					assert.Equal(tc.out[b3TraceIDHeader], headers[b3TraceIDHeader])
					assert.Equal(tc.out[b3SpanIDHeader], headers[b3SpanIDHeader])
				})
			}
		}
	})

	t.Run("datadog/b3 extract", func(t *testing.T) {
		testEnvs = []map[string]string{
			{headerPropagationStyleExtract: "Datadog,b3"},
			{headerPropagationStyleExtractDeprecated: "Datadog,b3multi"},
			{headerPropagationStyle: "Datadog,b3"},
			{headerPropagationStyle: "none,Datadog,b3" /* none should have no affect */},
		}
		for _, testEnv := range testEnvs {
			for k, v := range testEnv {
				t.Setenv(k, v)
			}
			var tests = []struct {
				in             TextMapCarrier
				traceID128Full string
				out            []uint64 // contains [<trace_id>, <span_id>, <sampling_decision>]
			}{
				{
					TextMapCarrier{
						b3TraceIDHeader: "1",
						b3SpanIDHeader:  "1",
						b3SampledHeader: "1",
					},
					"",
					[]uint64{1, 1, 1},
				},
				{
					TextMapCarrier{
						b3TraceIDHeader: "20000000000000001",
						b3SpanIDHeader:  "1",
						b3SampledHeader: "2",
					},
					"0000000000000002",
					[]uint64{1, 1, 2},
				},
				{
					TextMapCarrier{
						b3TraceIDHeader: "feeb0599801f4700",
						b3SpanIDHeader:  "f8f5c76089ad8da5",
						b3SampledHeader: "1",
					},
					"",
					[]uint64{18368781661998368512, 17939463908140879269, 1},
				},
				{
					TextMapCarrier{
						b3TraceIDHeader: "feeb0599801f4700a21ba1551789e3f5",
						b3SpanIDHeader:  "a1eb5bf36e56e50e",
						b3SampledHeader: "0",
					},
					"feeb0599801f4700",
					[]uint64{11681107445354718197, 11667520360719770894, 0},
				},
			}
			for _, tc := range tests {
				t.Run(fmt.Sprintf("extract with env=%q", testEnv), func(t *testing.T) {
					tracer := newTracer(WithHTTPClient(c), withStatsdClient(&statsd.NoOpClient{}))
					defer tracer.Stop()
					assert := assert.New(t)

					ctx, err := tracer.Extract(tc.in)
					assert.Nil(err)
					sctx, ok := ctx.(*spanContext)
					assert.True(ok)

					// assert.Equal(test.traceID128Full, id128FromSpan(assert, ctx))  // add when 128-bit trace id support is enabled
					assert.Equal(tc.out[0], sctx.traceID.Lower())
					assert.Equal(tc.out[1], sctx.spanID)
					p, ok := sctx.samplingPriority()
					assert.True(ok)
					assert.Equal(int(tc.out[2]), p)
				})
			}
		}
	})

	t.Run("datadog inject/extract", func(t *testing.T) {
		testEnvs = []map[string]string{
			{headerPropagationStyleInject: "datadog", headerPropagationStyleExtract: "datadog"},
			{headerPropagationStyleInjectDeprecated: "datadog", headerPropagationStyleExtractDeprecated: "datadog"},
			{headerPropagationStyleInject: "datadog", headerPropagationStyle: "datadog"},
			{headerPropagationStyle: "datadog"},
		}
		for _, testEnv := range testEnvs {
			for k, v := range testEnv {
				t.Setenv(k, v)
			}
			var tests = []struct {
				in  []uint64 // contains [<trace_id_lower_bits>, <span_id>]
				out map[string]string
			}{
				{
					[]uint64{1412508178991881, 1842642739201064},
					map[string]string{
						b3TraceIDHeader: "000504ab30404b09",
						b3SpanIDHeader:  "00068bdfb1eb0428",
					},
				},
				{
					[]uint64{9530669991610245, 9455715668862222},
					map[string]string{
						b3TraceIDHeader: "0021dc1807524785",
						b3SpanIDHeader:  "002197ec5d8a250e",
					},
				},
				{
					[]uint64{1, 1},
					map[string]string{
						b3TraceIDHeader: "0000000000000001",
						b3SpanIDHeader:  "0000000000000001",
					},
				},
			}
			for _, tc := range tests {
				t.Run(fmt.Sprintf("inject and extract with env=%q", testEnv), func(t *testing.T) {
					tracer := newTracer(WithHTTPClient(c), withStatsdClient(&statsd.NoOpClient{}))
					defer tracer.Stop()
					root := tracer.StartSpan("web.request").(*span)
					root.SetTag(ext.SamplingPriority, -1)
					root.SetBaggageItem("item", "x")
					ctx, ok := root.Context().(*spanContext)
					ctx.traceID = traceIDFrom64Bits(tc.in[0])
					ctx.spanID = tc.in[1]
					headers := TextMapCarrier(map[string]string{})
					err := tracer.Inject(ctx, headers)

					assert := assert.New(t)
					assert.True(ok)
					assert.Nil(err)

					sctx, err := tracer.Extract(headers)
					require.Nil(t, err)

					xctx, ok := sctx.(*spanContext)
					assert.True(ok)
					assert.Equal(ctx.traceID, xctx.traceID)
					assert.Equal(ctx.spanID, xctx.spanID)
					assert.Equal(ctx.baggage, xctx.baggage)
					assert.Equal(ctx.trace.priority, xctx.trace.priority)
				})
			}
		}
	})

	t.Run("w3c extract", func(t *testing.T) {
		testEnvs = []map[string]string{
			{headerPropagationStyleExtract: "traceContext"},
			{headerPropagationStyleExtractDeprecated: "traceContext,none" /* none should have no affect */},
			{headerPropagationStyle: "traceContext"},
			{headerPropagationStyleExtract: "traceContext", headerPropagationStyleExtractDeprecated: "none" /* none should have no affect */},
			{headerPropagationStyleExtract: "traceContext", headerPropagationStyle: "none" /* none should have no affect */},
		}
		for _, testEnv := range testEnvs {
			for k, v := range testEnv {
				t.Setenv(k, v)
			}
			var tests = []struct {
				in              TextMapCarrier
				out             []uint64 // contains [<span_id>, <sampling_decision>]
				tid             traceID
				origin          string
				propagatingTags map[string]string
			}{
				{
					in: TextMapCarrier{
						traceparentHeader: "00-00000000000000001111111111111111-2222222222222222-01",
						tracestateHeader:  "dd=s:2;o:rum;t.dm:-4;t.usr.id:baz64~~,othervendor=t61rcWkgMzE",
					},
					tid:    traceIDFrom64Bits(1229782938247303441),
					out:    []uint64{2459565876494606882, 2},
					origin: "rum",
					propagatingTags: map[string]string{
						"_dd.p.dm":     "-4",
						"_dd.p.usr.id": "baz64==",
						"tracestate":   "dd=s:2;o:rum;t.dm:-4;t.usr.id:baz64~~,othervendor=t61rcWkgMzE",
					},
				},
				{
					in: TextMapCarrier{
						traceparentHeader: "00-10000000000000000000000000000000-2222222222222222-01",
						tracestateHeader:  "dd=s:2;o:rum;t.dm:-4;t.usr.id:baz64~~,othervendor=t61rcWkgMzE",
					},
					out:    []uint64{2459565876494606882, 2},
					tid:    traceIDFrom128Bits(1152921504606846976, 0),
					origin: "rum",
					propagatingTags: map[string]string{
						"_dd.p.dm":     "-4",
						"_dd.p.usr.id": "baz64==",
						"tracestate":   "dd=s:2;o:rum;t.dm:-4;t.usr.id:baz64~~,othervendor=t61rcWkgMzE",
					},
				},
				{
					in: TextMapCarrier{
						traceparentHeader: "00-00000000000000001111111111111111-2222222222222222-03",
						tracestateHeader:  "dd=s:0;o:rum;t.dm:-2;t.usr.id:baz64~~,othervendor=t61rcWkgMzE",
					},
					out: []uint64{2459565876494606882, 1},
					tid: traceIDFrom64Bits(1229782938247303441),

					origin: "rum",
					propagatingTags: map[string]string{
						"_dd.p.dm":     "-2",
						"_dd.p.usr.id": "baz64==",
						"tracestate":   "dd=s:0;o:rum;t.dm:-2;t.usr.id:baz64~~,othervendor=t61rcWkgMzE"},
				},
				{
					in: TextMapCarrier{
						traceparentHeader: "00-00000000000000001111111111111111-2222222222222222-01",
						tracestateHeader:  "dd=s:2;o:rum:rum;t.dm:-4;t.usr.id:baz64~~,othervendor=t61rcWkgMzE",
					},
					out:    []uint64{2459565876494606882, 2}, // tracestate priority takes precedence
					tid:    traceIDFrom64Bits(1229782938247303441),
					origin: "rum:rum",
					propagatingTags: map[string]string{
						"_dd.p.dm":     "-4",
						"_dd.p.usr.id": "baz64==",
						"tracestate":   "dd=s:2;o:rum:rum;t.dm:-4;t.usr.id:baz64~~,othervendor=t61rcWkgMzE",
					},
				},
				{
					in: TextMapCarrier{
						traceparentHeader: "00-00000000000000001111111111111111-2222222222222222-01",
						tracestateHeader:  "dd=s:;o:rum:rum;t.dm:-4;t.usr.id:baz64~~,othervendor=t61rcWkgMzE",
					},
					out:    []uint64{2459565876494606882, 1}, // tracestate priority takes precedence
					tid:    traceIDFrom64Bits(1229782938247303441),
					origin: "rum:rum",
					propagatingTags: map[string]string{
						"_dd.p.dm":     "-4",
						"_dd.p.usr.id": "baz64==",
						"tracestate":   "dd=s:;o:rum:rum;t.dm:-4;t.usr.id:baz64~~,othervendor=t61rcWkgMzE",
					},
				},
				{
					in: TextMapCarrier{
						traceparentHeader: " \t-00-00000000000000001111111111111111-2222222222222222-01 \t-",
						tracestateHeader:  "othervendor=t61rcWkgMzE,dd=o:rum:rum;s:;t.dm:-4;t.usr.id:baz64~~",
					},
					out: []uint64{2459565876494606882, 1}, // tracestate priority takes precedence
					tid: traceIDFrom64Bits(1229782938247303441),

					origin: "rum:rum",
					propagatingTags: map[string]string{
						"tracestate":   "othervendor=t61rcWkgMzE,dd=o:rum:rum;s:;t.dm:-4;t.usr.id:baz64~~",
						"_dd.p.dm":     "-4",
						"_dd.p.usr.id": "baz64==",
					},
				},
				{
					in: TextMapCarrier{
						traceparentHeader: "00-00000000000000001111111111111111-2222222222222222-01",
						tracestateHeader:  "othervendor=t61rcWkgMzE,dd=o:2;s:fake_origin;t.dm:-4;t.usr.id:baz64~~,",
					},
					out:    []uint64{2459565876494606882, 1}, // tracestate priority takes precedence
					tid:    traceIDFrom64Bits(1229782938247303441),
					origin: "2",
					propagatingTags: map[string]string{
						"tracestate":   "othervendor=t61rcWkgMzE,dd=o:2;s:fake_origin;t.dm:-4;t.usr.id:baz64~~,",
						"_dd.p.dm":     "-4",
						"_dd.p.usr.id": "baz64==",
					},
				},
				{
					in: TextMapCarrier{
						traceparentHeader: "00-00000000000000001111111111111111-2222222222222222-01",
						tracestateHeader:  "othervendor=t61rcWkgMzE,dd=o:~_~;s:fake_origin;t.dm:-4;t.usr.id:baz64~~,",
					},
					out:    []uint64{2459565876494606882, 1}, // tracestate priority takes precedence
					tid:    traceIDFrom64Bits(1229782938247303441),
					origin: "=_=",
<<<<<<< HEAD
					propagatingTags: map[string]string{
						"tracestate":   "othervendor=t61rcWkgMzE,dd=o:~_~;s:fake_origin;t.dm:-4;t.usr.id:baz64~~,",
						"_dd.p.dm":     "-4",
						"_dd.p.usr.id": "baz64==",
					},
				},
				{
					in: TextMapCarrier{
						traceparentHeader: "cc-00000000000000001111111111111111-2222222222222222-01-what-the-future-will-be-like",
						tracestateHeader:  "othervendor=t61rcWkgMzE,dd=o:~_~;s:fake_origin;t.dm:-4;t.usr.id:baz64~~,",
					},
					fullTraceID: "00000000000000001111111111111111",
					traceID:     1229782938247303441,
					spanID:      2459565876494606882,
					priority:    1,
					origin:      "=_=",
=======
>>>>>>> cc19fcfb
					propagatingTags: map[string]string{
						"tracestate":   "othervendor=t61rcWkgMzE,dd=o:~_~;s:fake_origin;t.dm:-4;t.usr.id:baz64~~,",
						"_dd.p.dm":     "-4",
						"_dd.p.usr.id": "baz64==",
					},
				},
			}
			for i, tc := range tests {
				t.Run(fmt.Sprintf("#%v extract/valid  with env=%q", i, testEnv), func(t *testing.T) {
					tracer := newTracer(WithHTTPClient(c), withStatsdClient(&statsd.NoOpClient{}))
					defer tracer.Stop()
					assert := assert.New(t)
					ctx, err := tracer.Extract(tc.in)
					if err != nil {
						t.Fatal(err)
					}
					sctx, ok := ctx.(*spanContext)
					assert.True(ok)

					assert.Equal(tc.tid, sctx.traceID)
					assert.Equal(tc.out[0], sctx.spanID)
					assert.Equal(tc.origin, sctx.origin)
					p, ok := sctx.samplingPriority()
					assert.True(ok)
					assert.Equal(int(tc.out[1]), p)

					assert.Equal(tc.propagatingTags, sctx.trace.propagatingTags)
				})
			}
		}
		for _, testEnv := range testEnvs {
			for k, v := range testEnv {
				t.Setenv(k, v)
			}
			var tests = []TextMapCarrier{
				{tracestateHeader: "dd=s:2;o:rum;t.dm:-4;t.usr.id:baz64~~,othervendor=t61rcWkgMzE"},
				{traceparentHeader: "00-.2345678901234567890123456789012-1234567890123456-01"}, // invalid length
				{traceparentHeader: "00-1234567890123456789012345678901.-1234567890123456-01"}, // invalid length
				{traceparentHeader: "00-00000000000000001111111111111111-0000000000000000-01"}, // invalid length
				{traceparentHeader: "00-00000000000000000000000000000000-0001000000000000-01"}, // invalid length
				{traceparentHeader: "00-0000000000000.000000000000000000-0001000000000000-01"}, // invalid length
				{traceparentHeader: "00-1234567890123---ffffffffffffffff--fffffffffffffff-01"}, // invalid length
				{traceparentHeader: "00-_234567890123---ffffffffffffffff--fffffffffffffff-01"}, // invalid length
				{traceparentHeader: "00-12345678901234567890123456789011-1234567890123456-0."}, // invalid length
				{traceparentHeader: "00--2345678901234567890123456789011-1234567890123456-00"}, // invalid length
				{traceparentHeader: "00-2345678-901234567890123456789011-1234567890123456-00"}, // invalid length
				{traceparentHeader: "------------------------------------1234567890123456---"}, // invalid length
				{traceparentHeader: "0"},       // invalid length
				{traceparentHeader: "\t- -\t"}, // invalid length
				{
					traceparentHeader: "00-000000000000000011111111111121111-2222222222222222-01", // invalid length
					tracestateHeader:  "dd=s:2;o:rum;t.dm:-4;t.usr.id:baz64~~,othervendor=t61rcWkgMzE",
				},
				{
					traceparentHeader: "100-00000000000000001111111111111111-2222222222222222-01", // invalid length
					tracestateHeader:  "dd=s:2;o:rum;t.dm:-4;t.usr.id:baz64~~,othervendor=t61rcWkgMzE",
				},
				{
					traceparentHeader: "ff-00000000000000001111111111111111-2222222222222222-01", // invalid version
					tracestateHeader:  "dd=s:2;o:rum;t.dm:-4;t.usr.id:baz64~~,othervendor=t61rcWkgMzE",
				},
			}

			for i, tc := range tests {
				t.Run(fmt.Sprintf("#%v extract/invalid  with env=%q", i, testEnv), func(t *testing.T) {
					tracer := newTracer(WithHTTPClient(c), withStatsdClient(&statsd.NoOpClient{}))
					defer tracer.Stop()
					assert := assert.New(t)
					ctx, err := tracer.Extract(tc)
					assert.NotNil(err)
					assert.Nil(ctx)
				})
			}
		}
	})

	t.Run("w3c extract / w3c,datadog inject", func(t *testing.T) {
		testEnvs = []map[string]string{
			{headerPropagationStyleExtract: "traceContext"},
			{headerPropagationStyleExtractDeprecated: "traceContext,none" /* none should have no affect */},
			{headerPropagationStyle: "traceContext"},
		}
		for _, testEnv := range testEnvs {
			for k, v := range testEnv {
				t.Setenv(k, v)
			}
			var tests = []struct {
				inHeaders  TextMapCarrier
				outHeaders TextMapCarrier
				sid        uint64
				tid        traceID
				priority   int
				traceID128 string
				origin     string
			}{
				{
					inHeaders: TextMapCarrier{
						traceparentHeader: "00-4bf92f3577b34da6a3ce929d0e0e4736-00f067aa0ba902b7-00",
						tracestateHeader:  "foo=1,dd=s:-1",
					},
					outHeaders: TextMapCarrier{
						traceparentHeader:     "00-4bf92f3577b34da6a3ce929d0e0e4736-00f067aa0ba902b7-00",
						tracestateHeader:      "dd=s:-1;o:synthetics;t.tid:4bf92f3577b34da6,foo=1",
						DefaultPriorityHeader: "-1",
						DefaultTraceIDHeader:  "4bf92f3577b34da6a3ce929d0e0e4736",
						DefaultParentIDHeader: "00f067aa0ba902b7",
					},
					sid:        67667974448284343,
					tid:        traceIDFrom128Bits(5474458728733560230, 11803532876627986230),
					priority:   -1,
					traceID128: "4bf92f3577b34da6",
					origin:     "synthetics",
				},
			}
			for i, tc := range tests {
				t.Run(fmt.Sprintf("#%v extract/valid  with env=%q", i, testEnv), func(t *testing.T) {
					tracer := newTracer(WithHTTPClient(c), withStatsdClient(&statsd.NoOpClient{}))
					defer tracer.Stop()
					assert := assert.New(t)
					ctx, err := tracer.Extract(tc.inHeaders)
					if err != nil {
						t.Fatal(err)
					}
					root := tracer.StartSpan("web.request", ChildOf(ctx)).(*span)
					defer root.Finish()
					sctx, ok := ctx.(*spanContext)
					sctx.origin = tc.origin
					assert.True(ok)

					assert.Equal(tc.tid, sctx.traceID)
					assert.Equal(tc.sid, sctx.spanID)
					p, ok := sctx.samplingPriority()
					assert.True(ok)
					assert.Equal(tc.priority, p)

					headers := TextMapCarrier(map[string]string{})
					err = tracer.Inject(sctx, headers)

					assert.True(ok)
					assert.Nil(err)
					checkSameElements(assert, tc.outHeaders[traceparentHeader], headers[traceparentHeader])
					checkSameElements(assert, tc.outHeaders[tracestateHeader], headers[tracestateHeader])
					ddTag := strings.SplitN(headers[tracestateHeader], ",", 2)[0]
					assert.LessOrEqual(len(ddTag), 256)
				})
			}
		}
	})

	t.Run("w3c inject", func(t *testing.T) {
		testEnvs = []map[string]string{
			{headerPropagationStyleInject: "tracecontext", headerPropagationStyleExtract: "tracecontext"},
			{headerPropagationStyleInject: "datadog,tracecontext", headerPropagationStyleExtract: "datadog,tracecontext"},
			{headerPropagationStyleInjectDeprecated: "tracecontext", headerPropagationStyleExtractDeprecated: "tracecontext"},
			{headerPropagationStyleInject: "datadog,tracecontext", headerPropagationStyle: "datadog,tracecontext"},
			{headerPropagationStyle: "datadog,tracecontext"},
		}
		for _, testEnv := range testEnvs {
			for k, v := range testEnv {
				t.Setenv(k, v)
			}
			var tests = []struct {
				tid             traceID
				sid             uint64
				out             TextMapCarrier
				priority        int
				origin          string
				propagatingTags map[string]string
			}{
				{
					out: TextMapCarrier{
						traceparentHeader: "00-00000000000000001111111111111111-2222222222222222-01",
						tracestateHeader:  "dd=s:2;o:rum;t.usr.id: baz64 ~~,othervendor=t61rcWkgMzE",
					},
					tid:      traceIDFrom64Bits(1229782938247303441),
					sid:      2459565876494606882,
					priority: 2,
					origin:   "rum",
					propagatingTags: map[string]string{
						"_dd.p.usr.id": " baz64 ==",
						"tracestate":   "othervendor=t61rcWkgMzE,dd=s:2;o:rum;t.dm:-4;t.usr.id:baz64~~",
					},
				},
				{
					out: TextMapCarrier{
						traceparentHeader: "00-00000000000000001111111111111111-2222222222222222-01",
						tracestateHeader:  "dd=s:1;o:rum;t.usr.id:baz64~~",
					},
					tid:      traceIDFrom64Bits(1229782938247303441),
					sid:      2459565876494606882,
					priority: 1,
					origin:   "rum",
					propagatingTags: map[string]string{
						"_dd.p.usr.id": "baz64==",
					},
				},
				{
					out: TextMapCarrier{
						traceparentHeader: "00-12300000000000001111111111111111-2222222222222222-01",
						tracestateHeader:  "dd=s:2;o:rum:rum;t.tid:1230000000000000;t.usr.id:baz64~~,othervendor=t61rcWkgMzE",
					},
					tid:      traceIDFrom128Bits(1310547491564814336, 1229782938247303441),
					sid:      2459565876494606882,
					priority: 2, // tracestate priority takes precedence
					origin:   "rum:rum",
					propagatingTags: map[string]string{
						"_dd.p.usr.id": "baz64==",
						"tracestate":   "dd=s:2;o:rum_rum;t.usr.id:baz64~~,othervendor=t61rcWkgMzE",
					},
				},
				{
					out: TextMapCarrier{
						traceparentHeader: "00-00000000000000001111111111111111-2222222222222222-01",
						tracestateHeader:  "dd=s:1;o:rum:rum;t.usr.id:baz64~~,othervendor=t61rcWkgMzE",
					},
					tid:      traceIDFrom64Bits(1229782938247303441),
					sid:      2459565876494606882,
					priority: 1, // traceparent priority takes precedence
					origin:   "rum:rum",
					propagatingTags: map[string]string{
						"_dd.p.usr.id": "baz64==",
						"tracestate":   "dd=s:1;o:rum:rum;t.usr.id:baz64~~,othervendor=t61rcWkgMzE",
					},
				},
				{
					out: TextMapCarrier{
						traceparentHeader: "00-00000000000000001111111111111111-2222222222222222-00",
						tracestateHeader:  "dd=s:-1;o:rum:rum;t.usr.id:baz:64~~,othervendor=t61rcWkgMzE",
					},
					tid:      traceIDFrom64Bits(1229782938247303441),
					sid:      2459565876494606882,
					priority: -1, // traceparent priority takes precedence
					origin:   "rum:rum",
					propagatingTags: map[string]string{
						"_dd.p.usr.id": "baz:64==",
						"tracestate":   "dd=s:1;o:rum:rum;t.usr.id:baz64~~,othervendor=t61rcWkgMzE",
					},
				},
				{
					out: TextMapCarrier{
						traceparentHeader: "00-00000000000000001111111111111112-2222222222222222-00",
						tracestateHeader:  "dd=s:0;o:old_tracestate;t.usr.id:baz:64~~ ,a0=a:1,a1=a:1,a2=a:1,a3=a:1,a4=a:1,a5=a:1,a6=a:1,a7=a:1,a8=a:1,a9=a:1,a10=a:1,a11=a:1,a12=a:1,a13=a:1,a14=a:1,a15=a:1,a16=a:1,a17=a:1,a18=a:1,a19=a:1,a20=a:1,a21=a:1,a22=a:1,a23=a:1,a24=a:1,a25=a:1,a26=a:1,a27=a:1,a28=a:1,a29=a:1,a30=a:1",
					},
					tid:    traceIDFrom64Bits(1229782938247303442),
					sid:    2459565876494606882,
					origin: "old_tracestate",
					propagatingTags: map[string]string{
						"_dd.p.usr.id": "baz:64== ",
						"tracestate":   "dd=o:very_long_origin_tag,a0=a:1,a1=a:1,a2=a:1,a3=a:1,a4=a:1,a5=a:1,a6=a:1,a7=a:1,a8=a:1,a9=a:1,a10=a:1,a11=a:1,a12=a:1,a13=a:1,a14=a:1,a15=a:1,a16=a:1,a17=a:1,a18=a:1,a19=a:1,a20=a:1,a21=a:1,a22=a:1,a23=a:1,a24=a:1,a25=a:1,a26=a:1,a27=a:1,a28=a:1,a29=a:1,a30=a:1,a31=a:1,a32=a:1",
					},
				},
				{
					out: TextMapCarrier{
						traceparentHeader: "00-00000000000000001111111111111112-2222222222222222-00",
						tracestateHeader:  "dd=s:0;o:old_tracestate;t.usr.id:baz:64~~,a0=a:1,a1=a:1,a2=a:1,a3=a:1,a4=a:1,a5=a:1,a6=a:1,a7=a:1,a8=a:1,a9=a:1,a10=a:1,a11=a:1,a12=a:1,a13=a:1,a14=a:1,a15=a:1,a16=a:1,a17=a:1,a18=a:1,a19=a:1,a20=a:1,a21=a:1,a22=a:1,a23=a:1,a24=a:1,a25=a:1,a26=a:1,a27=a:1,a28=a:1,a29=a:1,a30=a:1",
					},
					tid:    traceIDFrom64Bits(1229782938247303442),
					sid:    2459565876494606882,
					origin: "old_tracestate",
					propagatingTags: map[string]string{
						"_dd.p.usr.id": "baz:64==",
						"tracestate":   "dd=o:very_long_origin_tag,a0=a:1,a1=a:1,a2=a:1,a3=a:1,a4=a:1,a5=a:1,a6=a:1,a7=a:1,a8=a:1,a9=a:1,a10=a:1,a11=a:1,a12=a:1,a13=a:1,a14=a:1,a15=a:1,a16=a:1,a17=a:1,a18=a:1,a19=a:1,a20=a:1,a21=a:1,a22=a:1,a23=a:1,a24=a:1,a25=a:1,a26=a:1,a27=a:1,a28=a:1,a29=a:1,a30=a:1,a31=a:1,a32=a:1",
					},
				},
				{
					out: TextMapCarrier{
						traceparentHeader: "00-00000000000000001111111111111112-2222222222222222-00",
						tracestateHeader:  "dd=s:0;o:old_tracestate;t.usr.id:baz:64~~,foo=bar",
					},
					tid:    traceIDFrom64Bits(1229782938247303442),
					sid:    2459565876494606882,
					origin: "old_tracestate",
					propagatingTags: map[string]string{
						"_dd.p.usr.id": "baz:64==",
						"tracestate":   "foo=bar ",
					},
				},
				{
					out: TextMapCarrier{
						traceparentHeader: "00-00000000000000001111111111111112-2222222222222222-00",
						tracestateHeader:  "dd=s:0;o:old_tracestate;t.usr.id:baz:64__,foo=bar",
					},
					tid:    traceIDFrom64Bits(1229782938247303442),
					sid:    2459565876494606882,
					origin: "old_tracestate",
					propagatingTags: map[string]string{
						"_dd.p.usr.id": "baz:64~~",
						"tracestate":   "\tfoo=bar\t",
					},
				},
				{
					out: TextMapCarrier{
						traceparentHeader: "00-00000000000000001111111111111112-2222222222222222-00",
						tracestateHeader:  "dd=s:0;o:~~_;t.usr.id:baz:64__,foo=bar",
					},
					tid:    traceIDFrom64Bits(1229782938247303442),
					sid:    2459565876494606882,
					origin: "==~",
					propagatingTags: map[string]string{
						"_dd.p.usr.id": "baz:64~~",
						"tracestate":   "\tfoo=bar\t",
					},
				},
			}
			for i, tc := range tests {
				t.Run(fmt.Sprintf("#%d w3c inject with env=%q", i, testEnv), func(t *testing.T) {
					tracer := newTracer(WithHTTPClient(c), withStatsdClient(&statsd.NoOpClient{}))
					defer tracer.Stop()
					assert := assert.New(t)
					root := tracer.StartSpan("web.request").(*span)
					root.SetTag(ext.SamplingPriority, tc.priority)
					ctx, ok := root.Context().(*spanContext)
					ctx.origin = tc.origin
					ctx.traceID = tc.tid
					ctx.spanID = tc.sid
					ctx.trace.propagatingTags = tc.propagatingTags
					headers := TextMapCarrier(map[string]string{})
					err := tracer.Inject(ctx, headers)

					assert.True(ok)
					assert.Nil(err)
					checkSameElements(assert, tc.out[traceparentHeader], headers[traceparentHeader])
					if strings.HasSuffix(tc.out[tracestateHeader], ",othervendor=t61rcWkgMzE") {
						assert.True(strings.HasSuffix(headers[tracestateHeader], ",othervendor=t61rcWkgMzE"))
						// Remove the suffixes for the following check
						headers[tracestateHeader] = strings.TrimSuffix(headers[tracestateHeader], ",othervendor=t61rcWkgMzE")
						tc.out[tracestateHeader] = strings.TrimSuffix(tc.out[tracestateHeader], ",othervendor=t61rcWkgMzE")
					}
					checkSameElements(assert, tc.out[tracestateHeader], headers[tracestateHeader])
					ddTag := strings.SplitN(headers[tracestateHeader], ",", 2)[0]
					assert.LessOrEqual(len(ddTag), 256)
				})

				t.Run(fmt.Sprintf("w3c inject with env=%q / testing tag list-member limit", testEnv), func(t *testing.T) {
					tracer := newTracer(WithHTTPClient(c), withStatsdClient(&statsd.NoOpClient{}))
					defer tracer.Stop()
					assert := assert.New(t)
					root := tracer.StartSpan("web.request").(*span)
					root.SetTag(ext.SamplingPriority, ext.PriorityUserKeep)
					ctx, ok := root.Context().(*spanContext)
					ctx.origin = "old_tracestate"
					ctx.traceID = traceIDFrom64Bits(1229782938247303442)
					ctx.spanID = 2459565876494606882
					ctx.trace.propagatingTags = map[string]string{
						"tracestate": "valid_vendor=a:1",
					}
					// dd part of the tracestate must not exceed 256 characters
					for i := 0; i < 32; i++ {
						ctx.trace.propagatingTags[fmt.Sprintf("_dd.p.a%v", i)] = "i"
					}
					headers := TextMapCarrier(map[string]string{})
					err := tracer.Inject(ctx, headers)

					assert.True(ok)
					assert.Nil(err)
					assert.Equal("00-00000000000000001111111111111112-2222222222222222-01", headers[traceparentHeader])
					assert.Contains(headers[tracestateHeader], "valid_vendor=a:1")
					// iterating through propagatingTags map doesn't guarantee order in tracestate header
					ddTag := strings.SplitN(headers[tracestateHeader], ",", 2)[0]
					assert.Contains(ddTag, "s:2")
					assert.Contains(ddTag, "s:2")
					assert.Regexp(regexp.MustCompile("dd=[\\w:,]+"), ddTag)
					assert.LessOrEqual(len(ddTag), 256)
				})
			}
		}
	})

	t.Run("datadog extract / w3c,datadog inject", func(t *testing.T) {
		t.Setenv(headerPropagationStyleInject, "tracecontext,datadog")
		t.Setenv(headerPropagationStyleExtract, "datadog")
		var tests = []struct {
			outHeaders TextMapCarrier
			inHeaders  TextMapCarrier
		}{
			{
				outHeaders: TextMapCarrier{
					traceparentHeader: "00-000000000000000000000000075bcd15-000000003ade68b1-00",
					tracestateHeader:  "dd=s:-2;o:test.origin",
				},
				inHeaders: TextMapCarrier{
					DefaultTraceIDHeader:  "123456789",
					DefaultParentIDHeader: "987654321",
					DefaultPriorityHeader: "-2",
					originHeader:          "test.origin",
				},
			},
			{
				outHeaders: TextMapCarrier{
					traceparentHeader: "00-000000000000000000000000075bcd15-000000003ade68b1-00",
					tracestateHeader:  "dd=s:-2;o:synthetics___web",
				},
				inHeaders: TextMapCarrier{
					DefaultTraceIDHeader:  "123456789",
					DefaultParentIDHeader: "987654321",
					DefaultPriorityHeader: "-2",
					originHeader:          "synthetics;,~web",
				},
			},
		}
		for i, tc := range tests {
			t.Run(fmt.Sprintf("#%d", i), func(t *testing.T) {
				tracer := newTracer(WithHTTPClient(c), withStatsdClient(&statsd.NoOpClient{}))
				defer tracer.Stop()
				assert := assert.New(t)
				ctx, err := tracer.Extract(tc.inHeaders)
				assert.Nil(err)

				root := tracer.StartSpan("web.request", ChildOf(ctx)).(*span)
				defer root.Finish()
				sctx, ok := ctx.(*spanContext)
				headers := TextMapCarrier(map[string]string{})
				err = tracer.Inject(sctx, headers)

				assert.True(ok)
				assert.Nil(err)
				checkSameElements(assert, tc.outHeaders[traceparentHeader], headers[traceparentHeader])
				checkSameElements(assert, tc.outHeaders[tracestateHeader], headers[tracestateHeader])
				ddTag := strings.SplitN(headers[tracestateHeader], ",", 2)[0]
				assert.LessOrEqual(len(ddTag), 256)
			})
		}
	})

	t.Run("w3c inject/extract", func(t *testing.T) {
		testEnvs = []map[string]string{
			{headerPropagationStyleInject: "tracecontext", headerPropagationStyleExtract: "tracecontext"},
			{headerPropagationStyleInject: "datadog,tracecontext", headerPropagationStyleExtract: "datadog,tracecontext"},
			{headerPropagationStyleInjectDeprecated: "tracecontext", headerPropagationStyleExtractDeprecated: "tracecontext"},
		}
		for _, testEnv := range testEnvs {
			for k, v := range testEnv {
				t.Setenv(k, v)
			}
			var tests = []struct {
				in       TextMapCarrier
				outMap   TextMapCarrier
				out      []uint64 // contains [<trace_id>, <span_id>]
				priority float64
				origin   string
			}{
				{
					in: TextMapCarrier{
						traceparentHeader: "00-12345678901234567890123456789012-1234567890123456-01",
						tracestateHeader:  "dd=s:2;o:rum;t.tid:1234567890123456;t.usr.id:baz64~~",
					},
					outMap: TextMapCarrier{
						traceparentHeader: "00-12345678901234567890123456789012-1234567890123456-01",
						tracestateHeader:  "dd=s:2;o:rum;t.tid:1234567890123456;t.usr.id:baz64~~",
					},
					out:      []uint64{8687463697196027922, 1311768467284833366},
					priority: 2,
					origin:   "rum",
				},
				{
					in: TextMapCarrier{
						traceparentHeader: "00-12345678901234567890123456789012-1234567890123456-01",
						tracestateHeader:  "foo=1",
					},
					outMap: TextMapCarrier{
						traceparentHeader: "00-12345678901234567890123456789012-1234567890123456-01",
						tracestateHeader:  "dd=s:1;t.tid:1234567890123456,foo=1",
					},
					out:      []uint64{8687463697196027922, 1311768467284833366},
					priority: 1,
				},
			}
			for i, tc := range tests {
				t.Run(fmt.Sprintf("#%d w3c inject/extract with env=%q", i, testEnv), func(t *testing.T) {
					tracer := newTracer(WithHTTPClient(c), withStatsdClient(&statsd.NoOpClient{}))
					defer tracer.Stop()
					assert := assert.New(t)
					ctx, err := tracer.Extract(tc.in)
					if err != nil {
						t.FailNow()
					}
					sctx, ok := ctx.(*spanContext)
					assert.True(ok)

					assert.Equal(tc.out[0], sctx.traceID.Lower())
					assert.Equal(tc.out[1], sctx.spanID)
					assert.Equal(tc.origin, sctx.origin)
					assert.Equal(tc.priority, *sctx.trace.priority)

					headers := TextMapCarrier(map[string]string{})
					err = tracer.Inject(ctx, headers)
					assert.Nil(err)

					checkSameElements(assert, tc.outMap[traceparentHeader], headers[traceparentHeader])
					checkSameElements(assert, tc.outMap[tracestateHeader], headers[tracestateHeader])
					ddTag := strings.SplitN(headers[tracestateHeader], ",", 2)[0]
					assert.LessOrEqual(len(ddTag), 256)
				})
			}
		}
	})

	t.Run("w3c extract,update span, inject", func(t *testing.T) {
		testEnvs = []map[string]string{
			{headerPropagationStyleInject: "tracecontext", headerPropagationStyleExtract: "tracecontext"},
			{headerPropagationStyleInject: "datadog,tracecontext", headerPropagationStyleExtract: "datadog,tracecontext"},
			{headerPropagationStyleInjectDeprecated: "tracecontext", headerPropagationStyleExtractDeprecated: "tracecontext"},
		}
		for _, testEnv := range testEnvs {
			for k, v := range testEnv {
				t.Setenv(k, v)
			}
			var tests = []struct {
				in       TextMapCarrier
				outMap   TextMapCarrier
				out      []uint64 // contains [<parent_id>, <span_id>]
				tid      traceID
				priority float64
				origin   string
			}{
				{
					in: TextMapCarrier{
						traceparentHeader: "00-12345678901234567890123456789012-1234567890123456-01",
						tracestateHeader:  "dd=s:2;o:rum;t.usr.id:baz64~~",
					},
					outMap: TextMapCarrier{
						traceparentHeader: "00-12345678901234567890123456789012-0000000000000001-01",
						tracestateHeader:  "dd=s:1;o:rum;t.usr.id:baz64~~;t.tid:1234567890123456",
					},
					out:      []uint64{1311768467284833366, 1},
					tid:      traceIDFrom128Bits(1311768467284833366, 8687463697196027922),
					priority: 1,
				},
			}
			for i, tc := range tests {
				t.Run(fmt.Sprintf("#%d w3c inject/extract with env=%q", i, testEnv), func(t *testing.T) {
					tracer := newTracer(WithHTTPClient(c), withStatsdClient(&statsd.NoOpClient{}))
					defer tracer.Stop()
					assert := assert.New(t)
					pCtx, err := tracer.Extract(tc.in)
					if err != nil {
						t.FailNow()
					}
					s := tracer.StartSpan("op", ChildOf(pCtx), WithSpanID(1))
					sctx, ok := s.Context().(*spanContext)
					assert.True(ok)
					// changing priority must set ctx.updated = true
					if tc.priority != 0 {
						sctx.setSamplingPriority(int(tc.priority), samplernames.Unknown)
					}
					assert.Equal(true, sctx.updated)

					headers := TextMapCarrier(map[string]string{})
					err = tracer.Inject(s.Context(), headers)
					assert.NoError(err)
					assert.Equal(tc.tid, sctx.traceID)
					assert.Equal(tc.out[0], sctx.span.ParentID)
					assert.Equal(tc.out[1], sctx.spanID)
					checkSameElements(assert, tc.outMap[traceparentHeader], headers[traceparentHeader])
					checkSameElements(assert, tc.outMap[tracestateHeader], headers[tracestateHeader])
					ddTag := strings.SplitN(headers[tracestateHeader], ",", 2)[0]
					assert.LessOrEqual(len(ddTag), 256)
				})
			}
		}
	})
}

func checkSameElements(assert *assert.Assertions, want, got string) {
	gotInner, wantInner := strings.TrimPrefix(got, "dd="), strings.TrimPrefix(want, "dd=")
	gotInnerList, wantInnerList := strings.Split(gotInner, ";"), strings.Split(wantInner, ";")
	assert.ElementsMatch(gotInnerList, wantInnerList)
}

func TestW3CExtractsBaggage(t *testing.T) {
	tracer := newTracer()
	defer tracer.Stop()
	headers := TextMapCarrier{
		traceparentHeader:      "00-12345678901234567890123456789012-1234567890123456-01",
		tracestateHeader:       "dd=s:2;o:rum;t.usr.id:baz64~~",
		"ot-baggage-something": "someVal",
	}
	s, err := tracer.Extract(headers)
	assert.NoError(t, err)
	found := false
	s.ForeachBaggageItem(func(k, v string) bool {
		if k == "something" {
			found = true
			return false
		}
		return true
	})
	assert.True(t, found)
}

func TestNonePropagator(t *testing.T) {
	t.Run("inject/none", func(t *testing.T) {
		t.Setenv(headerPropagationStyleInject, "none")
		tracer := newTracer()
		defer tracer.Stop()
		root := tracer.StartSpan("web.request").(*span)
		root.SetTag(ext.SamplingPriority, -1)
		root.SetBaggageItem("item", "x")
		ctx, ok := root.Context().(*spanContext)
		ctx.traceID = traceIDFrom64Bits(1)
		ctx.spanID = 1
		headers := TextMapCarrier(map[string]string{})
		err := tracer.Inject(ctx, headers)

		assert := assert.New(t)
		assert.True(ok)
		assert.Nil(err)
		assert.Len(headers, 0)
	})

	t.Run("inject/none,b3", func(t *testing.T) {
		t.Setenv(headerPropagationStyleInject, "none,b3")
		tp := new(log.RecordLogger)
		tp.Ignore("appsec: ", telemetry.LogPrefix)
		tracer := newTracer(WithLogger(tp))
		defer tracer.Stop()
		// reinitializing to capture log output, since propagators are parsed before logger is set
		tracer.config.propagator = NewPropagator(&PropagatorConfig{})
		root := tracer.StartSpan("web.request").(*span)
		root.SetTag(ext.SamplingPriority, -1)
		root.SetBaggageItem("item", "x")
		ctx, ok := root.Context().(*spanContext)
		ctx.traceID = traceIDFrom64Bits(1)
		ctx.spanID = 1
		headers := TextMapCarrier(map[string]string{})
		err := tracer.Inject(ctx, headers)

		assert := assert.New(t)
		assert.True(ok)
		assert.Nil(err)
		assert.Equal("0000000000000001", headers[b3TraceIDHeader])
		assert.Equal("0000000000000001", headers[b3SpanIDHeader])
		assert.Contains(tp.Logs()[0], "Propagator \"none\" has no effect when combined with other propagators. "+
			"To disable the propagator, set to `none`")
	})

	t.Run("extract/none", func(t *testing.T) {
		t.Setenv(headerPropagationStyleExtract, "none")
		assert := assert.New(t)
		tracer := newTracer()
		defer tracer.Stop()
		root := tracer.StartSpan("web.request").(*span)
		root.SetTag(ext.SamplingPriority, -1)
		root.SetBaggageItem("item", "x")
		headers := TextMapCarrier(map[string]string{})

		_, err := tracer.Extract(headers)

		assert.Equal(err, ErrSpanContextNotFound)
		assert.Len(headers, 0)
	})

	t.Run("inject,extract/none", func(t *testing.T) {
		t.Run("", func(t *testing.T) {
			t.Setenv(headerPropagationStyle, "NoNe")
			tracer := newTracer()
			defer tracer.Stop()
			root := tracer.StartSpan("web.request").(*span)
			root.SetTag(ext.SamplingPriority, -1)
			root.SetBaggageItem("item", "x")
			ctx, ok := root.Context().(*spanContext)
			ctx.traceID = traceIDFrom64Bits(1)
			ctx.spanID = 1
			headers := TextMapCarrier(map[string]string{})
			err := tracer.Inject(ctx, headers)

			assert := assert.New(t)
			assert.True(ok)
			assert.Nil(err)
			assert.Len(headers, 0)

			_, err = tracer.Extract(headers)
			assert.Equal(err, ErrSpanContextNotFound)
		})
		t.Run("", func(t *testing.T) {
			//"DD_TRACE_PROPAGATION_STYLE_EXTRACT": "NoNe",
			//	"DD_TRACE_PROPAGATION_STYLE_INJECT": "none",
			t.Setenv(headerPropagationStyleExtract, "NoNe")
			t.Setenv(headerPropagationStyleInject, "NoNe")
			tracer := newTracer()
			defer tracer.Stop()
			root := tracer.StartSpan("web.request").(*span)
			root.SetTag(ext.SamplingPriority, -1)
			root.SetBaggageItem("item", "x")
			ctx, ok := root.Context().(*spanContext)
			ctx.traceID = traceIDFrom64Bits(1)
			ctx.spanID = 1
			headers := TextMapCarrier(map[string]string{})
			err := tracer.Inject(ctx, headers)

			assert := assert.New(t)
			assert.True(ok)
			assert.Nil(err)
			assert.Len(headers, 0)

			_, err = tracer.Extract(headers)
			assert.Equal(err, ErrSpanContextNotFound)
		})
	})
}

func assertTraceTags(t *testing.T, expected, actual string) {
	assert.ElementsMatch(t, strings.Split(expected, ","), strings.Split(actual, ","))
}

func BenchmarkInjectDatadog(b *testing.B) {
	b.Setenv(headerPropagationStyleInject, "datadog")
	tracer := newTracer()
	defer tracer.Stop()
	root := tracer.StartSpan("test")
	defer root.Finish()
	for i := 0; i < 20; i++ {
		setPropagatingTag(root.Context().(*spanContext), fmt.Sprintf("%d", i), fmt.Sprintf("%d", i))
	}
	dst := map[string]string{}
	b.ResetTimer()
	for i := 0; i < b.N; i++ {
		tracer.Inject(root.Context(), TextMapCarrier(dst))
	}
}

func BenchmarkInjectW3C(b *testing.B) {
	b.Setenv(headerPropagationStyleInject, "tracecontext")
	tracer := newTracer()
	defer tracer.Stop()
	root := tracer.StartSpan("test")
	defer root.Finish()

	ctx := root.Context().(*spanContext)

	setPropagatingTag(ctx, w3cTraceIDTag,
		"4bf92f3577b34da6a3ce929d0e0e4736")
	setPropagatingTag(ctx, tracestateHeader,
		"othervendor=t61rcWkgMzE,dd=s:2;o:rum;t.dm:-4;t.usr.id:baz64~~")

	for i := 0; i < 100; i++ {
		// _dd.p. prefix is needed for w3c
		k := fmt.Sprintf("_dd.p.k%d", i)
		v := fmt.Sprintf("v%d", i)
		setPropagatingTag(ctx, k, v)
	}
	dst := map[string]string{}

	b.ResetTimer()
	for i := 0; i < b.N; i++ {
		tracer.Inject(root.Context(), TextMapCarrier(dst))
	}
}

func BenchmarkExtractDatadog(b *testing.B) {
	b.Setenv(headerPropagationStyleExtract, "datadog")
	propagator := NewPropagator(nil)
	carrier := TextMapCarrier(map[string]string{
		DefaultTraceIDHeader:  "1123123132131312313123123",
		DefaultParentIDHeader: "1212321131231312312312312",
		DefaultPriorityHeader: "-1",
		traceTagsHeader: `adad=ada2,adad=ada2,ad1d=ada2,adad=ada2,adad=ada2,
								adad=ada2,adad=aad2,adad=ada2,adad=ada2,adad=ada2,adad=ada2`,
	})
	b.ResetTimer()
	for i := 0; i < b.N; i++ {
		propagator.Extract(carrier)
	}
}

func FuzzMarshalPropagatingTags(f *testing.F) {
	f.Add("testA", "testB", "testC", "testD", "testG", "testF")
	f.Fuzz(func(t *testing.T, key1 string, val1 string,
		key2 string, val2 string, key3 string, val3 string) {

		sendCtx := new(spanContext)
		sendCtx.trace = newTrace()
		recvCtx := new(spanContext)
		recvCtx.trace = newTrace()

		pConfig := PropagatorConfig{MaxTagsHeaderLen: 128}
		propagator := propagator{&pConfig}
		tags := map[string]string{key1: val1, key2: val2, key3: val3}
		for key, val := range tags {
			sendCtx.trace.setPropagatingTag(key, val)
		}
		marshal := propagator.marshalPropagatingTags(sendCtx)
		if _, ok := sendCtx.trace.tags[keyPropagationError]; ok {
			t.Skipf("Skipping invalid tags")
		}
		unmarshalPropagatingTags(recvCtx, marshal)
		marshaled := sendCtx.trace.propagatingTags
		unmarshaled := recvCtx.trace.propagatingTags
		if !reflect.DeepEqual(sendCtx.trace.propagatingTags, recvCtx.trace.propagatingTags) {
			t.Fatalf("Inconsistent marshaling/unmarshaling: (%q) is different from (%q)", marshaled, unmarshaled)
		}
	})
}

func FuzzComposeTracestate(f *testing.F) {
	testCases := []struct {
		priority                         int
		k1, v1, k2, v2, k3, v3, oldState string
	}{
		{priority: 1,
			k1: "keyOne", v1: "json",
			k2: "KeyTwo", v2: "123123",
			k3: "table", v3: "chair",
			oldState: "dd=s:-2;o:synthetics___web"},
	}
	for _, tc := range testCases {
		f.Add(tc.priority, tc.k1, tc.v1, tc.k2, tc.v2, tc.k3, tc.v3, tc.oldState)
	}
	f.Fuzz(func(t *testing.T, priority int, key1 string, val1 string,
		key2 string, val2 string, key3 string, val3 string, oldState string) {

		sendCtx := new(spanContext)
		sendCtx.trace = newTrace()
		recvCtx := new(spanContext)
		recvCtx.trace = newTrace()

		tags := map[string]string{key1: val1, key2: val2, key3: val3}
		totalLen := 0
		for key, val := range tags {
			k := "_dd.p." + keyRgx.ReplaceAllString(key, "_")
			v := valueRgx.ReplaceAllString(val, "_")
			if strings.ContainsAny(k, ":;") {
				t.Skipf("Skipping invalid tags")
			}
			if strings.HasSuffix(v, " ") {
				t.Skipf("Skipping invalid tags")
			}
			totalLen += (len(k) + len(v))
			if totalLen > 128 {
				break
			}
			sendCtx.trace.setPropagatingTag(k, v)
		}
		if len(strings.Split(strings.Trim(oldState, " \t"), ",")) > 31 {
			t.Skipf("Skipping invalid tags")
		}
		traceState := composeTracestate(sendCtx, priority, oldState)
		parseTracestate(recvCtx, traceState)
		setPropagatingTag(sendCtx, tracestateHeader, traceState)
		if !reflect.DeepEqual(sendCtx.trace.propagatingTags, recvCtx.trace.propagatingTags) {
			t.Fatalf(`Inconsistent composing/parsing:
			pre compose: (%q)
			is different from
			parsed: (%q)
			for tracestate of: (%s)`, sendCtx.trace.propagatingTags,
				recvCtx.trace.propagatingTags,
				traceState)
		}
	})
}

func FuzzParseTraceparent(f *testing.F) {
	testCases := []struct {
		version, traceID, spanID, flags string
	}{
		{"00", "4bf92f3577b34da6a3ce929d0e0e4736", "00f067aa0ba902b7", "01"},
		{"01", "00000000000000001111111111111111", "9565876494606882", "02"},
	}
	for _, tc := range testCases {
		f.Add(tc.version, tc.traceID, tc.spanID, tc.flags)
	}
	f.Fuzz(func(t *testing.T, version string, traceID string,
		spanID string, flags string) {

		ctx := new(spanContext)
		ctx.trace = newTrace()

		header := strings.Join([]string{version, traceID, spanID, flags}, "-")

		if parseTraceparent(ctx, header) != nil {
			t.Skipf("Error parsing parent")
		}
		parsedSamplingPriority, ok := ctx.samplingPriority()
		if !ok {
			t.Skipf("Error retrieving sampling priority")
		}
		expectedSpanID, err := strconv.ParseUint(spanID, 16, 64)
		if err != nil {
			t.Skipf("Error parsing span ID")
		}
		expectedFlag, err := strconv.ParseInt(flags, 16, 8)
		if err != nil {
			t.Skipf("Error parsing flag")
		}
		if gotTraceID := ctx.TraceID128(); gotTraceID != strings.ToLower(traceID) {
			t.Fatalf(`Inconsistent trace id parsing:
					got: %s
					wanted: %s
					for header of: %s`, gotTraceID, traceID, header)
		}
		if ctx.spanID != expectedSpanID {
			t.Fatalf(`Inconsistent span id parsing:
				got: %d
				wanted: %d
				for header of: %s`, ctx.spanID, expectedSpanID, header)
		}
		if parsedSamplingPriority != int(expectedFlag)&0x1 {
			t.Fatalf(`Inconsistent flag parsing:
					got: %d
					wanted: %d
					for header of: %s`, parsedSamplingPriority, int(expectedFlag)&0x1, header)
		}
	})
}

func FuzzExtractTraceID128(f *testing.F) {
	f.Fuzz(func(t *testing.T, v string) {
		ctx := new(spanContext)
		extractTraceID128(ctx, v) // make sure it doesn't panic
	})
}<|MERGE_RESOLUTION|>--- conflicted
+++ resolved
@@ -1006,7 +1006,6 @@
 					out:    []uint64{2459565876494606882, 1}, // tracestate priority takes precedence
 					tid:    traceIDFrom64Bits(1229782938247303441),
 					origin: "=_=",
-<<<<<<< HEAD
 					propagatingTags: map[string]string{
 						"tracestate":   "othervendor=t61rcWkgMzE,dd=o:~_~;s:fake_origin;t.dm:-4;t.usr.id:baz64~~,",
 						"_dd.p.dm":     "-4",
@@ -1018,13 +1017,9 @@
 						traceparentHeader: "cc-00000000000000001111111111111111-2222222222222222-01-what-the-future-will-be-like",
 						tracestateHeader:  "othervendor=t61rcWkgMzE,dd=o:~_~;s:fake_origin;t.dm:-4;t.usr.id:baz64~~,",
 					},
-					fullTraceID: "00000000000000001111111111111111",
-					traceID:     1229782938247303441,
-					spanID:      2459565876494606882,
-					priority:    1,
-					origin:      "=_=",
-=======
->>>>>>> cc19fcfb
+					out:    []uint64{2459565876494606882, 1}, // tracestate priority takes precedence
+					tid:    traceIDFrom64Bits(1229782938247303441),
+					origin: "=_=",
 					propagatingTags: map[string]string{
 						"tracestate":   "othervendor=t61rcWkgMzE,dd=o:~_~;s:fake_origin;t.dm:-4;t.usr.id:baz64~~,",
 						"_dd.p.dm":     "-4",
