--- conflicted
+++ resolved
@@ -733,7 +733,22 @@
 					"_dd.p.usr.id": "baz64==",
 				},
 			},
-<<<<<<< HEAD
+			{
+				in: TextMapCarrier{
+					traceparentHeader: "00-00000000000000001111111111111111-2222222222222222-01", // invalid version
+					tracestateHeader:  "othervendor=t61rcWkgMzE,dd=o:2;s:fake_origin;t.dm:-4;t.usr.id:baz64~~,",
+				},
+				traceID:  1229782938247303441,
+				spanID:   2459565876494606882,
+				priority: 1,
+				origin:   "2",
+				propagatingTags: map[string]string{
+					"tracestate":   "othervendor=t61rcWkgMzE,dd=o:2;s:fake_origin;t.dm:-4;t.usr.id:baz64~~,",
+					"w3cTraceID":   "00000000000000001111111111111111",
+					"_dd.p.dm":     "-4",
+					"_dd.p.usr.id": "baz64==",
+				},
+			},
 		}
 		for _, test := range tests {
 			t.Run(fmt.Sprintf("extract/valid  with env=%q", testEnv), func(t *testing.T) {
@@ -831,17 +846,10 @@
 				out: TextMapCarrier{
 					traceparentHeader: "00-00000000000000001111111111111111-2222222222222222-01",
 					tracestateHeader:  "dd=s:1;o:rum;t.usr.id:baz64~~,othervendor=t61rcWkgMzE",
-=======
-			{
-				in: TextMapCarrier{
-					traceparentHeader: "00-00000000000000001111111111111111-2222222222222222-01", // invalid version
-					tracestateHeader:  "othervendor=t61rcWkgMzE,dd=o:2;s:fake_origin;t.dm:-4;t.usr.id:baz64~~,",
->>>>>>> 16e0b2eb
 				},
 				traceID:  1229782938247303441,
 				spanID:   2459565876494606882,
 				priority: 1,
-<<<<<<< HEAD
 				origin:   "rum",
 				updated:  true,
 				propagatingTags: map[string]string{
@@ -896,47 +904,6 @@
 					"tracestate":   "dd=s:1;o:rum:rum;t.usr.id:baz64~~,othervendor=t61rcWkgMzE",
 				},
 			},
-=======
-				origin:   "2",
-				propagatingTags: map[string]string{
-					"tracestate":   "othervendor=t61rcWkgMzE,dd=o:2;s:fake_origin;t.dm:-4;t.usr.id:baz64~~,",
-					"w3cTraceID":   "00000000000000001111111111111111",
-					"_dd.p.dm":     "-4",
-					"_dd.p.usr.id": "baz64==",
-				},
-			},
-		}
-		for _, test := range tests {
-			t.Run(fmt.Sprintf("extract/valid  with env=%q", testEnv), func(t *testing.T) {
-				// todo: replace that with env variable configuration
-				tracer := newTracer(WithPropagator(NewPropagator(&PropagatorConfig{}, &propagatorW3c{})))
-				assert := assert.New(t)
-				ctx, err := tracer.Extract(test.in)
-				assert.Nil(err)
-				sctx, ok := ctx.(*spanContext)
-				assert.True(ok)
-
-				assert.Equal(test.traceID, sctx.traceID)
-				assert.Equal(test.spanID, sctx.spanID)
-				assert.Equal(test.origin, sctx.origin)
-				p, ok := sctx.samplingPriority()
-				assert.True(ok)
-				assert.Equal(test.priority, p)
-
-				assert.Equal("00000000000000001111111111111111", sctx.trace.propagatingTags[w3cTraceIDTag])
-				assert.Equal(test.propagatingTags, sctx.trace.propagatingTags)
-			})
-		}
-	}
-	for _, testEnv := range testEnvs {
-		for k, v := range testEnv {
-			t.Setenv(k, v)
-		}
-		var tests = []TextMapCarrier{
-			{tracestateHeader: "dd=s:2;o:rum;t.dm:-4;t.usr.id:baz64~~,othervendor=t61rcWkgMzE"},
-			{traceparentHeader: "0"},       // invalid length
-			{traceparentHeader: "\t- -\t"}, // invalid length
->>>>>>> 16e0b2eb
 			{
 				out: TextMapCarrier{
 					traceparentHeader: "00-00000000000000001111111111111111-2222222222222222-00",
@@ -996,7 +963,6 @@
 				headers := TextMapCarrier(map[string]string{})
 				err := tracer.Inject(ctx, headers)
 
-<<<<<<< HEAD
 				assert.True(ok)
 				assert.Nil(err)
 				assert.Equal(test.out[traceparentHeader], headers[traceparentHeader])
@@ -1006,11 +972,6 @@
 			})
 
 			t.Run(fmt.Sprintf("w3c inject with env=%q / testing tag list-member limit", testEnv), func(t *testing.T) {
-=======
-		for _, test := range tests {
-			t.Run(fmt.Sprintf("extract/invalid  with env=%q", testEnv), func(t *testing.T) {
-				// todo: replace that with env variable configuration
->>>>>>> 16e0b2eb
 				tracer := newTracer(WithPropagator(NewPropagator(&PropagatorConfig{}, &propagatorW3c{})))
 				assert := assert.New(t)
 				root := tracer.StartSpan("web.request").(*span)
@@ -1041,7 +1002,6 @@
 				assert.Regexp(regexp.MustCompile("dd=[\\w:,]+"), ddTag)
 				assert.LessOrEqual(len(ddTag), 256)
 			})
-
 		}
 	}
 }
