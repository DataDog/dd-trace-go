// Unless explicitly stated otherwise all files in this repository are licensed
// under the Apache License Version 2.0.
// This product includes software developed at Datadog (https://www.datadoghq.com/).
// Copyright 2016 Datadog, Inc.

package tracer

import (
	"errors"
	"fmt"
	"net/http"
	"os"
	"strconv"
	"strings"
	"testing"

	"gopkg.in/DataDog/dd-trace-go.v1/ddtrace/ext"
	"gopkg.in/DataDog/dd-trace-go.v1/ddtrace/internal"

	"github.com/stretchr/testify/assert"
)

func TestHTTPHeadersCarrierSet(t *testing.T) {
	h := http.Header{}
	c := HTTPHeadersCarrier(h)
	c.Set("A", "x")
	assert.Equal(t, "x", h.Get("A"))
}

func TestHTTPHeadersCarrierForeachKey(t *testing.T) {
	h := http.Header{}
	h.Add("A", "x")
	h.Add("B", "y")
	got := map[string]string{}
	err := HTTPHeadersCarrier(h).ForeachKey(func(k, v string) error {
		got[k] = v
		return nil
	})
	assert := assert.New(t)
	assert.Nil(err)
	assert.Equal("x", h.Get("A"))
	assert.Equal("y", h.Get("B"))
}

func TestHTTPHeadersCarrierForeachKeyError(t *testing.T) {
	want := errors.New("random error")
	h := http.Header{}
	h.Add("A", "x")
	h.Add("B", "y")
	got := HTTPHeadersCarrier(h).ForeachKey(func(k, v string) error {
		if k == "B" {
			return want
		}
		return nil
	})
	assert.Equal(t, want, got)
}

func TestTextMapCarrierSet(t *testing.T) {
	m := map[string]string{}
	c := TextMapCarrier(m)
	c.Set("a", "b")
	assert.Equal(t, "b", m["a"])
}

func TestTextMapCarrierForeachKey(t *testing.T) {
	want := map[string]string{"A": "x", "B": "y"}
	got := map[string]string{}
	err := TextMapCarrier(want).ForeachKey(func(k, v string) error {
		got[k] = v
		return nil
	})
	assert := assert.New(t)
	assert.Nil(err)
	assert.Equal(got, want)
}

func TestTextMapCarrierForeachKeyError(t *testing.T) {
	m := map[string]string{"A": "x", "B": "y"}
	want := errors.New("random error")
	got := TextMapCarrier(m).ForeachKey(func(k, v string) error {
		return want
	})
	assert.Equal(t, got, want)
}

func TestTextMapPropagatorErrors(t *testing.T) {
	propagator := NewPropagator(nil)
	assert := assert.New(t)

	err := propagator.Inject(&spanContext{}, 2)
	assert.Equal(ErrInvalidCarrier, err)
	err = propagator.Inject(internal.NoopSpanContext{}, TextMapCarrier(map[string]string{}))
	assert.Equal(ErrInvalidSpanContext, err)
	err = propagator.Inject(&spanContext{}, TextMapCarrier(map[string]string{}))
	assert.Equal(ErrInvalidSpanContext, err) // no traceID and spanID
	err = propagator.Inject(&spanContext{traceID: 1}, TextMapCarrier(map[string]string{}))
	assert.Equal(ErrInvalidSpanContext, err) // no spanID

	_, err = propagator.Extract(2)
	assert.Equal(ErrInvalidCarrier, err)

	_, err = propagator.Extract(TextMapCarrier(map[string]string{
		DefaultTraceIDHeader:  "1",
		DefaultParentIDHeader: "A",
	}))
	assert.Equal(ErrSpanContextCorrupted, err)

	_, err = propagator.Extract(TextMapCarrier(map[string]string{
		DefaultTraceIDHeader:  "A",
		DefaultParentIDHeader: "2",
	}))
	assert.Equal(ErrSpanContextCorrupted, err)

	_, err = propagator.Extract(TextMapCarrier(map[string]string{
		DefaultTraceIDHeader:  "0",
		DefaultParentIDHeader: "0",
	}))
	assert.Equal(ErrSpanContextNotFound, err)

	_, err = propagator.Extract(TextMapCarrier(map[string]string{
		DefaultTraceIDHeader:  "3",
		DefaultParentIDHeader: "0",
	}))
	assert.Equal(ErrSpanContextNotFound, err)
}

func TestTextMapPropagatorInjectHeader(t *testing.T) {
	assert := assert.New(t)

	propagator := NewPropagator(&PropagatorConfig{
		BaggagePrefix: "bg-",
		TraceHeader:   "tid",
		ParentHeader:  "pid",
	})
	tracer := newTracer(WithPropagator(propagator))

	root := tracer.StartSpan("web.request").(*span)
	root.SetBaggageItem("item", "x")
	root.SetTag(ext.SamplingPriority, 0)
	ctx := root.Context()
	headers := http.Header{}

	carrier := HTTPHeadersCarrier(headers)
	err := tracer.Inject(ctx, carrier)
	assert.Nil(err)

	tid := strconv.FormatUint(root.TraceID, 10)
	pid := strconv.FormatUint(root.SpanID, 10)

	assert.Equal(headers.Get("tid"), tid)
	assert.Equal(headers.Get("pid"), pid)
	assert.Equal(headers.Get("bg-item"), "x")
	assert.Equal(headers.Get(DefaultPriorityHeader), "0")
}

func TestTextMapPropagatorOrigin(t *testing.T) {
	src := TextMapCarrier(map[string]string{
		originHeader:          "synthetics",
		DefaultTraceIDHeader:  "1",
		DefaultParentIDHeader: "1",
	})
	tracer := newTracer()
	ctx, err := tracer.Extract(src)
	if err != nil {
		t.Fatal(err)
	}
	sctx, ok := ctx.(*spanContext)
	if !ok {
		t.Fatal("not a *spanContext")
	}
	if sctx.origin != "synthetics" {
		t.Fatalf("didn't propagate origin, got: %q", sctx.origin)
	}
	dst := map[string]string{}
	if err := tracer.Inject(ctx, TextMapCarrier(dst)); err != nil {
		t.Fatal(err)
	}
	if dst[originHeader] != "synthetics" {
		t.Fatal("didn't inject header")
	}
}

<<<<<<< HEAD
func TestTextMapPropagatorTraceTagsWithPriority(t *testing.T) {
	src := TextMapCarrier(map[string]string{
		DefaultPriorityHeader: "1",
		DefaultTraceIDHeader:  "1",
		DefaultParentIDHeader: "1",
		traceTagsHeader:       "hello=world,_dd.p.dm=934086a6-4",
	})
	tracer := newTracer()
	ctx, err := tracer.Extract(src)
	assert.Nil(t, err)
	sctx, ok := ctx.(*spanContext)
	assert.True(t, ok)
	child := tracer.StartSpan("test", ChildOf(sctx))
	childSpanID := child.Context().(*spanContext).spanID
	assert.Equal(t, map[string]string{
		"hello":    "world",
		"_dd.p.dm": "934086a6-4",
	}, sctx.trace.propagatingTags)
	dst := map[string]string{}
	err = tracer.Inject(child.Context(), TextMapCarrier(dst))
	assert.Nil(t, err)
	assert.Len(t, dst, 4)
	assert.Equal(t, strconv.Itoa(int(childSpanID)), dst["x-datadog-parent-id"])
	assert.Equal(t, "1", dst["x-datadog-trace-id"])
	assert.Equal(t, "1", dst["x-datadog-sampling-priority"])
	assertTraceTags(t, "hello=world,_dd.p.dm=934086a6-4", dst["x-datadog-tags"])
}

func TestTextMapPropagatorTraceTagsWithoutPriority(t *testing.T) {
	src := TextMapCarrier(map[string]string{
		DefaultTraceIDHeader:  "1",
		DefaultParentIDHeader: "1",
		traceTagsHeader:       "hello=world,_dd.p.dm=934086a6-4",
	})
	tracer := newTracer()
	ctx, err := tracer.Extract(src)
	assert.Nil(t, err)
	sctx, ok := ctx.(*spanContext)
	assert.True(t, ok)
	child := tracer.StartSpan("test", ChildOf(sctx))
	childSpanID := child.Context().(*spanContext).spanID
	assert.Equal(t, map[string]string{
		"hello":    "world",
		"_dd.p.dm": "934086a6-4",
	}, sctx.trace.propagatingTags)
	dst := map[string]string{}
	err = tracer.Inject(child.Context(), TextMapCarrier(dst))
	assert.Nil(t, err)
	assert.Len(t, dst, 4)
	assert.Equal(t, strconv.Itoa(int(childSpanID)), dst["x-datadog-parent-id"])
	assert.Equal(t, "1", dst["x-datadog-trace-id"])
	assert.Equal(t, "1", dst["x-datadog-sampling-priority"])
	assertTraceTags(t, "hello=world,_dd.p.dm=934086a6-4", dst["x-datadog-tags"])
=======
func TestExtractOriginSynthetics(t *testing.T) {
	src := TextMapCarrier(map[string]string{
		originHeader:          "synthetics",
		DefaultTraceIDHeader:  "3",
		DefaultParentIDHeader: "0",
	})
	tracer := newTracer()
	ctx, err := tracer.Extract(src)
	if err != nil {
		t.Fatal(err)
	}
	sctx, ok := ctx.(*spanContext)
	if !ok {
		t.Fatal("not a *spanContext")
	}
	assert.Equal(t, sctx.spanID, uint64(0))
	assert.Equal(t, sctx.traceID, uint64(3))
	assert.Equal(t, sctx.origin, "synthetics")
>>>>>>> b14a5825
}

func TestTextMapPropagatorInvalidTraceTagsHeader(t *testing.T) {
	src := TextMapCarrier(map[string]string{
		DefaultTraceIDHeader:  "1",
		DefaultParentIDHeader: "1",
		traceTagsHeader:       "hello=world,=", // invalid value
	})
	tracer := newTracer()
	ctx, err := tracer.Extract(src)
	assert.Nil(t, err)
	sctx, ok := ctx.(*spanContext)
	assert.True(t, ok)
	assert.Equal(t, "decoding_error", sctx.trace.tags["_dd.propagation_error"])
}

func TestTextMapPropagatorExtractTraceTagsTooLong(t *testing.T) {
	tags := make([]string, 0)
	for i := 0; i < 100; i++ {
		tags = append(tags, fmt.Sprintf("_dd.p.tag%d=value%d", i, i))
	}
	traceTags := strings.Join(tags, ",")
	src := TextMapCarrier(map[string]string{
		DefaultTraceIDHeader:  "1",
		DefaultParentIDHeader: "1",
		traceTagsHeader:       traceTags,
	})
	tracer := newTracer()
	ctx, err := tracer.Extract(src)
	assert.Nil(t, err)
	sctx, ok := ctx.(*spanContext)
	assert.True(t, ok)
	assert.Equal(t, "extract_max_size", sctx.trace.tags["_dd.propagation_error"])
}

func TestTextMapPropagatorInjectTraceTagsTooLong(t *testing.T) {
	tracer := newTracer()
	child := tracer.StartSpan("test")
	for i := 0; i < 100; i++ {
		child.Context().(*spanContext).trace.setPropagatingTag(fmt.Sprintf("someKey%d", i), fmt.Sprintf("someValue%d", i))
	}
	childSpanID := child.Context().(*spanContext).spanID
	dst := map[string]string{}
	err := tracer.Inject(child.Context(), TextMapCarrier(dst))
	assert.Nil(t, err)
	assert.Equal(t, map[string]string{
		"x-datadog-parent-id":         strconv.Itoa(int(childSpanID)),
		"x-datadog-trace-id":          strconv.Itoa(int(childSpanID)),
		"x-datadog-sampling-priority": "1",
	}, dst)
	assert.Equal(t, "inject_max_size", child.Context().(*spanContext).trace.tags["_dd.propagation_error"])
}

func TestTextMapPropagatorInvalidTraceTags(t *testing.T) {
	tracer := newTracer(WithServicePropagation(true))
	internal.SetGlobalTracer(tracer)
	child := tracer.StartSpan("test")
	child.Context().(*spanContext).trace.setPropagatingTag("_dd.p.hello1", "world")  // valid value
	child.Context().(*spanContext).trace.setPropagatingTag("_dd.p.hello2", "world,") // invalid value
	childSpanID := child.Context().(*spanContext).spanID
	dst := map[string]string{}
	err := tracer.Inject(child.Context(), TextMapCarrier(dst))
	assert.Nil(t, err)
	assert.Len(t, dst, 4)
	assert.Equal(t, strconv.Itoa(int(childSpanID)), dst["x-datadog-parent-id"])
	assert.Equal(t, strconv.Itoa(int(childSpanID)), dst["x-datadog-trace-id"])
	assert.Equal(t, "1", dst["x-datadog-sampling-priority"])
	assertTraceTags(t, "_dd.p.dm=cb965d8102-1,_dd.p.hello1=world", dst["x-datadog-tags"])
	assert.Equal(t, "encoding_error", child.Context().(*spanContext).trace.tags["_dd.propagation_error"])
}

func TestTextMapPropagatorInjectExtract(t *testing.T) {
	propagator := NewPropagator(&PropagatorConfig{
		BaggagePrefix: "bg-",
		TraceHeader:   "tid",
		ParentHeader:  "pid",
	})
	tracer := newTracer(WithPropagator(propagator))
	root := tracer.StartSpan("web.request").(*span)
	root.SetTag(ext.SamplingPriority, -1)
	root.SetBaggageItem("item", "x")
	ctx := root.Context().(*spanContext)
	headers := TextMapCarrier(map[string]string{})
	err := tracer.Inject(ctx, headers)

	assert := assert.New(t)
	assert.Nil(err)

	sctx, err := tracer.Extract(headers)
	assert.Nil(err)

	xctx, ok := sctx.(*spanContext)
	assert.True(ok)
	assert.Equal(xctx.traceID, ctx.traceID)
	assert.Equal(xctx.spanID, ctx.spanID)
	assert.Equal(xctx.baggage, ctx.baggage)
	assert.Equal(xctx.trace.priority, ctx.trace.priority)
}

func TestB3(t *testing.T) {
	t.Run("inject", func(t *testing.T) {
		os.Setenv("DD_PROPAGATION_STYLE_INJECT", "B3")
		defer os.Unsetenv("DD_PROPAGATION_STYLE_INJECT")

		var tests = []struct {
			in  []uint64
			out map[string]string
		}{
			{
				[]uint64{1412508178991881, 1842642739201064},
				map[string]string{
					b3TraceIDHeader: "000504ab30404b09",
					b3SpanIDHeader:  "00068bdfb1eb0428",
				},
			},
			{
				[]uint64{9530669991610245, 9455715668862222},
				map[string]string{
					b3TraceIDHeader: "0021dc1807524785",
					b3SpanIDHeader:  "002197ec5d8a250e",
				},
			},
			{
				[]uint64{1, 1},
				map[string]string{
					b3TraceIDHeader: "0000000000000001",
					b3SpanIDHeader:  "0000000000000001",
				},
			},
		}

		for _, test := range tests {
			t.Run("", func(t *testing.T) {
				tracer := newTracer()
				root := tracer.StartSpan("web.request").(*span)
				root.SetTag(ext.SamplingPriority, -1)
				root.SetBaggageItem("item", "x")
				ctx, ok := root.Context().(*spanContext)
				ctx.traceID = test.in[0]
				ctx.spanID = test.in[1]
				headers := TextMapCarrier(map[string]string{})
				err := tracer.Inject(ctx, headers)

				assert := assert.New(t)
				assert.True(ok)
				assert.Nil(err)
				assert.Equal(test.out[b3TraceIDHeader], headers[b3TraceIDHeader])
				assert.Equal(test.out[b3SpanIDHeader], headers[b3SpanIDHeader])
			})
		}
	})

	t.Run("extract", func(t *testing.T) {
		os.Setenv("DD_PROPAGATION_STYLE_EXTRACT", "b3")
		defer os.Unsetenv("DD_PROPAGATION_STYLE_EXTRACT")

		var tests = []struct {
			in  TextMapCarrier
			out []uint64 // contains [<trace_id>, <span_id>]
		}{
			{
				TextMapCarrier{
					b3TraceIDHeader: "1",
					b3SpanIDHeader:  "1",
				},
				[]uint64{1, 1},
			},
			{
				TextMapCarrier{
					b3TraceIDHeader: "feeb0599801f4700",
					b3SpanIDHeader:  "f8f5c76089ad8da5",
				},
				[]uint64{18368781661998368512, 17939463908140879269},
			},
			{
				TextMapCarrier{
					b3TraceIDHeader: "6e96719ded9c1864a21ba1551789e3f5",
					b3SpanIDHeader:  "a1eb5bf36e56e50e",
				},
				[]uint64{11681107445354718197, 11667520360719770894},
			},
		}

		for _, test := range tests {
			t.Run("", func(t *testing.T) {
				tracer := newTracer()
				assert := assert.New(t)
				ctx, err := tracer.Extract(test.in)
				assert.Nil(err)
				sctx, ok := ctx.(*spanContext)
				assert.True(ok)

				assert.Equal(sctx.traceID, test.out[0])
				assert.Equal(sctx.spanID, test.out[1])
			})
		}
	})

	t.Run("multiple", func(t *testing.T) {
		os.Setenv("DD_PROPAGATION_STYLE_EXTRACT", "Datadog,B3")
		defer os.Unsetenv("DD_PROPAGATION_STYLE_EXTRACT")

		b3Headers := TextMapCarrier(map[string]string{
			b3TraceIDHeader: "1",
			b3SpanIDHeader:  "1",
			b3SampledHeader: "1",
		})

		tracer := newTracer()
		assert := assert.New(t)

		ctx, err := tracer.Extract(b3Headers)
		assert.Nil(err)
		sctx, ok := ctx.(*spanContext)
		assert.True(ok)

		assert.Equal(sctx.traceID, uint64(1))
		assert.Equal(sctx.spanID, uint64(1))
		p, ok := sctx.samplingPriority()
		assert.True(ok)
		assert.Equal(1, p)

		ddHeaders := TextMapCarrier(map[string]string{
			DefaultTraceIDHeader:  "2",
			DefaultParentIDHeader: "2",
			DefaultPriorityHeader: "2",
		})

		ctx, err = tracer.Extract(ddHeaders)
		assert.Nil(err)
		sctx, ok = ctx.(*spanContext)
		assert.True(ok)

		assert.Equal(sctx.traceID, uint64(2))
		assert.Equal(sctx.spanID, uint64(2))
		p, ok = sctx.samplingPriority()
		assert.True(ok)
		assert.Equal(2, p)
	})

	t.Run("config", func(t *testing.T) {
		os.Setenv("DD_PROPAGATION_STYLE_INJECT", "datadog")
		defer os.Unsetenv("DD_PROPAGATION_STYLE_INJECT")

		var tests = []struct {
			in  []uint64
			out map[string]string
		}{
			{
				[]uint64{1412508178991881, 1842642739201064},
				map[string]string{
					b3TraceIDHeader: "000504ab30404b09",
					b3SpanIDHeader:  "00068bdfb1eb0428",
				},
			},
			{
				[]uint64{9530669991610245, 9455715668862222},
				map[string]string{
					b3TraceIDHeader: "0021dc1807524785",
					b3SpanIDHeader:  "002197ec5d8a250e",
				},
			},
			{
				[]uint64{1, 1},
				map[string]string{
					b3TraceIDHeader: "0000000000000001",
					b3SpanIDHeader:  "0000000000000001",
				},
			},
		}

		for _, test := range tests {
			t.Run("", func(t *testing.T) {
				tracer := newTracer(WithPropagator(NewPropagator(&PropagatorConfig{B3: true})))
				root := tracer.StartSpan("web.request").(*span)
				root.SetTag(ext.SamplingPriority, -1)
				root.SetBaggageItem("item", "x")
				ctx, ok := root.Context().(*spanContext)
				ctx.traceID = test.in[0]
				ctx.spanID = test.in[1]
				headers := TextMapCarrier(map[string]string{})
				err := tracer.Inject(ctx, headers)

				assert := assert.New(t)
				assert.True(ok)
				assert.Nil(err)
				assert.Equal(test.out[b3TraceIDHeader], headers[b3TraceIDHeader])
				assert.Equal(test.out[b3SpanIDHeader], headers[b3SpanIDHeader])
			})
		}
	})
}

func assertTraceTags(t *testing.T, expected, actual string) {
	assert.ElementsMatch(t, strings.Split(expected, ","), strings.Split(actual, ","))
}<|MERGE_RESOLUTION|>--- conflicted
+++ resolved
@@ -181,7 +181,6 @@
 	}
 }
 
-<<<<<<< HEAD
 func TestTextMapPropagatorTraceTagsWithPriority(t *testing.T) {
 	src := TextMapCarrier(map[string]string{
 		DefaultPriorityHeader: "1",
@@ -235,7 +234,8 @@
 	assert.Equal(t, "1", dst["x-datadog-trace-id"])
 	assert.Equal(t, "1", dst["x-datadog-sampling-priority"])
 	assertTraceTags(t, "hello=world,_dd.p.dm=934086a6-4", dst["x-datadog-tags"])
-=======
+}
+
 func TestExtractOriginSynthetics(t *testing.T) {
 	src := TextMapCarrier(map[string]string{
 		originHeader:          "synthetics",
@@ -254,7 +254,6 @@
 	assert.Equal(t, sctx.spanID, uint64(0))
 	assert.Equal(t, sctx.traceID, uint64(3))
 	assert.Equal(t, sctx.origin, "synthetics")
->>>>>>> b14a5825
 }
 
 func TestTextMapPropagatorInvalidTraceTagsHeader(t *testing.T) {
