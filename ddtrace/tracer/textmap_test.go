--- conflicted
+++ resolved
@@ -423,6 +423,7 @@
 			for _, test := range tests {
 				t.Run(fmt.Sprintf("inject with env=%q", testEnv), func(t *testing.T) {
 					tracer := newTracer()
+					defer tracer.Stop()
 					root := tracer.StartSpan("web.request").(*span)
 					ctx, ok := root.Context().(*spanContext)
 					ctx.traceID = test.in[0]
@@ -438,7 +439,6 @@
 				})
 			}
 		}
-<<<<<<< HEAD
 	})
 
 	t.Run("b3/b3multi extract", func(t *testing.T) {
@@ -448,25 +448,6 @@
 			{headerPropagationStyle: "b3,none" /* none should have no affect */},
 			{headerPropagationStyleExtract: "b3multi", headerPropagationStyleExtractDeprecated: "none" /* none should have no affect */},
 			{headerPropagationStyleExtract: "b3multi", headerPropagationStyle: "none" /* none should have no affect */},
-=======
-		for _, test := range tests {
-			t.Run(fmt.Sprintf("inject with env=%q", testEnv), func(t *testing.T) {
-				tracer := newTracer()
-				defer tracer.Stop()
-				root := tracer.StartSpan("web.request").(*span)
-				ctx, ok := root.Context().(*spanContext)
-				ctx.traceID = test.in[0]
-				ctx.spanID = test.in[1]
-				headers := TextMapCarrier(map[string]string{})
-				err := tracer.Inject(ctx, headers)
-
-				assert := assert.New(t)
-				assert.True(ok)
-				assert.Nil(err)
-				assert.Equal(test.out[b3TraceIDHeader], headers[b3TraceIDHeader])
-				assert.Equal(test.out[b3SpanIDHeader], headers[b3SpanIDHeader])
-			})
->>>>>>> a76b1cb7
 		}
 		for _, testEnv := range testEnvs {
 			for k, v := range testEnv {
@@ -501,6 +482,7 @@
 			for _, test := range tests {
 				t.Run(fmt.Sprintf("extract with env=%q", testEnv), func(t *testing.T) {
 					tracer := newTracer()
+					defer tracer.Stop()
 					assert := assert.New(t)
 					ctx, err := tracer.Extract(test.in)
 					assert.Nil(err)
@@ -522,7 +504,6 @@
 			{headerPropagationStyleInject: "datadog", headerPropagationStyleInjectDeprecated: "none" /* none should have no affect */},
 			{headerPropagationStyleInject: "datadog", headerPropagationStyle: "none" /* none should have no affect */},
 		}
-<<<<<<< HEAD
 
 		for _, testEnv := range testEnvs {
 			for k, v := range testEnv {
@@ -557,6 +538,7 @@
 			for _, test := range tests {
 				t.Run(fmt.Sprintf("inject with env=%q", testEnv), func(t *testing.T) {
 					tracer := newTracer(WithPropagator(NewPropagator(&PropagatorConfig{B3: true})))
+					defer tracer.Stop()
 					root := tracer.StartSpan("web.request").(*span)
 					ctx, ok := root.Context().(*spanContext)
 					ctx.traceID = test.in[0]
@@ -571,21 +553,6 @@
 					assert.Equal(test.out[b3SpanIDHeader], headers[b3SpanIDHeader])
 				})
 			}
-=======
-		for _, test := range tests {
-			t.Run(fmt.Sprintf("extract with env=%q", testEnv), func(t *testing.T) {
-				tracer := newTracer()
-				defer tracer.Stop()
-				assert := assert.New(t)
-				ctx, err := tracer.Extract(test.in)
-				assert.Nil(err)
-				sctx, ok := ctx.(*spanContext)
-				assert.True(ok)
-
-				assert.Equal(sctx.traceID, test.out[0])
-				assert.Equal(sctx.spanID, test.out[1])
-			})
->>>>>>> a76b1cb7
 		}
 	})
 
@@ -624,6 +591,7 @@
 			for _, test := range tests {
 				t.Run(fmt.Sprintf("extract with env=%q", testEnv), func(t *testing.T) {
 					tracer := newTracer()
+					defer tracer.Stop()
 					assert := assert.New(t)
 
 					ctx, err := tracer.Extract(test.in)
@@ -639,7 +607,6 @@
 				})
 			}
 		}
-<<<<<<< HEAD
 	})
 
 	t.Run("datadog inject/extract", func(t *testing.T) {
@@ -648,25 +615,6 @@
 			{headerPropagationStyleInjectDeprecated: "datadog", headerPropagationStyleExtractDeprecated: "datadog"},
 			{headerPropagationStyleInject: "datadog", headerPropagationStyle: "datadog"},
 			{headerPropagationStyle: "datadog"},
-=======
-		for _, test := range tests {
-			t.Run(fmt.Sprintf("inject with env=%q", testEnv), func(t *testing.T) {
-				tracer := newTracer(WithPropagator(NewPropagator(&PropagatorConfig{B3: true})))
-				defer tracer.Stop()
-				root := tracer.StartSpan("web.request").(*span)
-				ctx, ok := root.Context().(*spanContext)
-				ctx.traceID = test.in[0]
-				ctx.spanID = test.in[1]
-				headers := TextMapCarrier(map[string]string{})
-				err := tracer.Inject(ctx, headers)
-
-				assert := assert.New(t)
-				assert.True(ok)
-				assert.Nil(err)
-				assert.Equal(test.out[b3TraceIDHeader], headers[b3TraceIDHeader])
-				assert.Equal(test.out[b3SpanIDHeader], headers[b3SpanIDHeader])
-			})
->>>>>>> a76b1cb7
 		}
 		for _, testEnv := range testEnvs {
 			for k, v := range testEnv {
@@ -701,6 +649,7 @@
 			for _, test := range tests {
 				t.Run(fmt.Sprintf("inject and extract with env=%q", testEnv), func(t *testing.T) {
 					tracer := newTracer()
+					defer tracer.Stop()
 					root := tracer.StartSpan("web.request").(*span)
 					root.SetTag(ext.SamplingPriority, -1)
 					root.SetBaggageItem("item", "x")
@@ -871,6 +820,7 @@
 			for i, test := range tests {
 				t.Run(fmt.Sprintf("#%v extract/valid  with env=%q", i, testEnv), func(t *testing.T) {
 					tracer := newTracer()
+					defer tracer.Stop()
 					assert := assert.New(t)
 					ctx, err := tracer.Extract(test.in)
 					if err != nil {
@@ -891,7 +841,6 @@
 				})
 			}
 		}
-<<<<<<< HEAD
 		for _, testEnv := range testEnvs {
 			for k, v := range testEnv {
 				t.Setenv(k, v)
@@ -928,31 +877,13 @@
 			for i, test := range tests {
 				t.Run(fmt.Sprintf("#%v extract/invalid  with env=%q", i, testEnv), func(t *testing.T) {
 					tracer := newTracer()
+					defer tracer.Stop()
 					assert := assert.New(t)
 					ctx, err := tracer.Extract(test)
 					assert.NotNil(err)
 					assert.Nil(ctx)
 				})
 			}
-=======
-		for _, test := range tests {
-			t.Run(fmt.Sprintf("extract with env=%q", testEnv), func(t *testing.T) {
-				tracer := newTracer()
-				defer tracer.Stop()
-				assert := assert.New(t)
-
-				ctx, err := tracer.Extract(test.in)
-				assert.Nil(err)
-				sctx, ok := ctx.(*spanContext)
-				assert.True(ok)
-
-				assert.Equal(sctx.traceID, test.out)
-				assert.Equal(sctx.spanID, test.out)
-				p, ok := sctx.samplingPriority()
-				assert.True(ok)
-				assert.Equal(int(test.out), p)
-			})
->>>>>>> a76b1cb7
 		}
 	})
 
@@ -1099,6 +1030,7 @@
 			for i, test := range tests {
 				t.Run(fmt.Sprintf("#%d w3c inject with env=%q", i, testEnv), func(t *testing.T) {
 					tracer := newTracer()
+					defer tracer.Stop()
 					assert := assert.New(t)
 					root := tracer.StartSpan("web.request").(*span)
 					root.SetTag(ext.SamplingPriority, test.priority)
@@ -1122,6 +1054,7 @@
 
 				t.Run(fmt.Sprintf("w3c inject with env=%q / testing tag list-member limit", testEnv), func(t *testing.T) {
 					tracer := newTracer()
+					defer tracer.Stop()
 					assert := assert.New(t)
 					root := tracer.StartSpan("web.request").(*span)
 					root.SetTag(ext.SamplingPriority, ext.PriorityUserKeep)
@@ -1153,7 +1086,6 @@
 				})
 			}
 		}
-<<<<<<< HEAD
 	})
 
 	t.Run("w3c inject/extract", func(t *testing.T) {
@@ -1161,35 +1093,6 @@
 			{headerPropagationStyleInject: "tracecontext", headerPropagationStyleExtract: "tracecontext"},
 			{headerPropagationStyleInject: "datadog,tracecontext", headerPropagationStyleExtract: "datadog,tracecontext"},
 			{headerPropagationStyleInjectDeprecated: "tracecontext", headerPropagationStyleExtractDeprecated: "tracecontext"},
-=======
-		for _, test := range tests {
-			t.Run(fmt.Sprintf("inject and extract with env=%q", testEnv), func(t *testing.T) {
-				tracer := newTracer()
-				defer tracer.Stop()
-				root := tracer.StartSpan("web.request").(*span)
-				root.SetTag(ext.SamplingPriority, -1)
-				root.SetBaggageItem("item", "x")
-				ctx, ok := root.Context().(*spanContext)
-				ctx.traceID = test.in[0]
-				ctx.spanID = test.in[1]
-				headers := TextMapCarrier(map[string]string{})
-				err := tracer.Inject(ctx, headers)
-
-				assert := assert.New(t)
-				assert.True(ok)
-				assert.Nil(err)
-
-				sctx, err := tracer.Extract(headers)
-				assert.Nil(err)
-
-				xctx, ok := sctx.(*spanContext)
-				assert.True(ok)
-				assert.Equal(ctx.traceID, xctx.traceID)
-				assert.Equal(ctx.spanID, xctx.spanID)
-				assert.Equal(ctx.baggage, xctx.baggage)
-				assert.Equal(ctx.trace.priority, xctx.trace.priority)
-			})
->>>>>>> a76b1cb7
 		}
 		for _, testEnv := range testEnvs {
 			for k, v := range testEnv {
@@ -1223,6 +1126,7 @@
 			for i, test := range tests {
 				t.Run(fmt.Sprintf("#%d w3c inject/extract with env=%q", i, testEnv), func(t *testing.T) {
 					tracer := newTracer()
+					defer tracer.Stop()
 					assert := assert.New(t)
 					ctx, err := tracer.Extract(test.in)
 					if err != nil {
