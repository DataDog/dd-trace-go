// Unless explicitly stated otherwise all files in this repository are licensed
// under the Apache License Version 2.0.
// This product includes software developed at Datadog (https://www.datadoghq.com/).
// Copyright 2016 Datadog, Inc.

package tracer

import (
	"context"
	"encoding/binary"
	"encoding/hex"
	"testing"

	"github.com/DataDog/dd-trace-go/v2/internal"

	"github.com/stretchr/testify/assert"
)

func TestContextWithSpan(t *testing.T) {
	want := &Span{spanID: 123}
	ctx := ContextWithSpan(context.Background(), want)
	got := ctx.Value(internal.ActiveSpanKey)
	assert := assert.New(t)
	assert.Equal(got, want)
}

func TestSpanFromContext(t *testing.T) {
	t.Run("regular", func(t *testing.T) {
		assert := assert.New(t)
		want := &Span{spanID: 123}
		ctx := ContextWithSpan(context.Background(), want)
		got, ok := SpanFromContext(ctx)
		assert.True(ok)
		assert.Equal(got, want)
	})
	t.Run("no-op", func(t *testing.T) {
		assert := assert.New(t)
		span, ok := SpanFromContext(context.Background())
		assert.False(ok)
		//_, ok = span.(*traceinternal.NoopSpan)
		assert.Nil(span)
		//assert.True(ok)
		span, ok = SpanFromContext(nil)
		assert.False(ok)
		//_, ok = span.(*traceinternal.NoopSpan)
		assert.Nil(span)
		//assert.True(ok)
	})
}

func TestStartSpanFromContext(t *testing.T) {
	_, _, _, stop, err := startTestTracer(t)
	assert.Nil(t, err)

	defer stop()

	parent := &Span{context: &SpanContext{spanID: 123, traceID: traceIDFrom64Bits(456)}}
	parent2 := &Span{context: &SpanContext{spanID: 789, traceID: traceIDFrom64Bits(456)}}
	pctx := ContextWithSpan(context.Background(), parent)
	child, ctx := StartSpanFromContext(
		pctx,
		"http.request",
		ServiceName("gin"),
		ResourceName("/"),
		ChildOf(parent2.Context()), // we do this to assert that the span in pctx takes priority.
	)
	assert := assert.New(t)

	//got, ok := child.(*Span)
	//assert.True(ok)
	got := child
	assert.NotNil(child)
	gotctx, ok := SpanFromContext(ctx)
	assert.True(ok)
	assert.Equal(gotctx, got)
	//_, ok = gotctx.(*traceinternal.NoopSpan)
	//assert.NotNil(gotctx)
	//assert.False(ok)

	assert.Equal(uint64(456), got.traceID)
	assert.Equal(uint64(123), got.parentID)
	assert.Equal("http.request", got.name)
	assert.Equal("gin", got.service)
	assert.Equal("/", got.resource)
}

func TestStartSpanFromContextRace(t *testing.T) {
	_, _, _, stop, err := startTestTracer(t)
	assert.Nil(t, err)
	defer stop()

	// Start 100 goroutines that create child spans with StartSpanFromContext in parallel,
	// with a shared options slice. The child spans should get parented to the correct spans
	const contextKey = "key"
	const numContexts = 100
	options := make([]StartSpanOption, 0, 3)
	outputValues := make(chan string, numContexts)
	var expectedTraceIDs []string
	for i := 0; i < numContexts; i++ {
		parent, childCtx := StartSpanFromContext(context.Background(), "parent")
		expectedTraceIDs = append(expectedTraceIDs, parent.Context().TraceID())
		go func() {
			span, _ := StartSpanFromContext(childCtx, "testoperation", options...)
			defer span.Finish()
			outputValues <- span.Context().TraceID()
		}()
		parent.Finish()
	}

	// collect the outputs
	var outputs []string
	for i := 0; i < numContexts; i++ {
		outputs = append(outputs, <-outputValues)
	}
	assert.Len(t, outputs, numContexts)
	assert.ElementsMatch(t, outputs, expectedTraceIDs)
}

func Test128(t *testing.T) {
	_, _, _, stop, err := startTestTracer(t)
	assert.Nil(t, err)
	defer stop()

<<<<<<< HEAD
	os.Setenv("DD_TRACE_128_BIT_TRACEID_GENERATION_ENABLED", "false")
	span, _ := StartSpanFromContext(context.Background(), "http.request")
	assert.NotZero(t, span.Context().TraceID())
	w3cCtx := span.Context()
	id128 := w3cCtx.TraceID()
	assert.Len(t, id128, 32) // ensure there are enough leading zeros
	idBytes, err := hex.DecodeString(id128)
	assert.NoError(t, err)
	assert.Equal(t, uint64(0), binary.BigEndian.Uint64(idBytes[:8])) // high 64 bits should be 0
	tid := span.Context().TraceIDBytes()
	assert.Equal(t, tid[:], idBytes)

	// Enable 128 bit trace ids
	os.Unsetenv("DD_TRACE_128_BIT_TRACEID_GENERATION_ENABLED")
	span128, _ := StartSpanFromContext(context.Background(), "http.request")
	assert.NotZero(t, span128.Context().TraceID())
	w3cCtx = span128.Context()
	id128bit := w3cCtx.TraceID()
	assert.NotEmpty(t, id128bit)
	assert.Len(t, id128bit, 32)
	// Ensure that the lower order bits match the span's 64-bit trace id
	b, err := hex.DecodeString(id128bit)
	assert.NoError(t, err)
	tid = span128.Context().TraceIDBytes()
	assert.Equal(t, tid[:], b)
=======
	t.Run("disable 128 bit trace ids", func(t *testing.T) {
		t.Setenv("DD_TRACE_128_BIT_TRACEID_GENERATION_ENABLED", "false")
		span, _ := StartSpanFromContext(context.Background(), "http.request")
		assert.NotZero(t, span.Context().TraceID())
		w3cCtx, ok := span.Context().(ddtrace.SpanContextW3C)
		if !ok {
			assert.Fail(t, "couldn't cast to ddtrace.SpanContextW3C")
		}
		id128 := w3cCtx.TraceID128()
		assert.Len(t, id128, 32) // ensure there are enough leading zeros
		idBytes, err := hex.DecodeString(id128)
		assert.NoError(t, err)
		assert.Equal(t, uint64(0), binary.BigEndian.Uint64(idBytes[:8])) // high 64 bits should be 0
		assert.Equal(t, span.Context().TraceID(), binary.BigEndian.Uint64(idBytes[8:]))
	})

	t.Run("enable 128 bit trace ids", func(t *testing.T) {
		// DD_TRACE_128_BIT_TRACEID_GENERATION_ENABLED is true by default
		span128, _ := StartSpanFromContext(context.Background(), "http.request")
		assert.NotZero(t, span128.Context().TraceID())
		w3cCtx, ok := span128.Context().(ddtrace.SpanContextW3C)
		if !ok {
			assert.Fail(t, "couldn't cast to ddtrace.SpanContextW3C")
		}
		id128bit := w3cCtx.TraceID128()
		assert.NotEmpty(t, id128bit)
		assert.Len(t, id128bit, 32)
		// Ensure that the lower order bits match the span's 64-bit trace id
		b, err := hex.DecodeString(id128bit)
		assert.NoError(t, err)
		assert.Equal(t, span128.Context().TraceID(), binary.BigEndian.Uint64(b[8:]))
	})
>>>>>>> a3176e07
}

func TestStartSpanFromNilContext(t *testing.T) {
	_, _, _, stop, err := startTestTracer(t)
	assert.Nil(t, err)
	defer stop()

	child, ctx := StartSpanFromContext(nil, "http.request")
	assert := assert.New(t)
	// ensure the returned context works
	assert.Nil(ctx.Value("not_found_key"))

	internalSpan := child
	assert.Equal("http.request", internalSpan.name)

	// the returned context includes the span
	ctxSpan, ok := SpanFromContext(ctx)
	assert.True(ok)
	assert.Equal(child, ctxSpan)
}<|MERGE_RESOLUTION|>--- conflicted
+++ resolved
@@ -121,58 +121,26 @@
 	assert.Nil(t, err)
 	defer stop()
 
-<<<<<<< HEAD
-	os.Setenv("DD_TRACE_128_BIT_TRACEID_GENERATION_ENABLED", "false")
-	span, _ := StartSpanFromContext(context.Background(), "http.request")
-	assert.NotZero(t, span.Context().TraceID())
-	w3cCtx := span.Context()
-	id128 := w3cCtx.TraceID()
-	assert.Len(t, id128, 32) // ensure there are enough leading zeros
-	idBytes, err := hex.DecodeString(id128)
-	assert.NoError(t, err)
-	assert.Equal(t, uint64(0), binary.BigEndian.Uint64(idBytes[:8])) // high 64 bits should be 0
-	tid := span.Context().TraceIDBytes()
-	assert.Equal(t, tid[:], idBytes)
-
-	// Enable 128 bit trace ids
-	os.Unsetenv("DD_TRACE_128_BIT_TRACEID_GENERATION_ENABLED")
-	span128, _ := StartSpanFromContext(context.Background(), "http.request")
-	assert.NotZero(t, span128.Context().TraceID())
-	w3cCtx = span128.Context()
-	id128bit := w3cCtx.TraceID()
-	assert.NotEmpty(t, id128bit)
-	assert.Len(t, id128bit, 32)
-	// Ensure that the lower order bits match the span's 64-bit trace id
-	b, err := hex.DecodeString(id128bit)
-	assert.NoError(t, err)
-	tid = span128.Context().TraceIDBytes()
-	assert.Equal(t, tid[:], b)
-=======
 	t.Run("disable 128 bit trace ids", func(t *testing.T) {
 		t.Setenv("DD_TRACE_128_BIT_TRACEID_GENERATION_ENABLED", "false")
 		span, _ := StartSpanFromContext(context.Background(), "http.request")
 		assert.NotZero(t, span.Context().TraceID())
-		w3cCtx, ok := span.Context().(ddtrace.SpanContextW3C)
-		if !ok {
-			assert.Fail(t, "couldn't cast to ddtrace.SpanContextW3C")
-		}
-		id128 := w3cCtx.TraceID128()
+		w3cCtx := span.Context()
+		id128 := w3cCtx.TraceID()
 		assert.Len(t, id128, 32) // ensure there are enough leading zeros
 		idBytes, err := hex.DecodeString(id128)
 		assert.NoError(t, err)
 		assert.Equal(t, uint64(0), binary.BigEndian.Uint64(idBytes[:8])) // high 64 bits should be 0
-		assert.Equal(t, span.Context().TraceID(), binary.BigEndian.Uint64(idBytes[8:]))
+		tid := span.Context().TraceIDBytes()
+		assert.Equal(t, tid[:], idBytes)
 	})
 
 	t.Run("enable 128 bit trace ids", func(t *testing.T) {
 		// DD_TRACE_128_BIT_TRACEID_GENERATION_ENABLED is true by default
 		span128, _ := StartSpanFromContext(context.Background(), "http.request")
 		assert.NotZero(t, span128.Context().TraceID())
-		w3cCtx, ok := span128.Context().(ddtrace.SpanContextW3C)
-		if !ok {
-			assert.Fail(t, "couldn't cast to ddtrace.SpanContextW3C")
-		}
-		id128bit := w3cCtx.TraceID128()
+		w3cCtx := span128.Context()
+		id128bit := w3cCtx.TraceID()
 		assert.NotEmpty(t, id128bit)
 		assert.Len(t, id128bit, 32)
 		// Ensure that the lower order bits match the span's 64-bit trace id
@@ -180,7 +148,6 @@
 		assert.NoError(t, err)
 		assert.Equal(t, span128.Context().TraceID(), binary.BigEndian.Uint64(b[8:]))
 	})
->>>>>>> a3176e07
 }
 
 func TestStartSpanFromNilContext(t *testing.T) {
