--- conflicted
+++ resolved
@@ -65,16 +65,9 @@
 	if atomic.LoadUint32(&p.stopped) != 0 {
 		return &noopOteltracer{}
 	}
-<<<<<<< HEAD
 	if p.tracer != nil {
 		return p.tracer
 	}
-	setW3CPropagationStyle("DD_TRACE_PROPAGATION_STYLE_INJECT",
-		"DD_PROPAGATION_STYLE_INJECT", genericHeaderPropagationStyle)
-	setW3CPropagationStyle("DD_TRACE_PROPAGATION_STYLE_EXTRACT",
-		"DD_PROPAGATION_STYLE_EXTRACT", genericHeaderPropagationStyle)
-=======
->>>>>>> 0373ddc8
 	tracer.Start(p.ddopts...)
 	p.tracer = &oteltracer{
 		Tracer:   internal.GetGlobalTracer(),
