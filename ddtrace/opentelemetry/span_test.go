// Unless explicitly stated otherwise all files in this repository are licensed
// under the Apache License Version 2.0.
// This product includes software developed at Datadog (https://www.datadoghq.com/).
// Copyright 2023 Datadog, Inc.

package opentelemetry

import (
	"bytes"
	"context"
	"fmt"
	"io"
	"net/http"
	"testing"
	"time"

	"go.opentelemetry.io/otel/attribute"

	"github.com/stretchr/testify/assert"
	"github.com/tinylib/msgp/msgp"
	"go.opentelemetry.io/otel"
	"go.opentelemetry.io/otel/codes"
	oteltrace "go.opentelemetry.io/otel/trace"

	"gopkg.in/DataDog/dd-trace-go.v1/ddtrace/tracer"
	"gopkg.in/DataDog/dd-trace-go.v1/internal/httpmem"
)

func mockTracerProvider(t *testing.T, opts ...tracer.StartOption) (tp *TracerProvider, payloads chan string, cleanup func()) {
	payloads = make(chan string)
	s, c := httpmem.ServerAndClient(http.HandlerFunc(func(w http.ResponseWriter, r *http.Request) {
		switch r.URL.Path {
		case "/v0.4/traces":
			if h := r.Header.Get("X-Datadog-Trace-Count"); h == "0" {
				return
			}
			buf, err := io.ReadAll(r.Body)
			if err != nil || len(buf) == 0 {
<<<<<<< HEAD
				t.Log("Test agent: Error receiving traces")
				t.Fail()
			}
			var js bytes.Buffer
			msgp.UnmarshalAsJSON(&js, buf)
			select {
			case payloads <- js.String():
			default:
				t.Log("Test agent: no one to receive payloads")
			}
=======
				t.Fatalf("Test agent: Error receiving traces")
			}
			var js bytes.Buffer
			msgp.UnmarshalAsJSON(&js, buf)
			payloads <- js.String()
>>>>>>> 7f3870cb
		}
		w.WriteHeader(200)
	}))
	opts = append(opts, tracer.WithHTTPClient(c))
	tp = NewTracerProvider(opts...)
	otel.SetTracerProvider(tp)
	return tp, payloads, func() {
<<<<<<< HEAD
		tp.Shutdown()
		s.Close()
	}
}

func waitForPayload(ctx context.Context, t *testing.T, payloads chan string) string {
	var p string
	select {
	case <-ctx.Done():
		t.Fatal("timed out waiting for traces")
	case p = <-payloads:
		break
	}
	return p
}

func TestSpanSetName(t *testing.T) {
	assert := assert.New(t)
	ctx, cancel := context.WithTimeout(context.Background(), time.Second)
	defer cancel()

=======
		s.Close()
		tp.Shutdown()
	}
}

func waitForPayload(ctx context.Context, payloads chan string) (string, error) {
	select {
	case <-ctx.Done():
		return "", fmt.Errorf("Timed out waiting for traces")
	case p := <-payloads:
		return p, nil
	}
}

func TestSpanSetName(t *testing.T) {
	assert := assert.New(t)
	ctx, cancel := context.WithTimeout(context.Background(), time.Second)
	defer cancel()

>>>>>>> 7f3870cb
	_, payloads, cleanup := mockTracerProvider(t)
	tr := otel.Tracer("")
	defer cleanup()

	_, sp := tr.Start(ctx, "OldName")
	sp.SetName("NewName")
	sp.End()

	tracer.Flush()
<<<<<<< HEAD
	p := waitForPayload(ctx, t, payloads)
=======
	p, err := waitForPayload(ctx, payloads)
	if err != nil {
		t.Fatalf(err.Error())
	}
>>>>>>> 7f3870cb
	assert.Contains(p, "NewName")
}

func TestSpanEnd(t *testing.T) {
	assert := assert.New(t)
<<<<<<< HEAD
	testData := []struct {
		trueName        string
		falseName       string
		trueError       codes.Code
		trueErrorMsg    string
		falseError      codes.Code
		falseErrorMsg   string
		trueAttributes  map[string]string
		falseAttributes map[string]string
	}{
		{
			trueName:        "trueName",
			falseName:       "invalidName",
			trueError:       codes.Error,
			trueErrorMsg:    "error_description",
			falseError:      codes.Ok,
			falseErrorMsg:   "ok_description",
			trueAttributes:  map[string]string{"trueKey": "trueVal"},
			falseAttributes: map[string]string{"trueKey": "fakeVal", "invalidKey": "invalidVal"},
		},
	}
	ctx, cancel := context.WithTimeout(context.Background(), time.Second)
	defer cancel()

	_, payloads, cleanup := mockTracerProvider(t)
	tr := otel.Tracer("")
	defer cleanup()

	for _, test := range testData {
		_, sp := tr.Start(context.Background(), test.trueName)
		sp.SetStatus(codes.Error, test.trueErrorMsg)
		for k, v := range test.trueAttributes {
			sp.SetAttributes(attribute.String(k, v))
		}
		assert.True(sp.IsRecording())
		sp.End()
		assert.False(sp.IsRecording())
		// following operations should not be able to modify the Span
		sp.SetName(test.trueName)
		sp.SetStatus(test.falseError, test.falseErrorMsg)
		for k, v := range test.trueAttributes {
			sp.SetAttributes(attribute.String(k, v))
			sp.SetAttributes(attribute.String(k, v))
		}

		tracer.Flush()
		payload := waitForPayload(ctx, t, payloads)

		assert.Contains(payload, test.trueErrorMsg)
		assert.NotContains(payload, test.falseErrorMsg)
		assert.Contains(payload, test.trueName)
		assert.NotContains(payload, test.falseName)
		for k, v := range test.trueAttributes {
			assert.Contains(payload, fmt.Sprintf("\"%s\":\"%s\"", k, v))
		}
		for k, v := range test.falseAttributes {
			assert.NotContains(payload, fmt.Sprintf("\"%s\":\"%s\"", k, v))
		}
	}
}

func TestSpanEndOptions(t *testing.T) {
	assert := assert.New(t)
	ctx, cancel := context.WithTimeout(context.Background(), time.Second)
	defer cancel()
	_, payloads, cleanup := mockTracerProvider(t)
	tr := otel.Tracer("")
	defer cleanup()

	startTime := time.Now()
	duration := time.Second * 5
	_, sp := tr.Start(
		ContextWithStartOptions(context.Background(),
			tracer.ResourceName("ctx_rsc"),
			tracer.ServiceName("ctx_srv"),
			tracer.StartTime(startTime),
			tracer.WithSpanID(1234567890),
		), "op_name")
	EndOptions(sp, tracer.FinishTime(startTime.Add(duration)))
	sp.End()

	tracer.Flush()
	p := waitForPayload(ctx, t, payloads)
	assert.Contains(p, "ctx_srv")
	assert.Contains(p, "ctx_rsc")
	assert.Contains(p, "1234567890")
	assert.Contains(p, fmt.Sprint(startTime.UnixNano()))
	assert.Contains(p, fmt.Sprint(duration.Nanoseconds()))
}

func TestSpanSetStatus(t *testing.T) {
	assert := assert.New(t)
	testData := []struct {
		higherCode     codes.Code
		higherCodeDesc string
		lowerCode      codes.Code
		lowerCodeDesc  string
	}{
		{
			higherCode:     codes.Ok,
			higherCodeDesc: "ok_description",
			lowerCode:      codes.Error,
			lowerCodeDesc:  "error_description",
		},
		{
			higherCode:     codes.Error,
			higherCodeDesc: "error_description",
			lowerCode:      codes.Unset,
			lowerCodeDesc:  "unset_description",
		},
	}
	_, payloads, cleanup := mockTracerProvider(t)
	tr := otel.Tracer("")
	defer cleanup()

	for _, test := range testData {
		ctx, cancel := context.WithTimeout(context.Background(), time.Second)
		_, sp := tr.Start(context.Background(), "test")
		sp.SetStatus(test.higherCode, test.higherCodeDesc)
		sp.SetStatus(test.lowerCode, test.lowerCodeDesc)
		sp.End()

		tracer.Flush()
		payload := waitForPayload(ctx, t, payloads)

		if test.higherCode == codes.Error {
			assert.Contains(payload, test.higherCodeDesc)
		} else {
			assert.NotContains(payload, test.higherCodeDesc)
		}
		assert.NotContains(payload, test.lowerCodeDesc)

		_, sp = tr.Start(context.Background(), "test")
		sp.SetStatus(test.lowerCode, test.lowerCodeDesc)
		sp.SetStatus(test.higherCode, test.higherCodeDesc)
		sp.End()

		tracer.Flush()
		payload = waitForPayload(ctx, t, payloads)

		if test.higherCode == codes.Error {
			assert.Contains(payload, test.higherCodeDesc)
		} else {
			assert.NotContains(payload, test.higherCodeDesc)
		}
		assert.NotContains(payload, test.lowerCodeDesc)
		cancel()
	}
}

func TestSpanContextWithStartOptions(t *testing.T) {
	assert := assert.New(t)
	ctx, cancel := context.WithTimeout(context.Background(), time.Second)
	defer cancel()
=======
	ctx, cancel := context.WithTimeout(context.Background(), time.Second)
	defer cancel()
	_, payloads, cleanup := mockTracerProvider(t)
	tr := otel.Tracer("")
	defer cleanup()

	name, ignoredName := "trueName", "invalidName"
	code, ignoredCode := codes.Error, codes.Ok
	msg, ignoredMsg := "error_desc", "ok_desc"
	attributes := map[string]string{"trueKey": "trueVal"}
	ignoredAttributes := map[string]string{"trueKey": "fakeVal", "invalidKey": "invalidVal"}

	_, sp := tr.Start(context.Background(), name)
	sp.SetStatus(code, msg)
	for k, v := range attributes {
		sp.SetAttributes(attribute.String(k, v))
	}
	assert.True(sp.IsRecording())

	sp.End()
	assert.False(sp.IsRecording())

	// following operations should not be able to modify the Span since the span has finished
	sp.SetName(ignoredName)
	sp.SetStatus(ignoredCode, ignoredMsg)
	for k, v := range ignoredAttributes {
		sp.SetAttributes(attribute.String(k, v))
		sp.SetAttributes(attribute.String(k, v))
	}

	tracer.Flush()
	payload, err := waitForPayload(ctx, payloads)
	if err != nil {
		t.Fatalf(err.Error())
	}

	assert.Contains(payload, name)
	assert.NotContains(payload, ignoredName)
	assert.Contains(payload, msg)
	assert.NotContains(payload, ignoredMsg)

	for k, v := range attributes {
		assert.Contains(payload, fmt.Sprintf("\"%s\":\"%s\"", k, v))
	}
	for k, v := range ignoredAttributes {
		assert.NotContains(payload, fmt.Sprintf("\"%s\":\"%s\"", k, v))
	}
}

// This test verifies that setting the status of a span
// behaves accordingly to the Otel API spec
// (https://opentelemetry.io/docs/reference/specification/trace/api/#set-status)
// by checking the following:
//  1. attempts to set the value of `Unset` are ignored
//  2. description must only be used with `Error` value
//  3. setting the status to `Ok` is final and will override any
//     any prior or future status values
func TestSpanSetStatus(t *testing.T) {
	assert := assert.New(t)
	testData := []struct {
		code        codes.Code
		msg         string
		ignoredCode codes.Code
		ignoredMsg  string
	}{
		{
			code:        codes.Ok,
			msg:         "ok_description",
			ignoredCode: codes.Error,
			ignoredMsg:  "error_description",
		},
		{
			code:        codes.Error,
			msg:         "error_description",
			ignoredCode: codes.Unset,
			ignoredMsg:  "unset_description",
		},
	}
>>>>>>> 7f3870cb
	_, payloads, cleanup := mockTracerProvider(t)
	tr := otel.Tracer("")
	defer cleanup()

<<<<<<< HEAD
	startTime := time.Now()
	_, sp := tr.Start(
		ContextWithStartOptions(context.Background(),
			tracer.ResourceName("ctx_rsc"),
			tracer.ServiceName("ctx_srv"),
			tracer.StartTime(startTime),
			tracer.WithSpanID(1234567890),
		), "op_name")
	sp.End()

	tracer.Flush()
	p := waitForPayload(ctx, t, payloads)
	assert.Contains(p, "ctx_srv")
	assert.Contains(p, "ctx_rsc")
	assert.Contains(p, "1234567890")
	assert.Contains(p, fmt.Sprint(startTime.UnixNano()))
=======
	for _, test := range testData {
		t.Run(fmt.Sprintf("Setting Code: %d", test.code), func(t *testing.T) {
			ctx, cancel := context.WithTimeout(context.Background(), time.Second)
			defer cancel()

			var sp oteltrace.Span
			testStatus := func() {
				sp.End()
				tracer.Flush()
				payload, err := waitForPayload(ctx, payloads)
				if err != nil {
					t.Fatalf(err.Error())
				}
				// An error description is set IFF the span has an error
				// status code value. Messages related to any other status code
				// are ignored.
				if test.code == codes.Error {
					assert.Contains(payload, test.msg)
				} else {
					assert.NotContains(payload, test.msg)
				}
				assert.NotContains(payload, test.ignoredCode)
			}
			_, sp = tr.Start(context.Background(), "test")
			sp.SetStatus(test.code, test.msg)
			sp.SetStatus(test.ignoredCode, test.ignoredMsg)
			testStatus()

			_, sp = tr.Start(context.Background(), "test")
			sp.SetStatus(test.code, test.msg)
			sp.SetStatus(test.ignoredCode, test.ignoredMsg)
			testStatus()
		})
	}
>>>>>>> 7f3870cb
}

func TestSpanSetAttributes(t *testing.T) {
	assert := assert.New(t)
	ctx, cancel := context.WithTimeout(context.Background(), time.Second)
	defer cancel()

	_, payloads, cleanup := mockTracerProvider(t)
	tr := otel.Tracer("")
	defer cleanup()

	attributes := [][]string{{"k1", "v1_old"},
		{"k2", "v2"},
		{"k1", "v1_new"}}

	_, sp := tr.Start(context.Background(), "test")
	for _, tag := range attributes {
		sp.SetAttributes(attribute.String(tag[0], tag[1]))
<<<<<<< HEAD
	}
	sp.End()
	tracer.Flush()
	payload := waitForPayload(ctx, t, payloads)

	assert.Contains(payload, "k1")
	assert.Contains(payload, "k2")
	assert.Contains(payload, "v1_new")
	assert.Contains(payload, "v2")
	assert.NotContains(payload, "v1_old")
}

func TestTracerStartOptions(t *testing.T) {
	assert := assert.New(t)
	ctx, cancel := context.WithTimeout(context.Background(), time.Second)
	defer cancel()

	_, payloads, cleanup := mockTracerProvider(t, tracer.WithEnv("test_env"), tracer.WithService("test_serv"))
	tr := otel.Tracer("")
	defer cleanup()

	_, sp := tr.Start(context.Background(), "test")
	sp.End()
	tracer.Flush()
	payload := waitForPayload(ctx, t, payloads)
=======
	}
	sp.End()
	tracer.Flush()
	payload, err := waitForPayload(ctx, payloads)
	if err != nil {
		t.Fatalf(err.Error())
	}
	assert.Contains(payload, "k1")
	assert.Contains(payload, "k2")
	assert.Contains(payload, "v1_new")
	assert.Contains(payload, "v2")
	assert.NotContains(payload, "v1_old")
}

func TestTracerStartOptions(t *testing.T) {
	assert := assert.New(t)
	ctx, cancel := context.WithTimeout(context.Background(), time.Second)
	defer cancel()

	_, payloads, cleanup := mockTracerProvider(t, tracer.WithEnv("test_env"), tracer.WithService("test_serv"))
	tr := otel.Tracer("")
	defer cleanup()

	_, sp := tr.Start(context.Background(), "test")
	sp.End()
	tracer.Flush()
	payload, err := waitForPayload(ctx, payloads)
	if err != nil {
		t.Fatalf(err.Error())
	}
>>>>>>> 7f3870cb
	assert.Contains(payload, "\"service\":\"test_serv\"")
	assert.Contains(payload, "\"env\":\"test_env\"")
}<|MERGE_RESOLUTION|>--- conflicted
+++ resolved
@@ -14,11 +14,10 @@
 	"testing"
 	"time"
 
-	"go.opentelemetry.io/otel/attribute"
-
 	"github.com/stretchr/testify/assert"
 	"github.com/tinylib/msgp/msgp"
 	"go.opentelemetry.io/otel"
+	"go.opentelemetry.io/otel/attribute"
 	"go.opentelemetry.io/otel/codes"
 	oteltrace "go.opentelemetry.io/otel/trace"
 
@@ -36,24 +35,11 @@
 			}
 			buf, err := io.ReadAll(r.Body)
 			if err != nil || len(buf) == 0 {
-<<<<<<< HEAD
-				t.Log("Test agent: Error receiving traces")
-				t.Fail()
-			}
-			var js bytes.Buffer
-			msgp.UnmarshalAsJSON(&js, buf)
-			select {
-			case payloads <- js.String():
-			default:
-				t.Log("Test agent: no one to receive payloads")
-			}
-=======
 				t.Fatalf("Test agent: Error receiving traces")
 			}
 			var js bytes.Buffer
 			msgp.UnmarshalAsJSON(&js, buf)
 			payloads <- js.String()
->>>>>>> 7f3870cb
 		}
 		w.WriteHeader(200)
 	}))
@@ -61,29 +47,6 @@
 	tp = NewTracerProvider(opts...)
 	otel.SetTracerProvider(tp)
 	return tp, payloads, func() {
-<<<<<<< HEAD
-		tp.Shutdown()
-		s.Close()
-	}
-}
-
-func waitForPayload(ctx context.Context, t *testing.T, payloads chan string) string {
-	var p string
-	select {
-	case <-ctx.Done():
-		t.Fatal("timed out waiting for traces")
-	case p = <-payloads:
-		break
-	}
-	return p
-}
-
-func TestSpanSetName(t *testing.T) {
-	assert := assert.New(t)
-	ctx, cancel := context.WithTimeout(context.Background(), time.Second)
-	defer cancel()
-
-=======
 		s.Close()
 		tp.Shutdown()
 	}
@@ -103,7 +66,6 @@
 	ctx, cancel := context.WithTimeout(context.Background(), time.Second)
 	defer cancel()
 
->>>>>>> 7f3870cb
 	_, payloads, cleanup := mockTracerProvider(t)
 	tr := otel.Tracer("")
 	defer cleanup()
@@ -113,175 +75,15 @@
 	sp.End()
 
 	tracer.Flush()
-<<<<<<< HEAD
-	p := waitForPayload(ctx, t, payloads)
-=======
 	p, err := waitForPayload(ctx, payloads)
 	if err != nil {
 		t.Fatalf(err.Error())
 	}
->>>>>>> 7f3870cb
 	assert.Contains(p, "NewName")
 }
 
 func TestSpanEnd(t *testing.T) {
 	assert := assert.New(t)
-<<<<<<< HEAD
-	testData := []struct {
-		trueName        string
-		falseName       string
-		trueError       codes.Code
-		trueErrorMsg    string
-		falseError      codes.Code
-		falseErrorMsg   string
-		trueAttributes  map[string]string
-		falseAttributes map[string]string
-	}{
-		{
-			trueName:        "trueName",
-			falseName:       "invalidName",
-			trueError:       codes.Error,
-			trueErrorMsg:    "error_description",
-			falseError:      codes.Ok,
-			falseErrorMsg:   "ok_description",
-			trueAttributes:  map[string]string{"trueKey": "trueVal"},
-			falseAttributes: map[string]string{"trueKey": "fakeVal", "invalidKey": "invalidVal"},
-		},
-	}
-	ctx, cancel := context.WithTimeout(context.Background(), time.Second)
-	defer cancel()
-
-	_, payloads, cleanup := mockTracerProvider(t)
-	tr := otel.Tracer("")
-	defer cleanup()
-
-	for _, test := range testData {
-		_, sp := tr.Start(context.Background(), test.trueName)
-		sp.SetStatus(codes.Error, test.trueErrorMsg)
-		for k, v := range test.trueAttributes {
-			sp.SetAttributes(attribute.String(k, v))
-		}
-		assert.True(sp.IsRecording())
-		sp.End()
-		assert.False(sp.IsRecording())
-		// following operations should not be able to modify the Span
-		sp.SetName(test.trueName)
-		sp.SetStatus(test.falseError, test.falseErrorMsg)
-		for k, v := range test.trueAttributes {
-			sp.SetAttributes(attribute.String(k, v))
-			sp.SetAttributes(attribute.String(k, v))
-		}
-
-		tracer.Flush()
-		payload := waitForPayload(ctx, t, payloads)
-
-		assert.Contains(payload, test.trueErrorMsg)
-		assert.NotContains(payload, test.falseErrorMsg)
-		assert.Contains(payload, test.trueName)
-		assert.NotContains(payload, test.falseName)
-		for k, v := range test.trueAttributes {
-			assert.Contains(payload, fmt.Sprintf("\"%s\":\"%s\"", k, v))
-		}
-		for k, v := range test.falseAttributes {
-			assert.NotContains(payload, fmt.Sprintf("\"%s\":\"%s\"", k, v))
-		}
-	}
-}
-
-func TestSpanEndOptions(t *testing.T) {
-	assert := assert.New(t)
-	ctx, cancel := context.WithTimeout(context.Background(), time.Second)
-	defer cancel()
-	_, payloads, cleanup := mockTracerProvider(t)
-	tr := otel.Tracer("")
-	defer cleanup()
-
-	startTime := time.Now()
-	duration := time.Second * 5
-	_, sp := tr.Start(
-		ContextWithStartOptions(context.Background(),
-			tracer.ResourceName("ctx_rsc"),
-			tracer.ServiceName("ctx_srv"),
-			tracer.StartTime(startTime),
-			tracer.WithSpanID(1234567890),
-		), "op_name")
-	EndOptions(sp, tracer.FinishTime(startTime.Add(duration)))
-	sp.End()
-
-	tracer.Flush()
-	p := waitForPayload(ctx, t, payloads)
-	assert.Contains(p, "ctx_srv")
-	assert.Contains(p, "ctx_rsc")
-	assert.Contains(p, "1234567890")
-	assert.Contains(p, fmt.Sprint(startTime.UnixNano()))
-	assert.Contains(p, fmt.Sprint(duration.Nanoseconds()))
-}
-
-func TestSpanSetStatus(t *testing.T) {
-	assert := assert.New(t)
-	testData := []struct {
-		higherCode     codes.Code
-		higherCodeDesc string
-		lowerCode      codes.Code
-		lowerCodeDesc  string
-	}{
-		{
-			higherCode:     codes.Ok,
-			higherCodeDesc: "ok_description",
-			lowerCode:      codes.Error,
-			lowerCodeDesc:  "error_description",
-		},
-		{
-			higherCode:     codes.Error,
-			higherCodeDesc: "error_description",
-			lowerCode:      codes.Unset,
-			lowerCodeDesc:  "unset_description",
-		},
-	}
-	_, payloads, cleanup := mockTracerProvider(t)
-	tr := otel.Tracer("")
-	defer cleanup()
-
-	for _, test := range testData {
-		ctx, cancel := context.WithTimeout(context.Background(), time.Second)
-		_, sp := tr.Start(context.Background(), "test")
-		sp.SetStatus(test.higherCode, test.higherCodeDesc)
-		sp.SetStatus(test.lowerCode, test.lowerCodeDesc)
-		sp.End()
-
-		tracer.Flush()
-		payload := waitForPayload(ctx, t, payloads)
-
-		if test.higherCode == codes.Error {
-			assert.Contains(payload, test.higherCodeDesc)
-		} else {
-			assert.NotContains(payload, test.higherCodeDesc)
-		}
-		assert.NotContains(payload, test.lowerCodeDesc)
-
-		_, sp = tr.Start(context.Background(), "test")
-		sp.SetStatus(test.lowerCode, test.lowerCodeDesc)
-		sp.SetStatus(test.higherCode, test.higherCodeDesc)
-		sp.End()
-
-		tracer.Flush()
-		payload = waitForPayload(ctx, t, payloads)
-
-		if test.higherCode == codes.Error {
-			assert.Contains(payload, test.higherCodeDesc)
-		} else {
-			assert.NotContains(payload, test.higherCodeDesc)
-		}
-		assert.NotContains(payload, test.lowerCodeDesc)
-		cancel()
-	}
-}
-
-func TestSpanContextWithStartOptions(t *testing.T) {
-	assert := assert.New(t)
-	ctx, cancel := context.WithTimeout(context.Background(), time.Second)
-	defer cancel()
-=======
 	ctx, cancel := context.WithTimeout(context.Background(), time.Second)
 	defer cancel()
 	_, payloads, cleanup := mockTracerProvider(t)
@@ -360,29 +162,10 @@
 			ignoredMsg:  "unset_description",
 		},
 	}
->>>>>>> 7f3870cb
-	_, payloads, cleanup := mockTracerProvider(t)
-	tr := otel.Tracer("")
-	defer cleanup()
-
-<<<<<<< HEAD
-	startTime := time.Now()
-	_, sp := tr.Start(
-		ContextWithStartOptions(context.Background(),
-			tracer.ResourceName("ctx_rsc"),
-			tracer.ServiceName("ctx_srv"),
-			tracer.StartTime(startTime),
-			tracer.WithSpanID(1234567890),
-		), "op_name")
-	sp.End()
-
-	tracer.Flush()
-	p := waitForPayload(ctx, t, payloads)
-	assert.Contains(p, "ctx_srv")
-	assert.Contains(p, "ctx_rsc")
-	assert.Contains(p, "1234567890")
-	assert.Contains(p, fmt.Sprint(startTime.UnixNano()))
-=======
+	_, payloads, cleanup := mockTracerProvider(t)
+	tr := otel.Tracer("")
+	defer cleanup()
+
 	for _, test := range testData {
 		t.Run(fmt.Sprintf("Setting Code: %d", test.code), func(t *testing.T) {
 			ctx, cancel := context.WithTimeout(context.Background(), time.Second)
@@ -417,7 +200,35 @@
 			testStatus()
 		})
 	}
->>>>>>> 7f3870cb
+}
+
+func TestSpanContextWithStartOptions(t *testing.T) {
+	assert := assert.New(t)
+	ctx, cancel := context.WithTimeout(context.Background(), time.Second)
+	defer cancel()
+	_, payloads, cleanup := mockTracerProvider(t)
+	tr := otel.Tracer("")
+	defer cleanup()
+
+	startTime := time.Now()
+	_, sp := tr.Start(
+		ContextWithStartOptions(context.Background(),
+			tracer.ResourceName("ctx_rsc"),
+			tracer.ServiceName("ctx_srv"),
+			tracer.StartTime(startTime),
+			tracer.WithSpanID(1234567890),
+		), "op_name")
+	sp.End()
+
+	tracer.Flush()
+	p, err := waitForPayload(ctx, payloads)
+	if err != nil {
+		t.Fatalf(err.Error())
+	}
+	assert.Contains(p, "ctx_srv")
+	assert.Contains(p, "ctx_rsc")
+	assert.Contains(p, "1234567890")
+	assert.Contains(p, fmt.Sprint(startTime.UnixNano()))
 }
 
 func TestSpanSetAttributes(t *testing.T) {
@@ -436,12 +247,13 @@
 	_, sp := tr.Start(context.Background(), "test")
 	for _, tag := range attributes {
 		sp.SetAttributes(attribute.String(tag[0], tag[1]))
-<<<<<<< HEAD
-	}
-	sp.End()
-	tracer.Flush()
-	payload := waitForPayload(ctx, t, payloads)
-
+	}
+	sp.End()
+	tracer.Flush()
+	payload, err := waitForPayload(ctx, payloads)
+	if err != nil {
+		t.Fatalf(err.Error())
+	}
 	assert.Contains(payload, "k1")
 	assert.Contains(payload, "k2")
 	assert.Contains(payload, "v1_new")
@@ -461,39 +273,10 @@
 	_, sp := tr.Start(context.Background(), "test")
 	sp.End()
 	tracer.Flush()
-	payload := waitForPayload(ctx, t, payloads)
-=======
-	}
-	sp.End()
-	tracer.Flush()
 	payload, err := waitForPayload(ctx, payloads)
 	if err != nil {
 		t.Fatalf(err.Error())
 	}
-	assert.Contains(payload, "k1")
-	assert.Contains(payload, "k2")
-	assert.Contains(payload, "v1_new")
-	assert.Contains(payload, "v2")
-	assert.NotContains(payload, "v1_old")
-}
-
-func TestTracerStartOptions(t *testing.T) {
-	assert := assert.New(t)
-	ctx, cancel := context.WithTimeout(context.Background(), time.Second)
-	defer cancel()
-
-	_, payloads, cleanup := mockTracerProvider(t, tracer.WithEnv("test_env"), tracer.WithService("test_serv"))
-	tr := otel.Tracer("")
-	defer cleanup()
-
-	_, sp := tr.Start(context.Background(), "test")
-	sp.End()
-	tracer.Flush()
-	payload, err := waitForPayload(ctx, payloads)
-	if err != nil {
-		t.Fatalf(err.Error())
-	}
->>>>>>> 7f3870cb
 	assert.Contains(payload, "\"service\":\"test_serv\"")
 	assert.Contains(payload, "\"env\":\"test_env\"")
 }