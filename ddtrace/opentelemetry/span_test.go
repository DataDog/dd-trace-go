--- conflicted
+++ resolved
@@ -8,10 +8,7 @@
 import (
 	"bytes"
 	"context"
-<<<<<<< HEAD
 	"encoding/binary"
-=======
->>>>>>> 8c4834f2
 	"encoding/json"
 	"errors"
 	"fmt"
