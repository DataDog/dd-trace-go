--- conflicted
+++ resolved
@@ -244,8 +244,6 @@
 	assert.Contains(meta, jsonMeta)
 }
 
-<<<<<<< HEAD
-=======
 // This test verifies that setting the status of a span
 // behaves accordingly to the Otel API spec
 // (https://opentelemetry.io/docs/reference/specification/trace/api/#set-status)
@@ -392,7 +390,6 @@
 	return false
 }
 
->>>>>>> e08fe354
 func TestSpanContextWithStartOptions(t *testing.T) {
 	assert := assert.New(t)
 	_, payloads, cleanup := mockTracerProvider(t)
