// Unless explicitly stated otherwise all files in this repository are licensed
// under the Apache License Version 2.0.
// This product includes software developed at Datadog (https://www.datadoghq.com/).
// Copyright 2023 Datadog, Inc.

package opentelemetry

import (
	"encoding/binary"
	"errors"
	"google.golang.org/grpc/attributes"
	"strconv"
	"strings"

	"gopkg.in/DataDog/dd-trace-go.v1/ddtrace"
	"gopkg.in/DataDog/dd-trace-go.v1/ddtrace/ext"
	"gopkg.in/DataDog/dd-trace-go.v1/ddtrace/tracer"
	"gopkg.in/DataDog/dd-trace-go.v1/internal/log"

	"go.opentelemetry.io/otel/attribute"
	otelcodes "go.opentelemetry.io/otel/codes"
	oteltrace "go.opentelemetry.io/otel/trace"
)

var _ oteltrace.Span = (*span)(nil)

type span struct {
	tracer.Span
	finished   bool
	spanKind   oteltrace.SpanKind
	finishOpts []tracer.FinishOption
	statusInfo
	*oteltracer
}

func (s *span) TracerProvider() oteltrace.TracerProvider        { return s.oteltracer.provider }
func (s *span) AddEvent(_ string, _ ...oteltrace.EventOption)   { /*	no-op */ }
func (s *span) RecordError(_ error, _ ...oteltrace.EventOption) { /*	no-op */ }

func (s *span) SetName(name string) { s.SetOperationName(name) }

func (s *span) End(options ...oteltrace.SpanEndOption) {
	if s.finished {
		return
	}
	s.finished = true
	var finishCfg = oteltrace.NewSpanEndConfig(options...)
	var opts []tracer.FinishOption
	if s.statusInfo.code == otelcodes.Error {
		s.SetTag(ext.ErrorMsg, s.statusInfo.description)
		opts = append(opts, tracer.WithError(errors.New(s.statusInfo.description)))
	}
	if t := finishCfg.Timestamp(); !t.IsZero() {
		opts = append(opts, tracer.FinishTime(t))
	}
	if len(s.finishOpts) != 0 {
		opts = append(opts, s.finishOpts...)
	}
	s.Finish(opts...)
}

// EndOptions sets tracer.FinishOption on a given span to be executed when span is finished.
func EndOptions(sp oteltrace.Span, options ...tracer.FinishOption) {
	s, ok := sp.(*span)
	if !ok || !s.IsRecording() {
		return
	}
	s.finishOpts = options
}

// SpanContext returns implementation of the oteltrace.SpanContext.
func (s *span) SpanContext() oteltrace.SpanContext {
	ctx := s.Span.Context()
	var traceID oteltrace.TraceID
	var spanID oteltrace.SpanID
	if w3cCtx, ok := ctx.(ddtrace.SpanContextW3C); ok {
		traceID = w3cCtx.TraceID128Bytes()
	} else {
		log.Debug("Non-W3C context found in span, unable to get full 128 bit trace id")
		uint64ToByte(ctx.TraceID(), traceID[:])
	}
	uint64ToByte(ctx.SpanID(), spanID[:])
	config := oteltrace.SpanContextConfig{
		TraceID: traceID,
		SpanID:  spanID,
	}
	s.extractTraceData(&config)
	return oteltrace.NewSpanContext(config)
}

func (s *span) extractTraceData(c *oteltrace.SpanContextConfig) {
	headers := tracer.TextMapCarrier{}
	if err := tracer.Inject(s.Context(), headers); err != nil {
		return
	}
	state, err := oteltrace.ParseTraceState(headers["tracestate"])
	if err != nil {
		log.Debug("Couldn't parse tracestate: %v", err)
		return
	}
	c.TraceState = state
	parent := strings.Trim(headers["traceparent"], " \t-")
	if len(parent) > 3 {
		// checking the length to avoid panic when parsing
		// The format of the traceparent is `-` separated string,
		// where flags represents the propagated flags in the format of 2 hex-encoded digits at the end of the traceparent.
		otelFlagLen := 2
		if f, err := strconv.ParseUint(parent[len(parent)-otelFlagLen:], 16, 8); err != nil {
			log.Debug("Couldn't parse traceparent: %v", err)
		} else {
			c.TraceFlags = oteltrace.TraceFlags(f)
		}
	}
	// Remote indicates a remotely-created Span
	c.Remote = true
}

func uint64ToByte(n uint64, b []byte) {
	binary.BigEndian.PutUint64(b, n)
}

// IsRecording returns the recording state of the Span. It will return
// true if the Span is active and events can be recorded.
func (s *span) IsRecording() bool {
	return !s.finished
}

type statusInfo struct {
	code        otelcodes.Code
	description string
}

// SetStatus saves state of code and description indicating
// whether the span has recorded errors. This will be done by setting
// `error.message` tag on the span. If the code has been set to a higher
// value before (OK > Error > Unset), the code will not be changed.
// The code and description are set once when the span is finished.
func (s *span) SetStatus(code otelcodes.Code, description string) {
	if code >= s.statusInfo.code {
		s.statusInfo = statusInfo{code, description}
	}
}

// SetAttributes sets the key-value pairs as tags on the span.
// Every value is propagated as an interface.
func (s *span) SetAttributes(kv ...attribute.KeyValue) {
<<<<<<< HEAD
	var attrs *attributes.Attributes
	for _, attribute := range kv {
		attrs = attrs.WithValue(string(attribute.Key), attribute.Value)
		// TODO add other datadog reserved remapping
		if t := attrs.Value("span.type"); t != nil {
			kind := oteltrace.SpanKind(attribute.Value.AsInt64())
			s.spanKind = kind
			s.Span.SetTag(ext.SpanKind, kind.String())
		}
		s.SetTag(string(attribute.Key), attribute.Value.AsInterface())
	}
	// TODO what if the customer already set explicitly the 'operation.name',
	// which overrides any other logic
	if ops := remapOperationName(s.spanKind, attrs); ops != "otel_unknown" {
		s.SetOperationName(ops)
	}
}

const (
	httpServer = "http.server.request"
	httpClient = "http.client.request"
)

func remapOperationName(spanKind oteltrace.SpanKind, attrs *attributes.Attributes) (name string) {
	defer func() {
		name = strings.ToLower(name)
	}()
	isClient := spanKind == oteltrace.SpanKindClient
	isServer := spanKind == oteltrace.SpanKindServer
	// client set the value explicitly
	// TODO what if operation name isn't a string?
	if v := valueFromAttributes(attrs, "operation.name"); v != "" {
		return v
	}

	// http
	if isHttp := attrs.Value("http.request.method"); isHttp != nil {
		switch spanKind {
		case oteltrace.SpanKindServer:
			return httpServer
		case oteltrace.SpanKindClient:
			return httpClient
		}
	}

	// database
	if v := valueFromAttributes(attrs, "db.system"); v != "" && isClient {
		return v + ".query"
	}

	// messaging
	system := valueFromAttributes(attrs, "messaging.system")
	op := valueFromAttributes(attrs, "messaging.operation")
	if system != "" && op != "" {
		switch spanKind {
		case oteltrace.SpanKindClient, oteltrace.SpanKindConsumer, oteltrace.SpanKindProducer:
			return system + "." + op
		}
	}

	// RPC & AWS
	rpcValue := valueFromAttributes(attrs, "rpc.system")
	isRpc := rpcValue != ""
	isAws := isRpc && (rpcValue == "aws-api")
	// AWS client
	if isAws && isClient {
		if service := valueFromAttributes(attrs, "rpc.service"); service != "" {
			return "aws." + service + ".request"
		}
		return "aws.request"
	}
	// RPC client
	if isRpc && isClient {
		return rpcValue + ".client.request"
	}
	// RPC server
	if isRpc && isServer {
		return rpcValue + ".server.request"
	}

	// FAAS client
	provider := valueFromAttributes(attrs, "faas.invoked_provider")
	faasName := valueFromAttributes(attrs, "faas.invoked_name")
	if provider != "" && faasName != "" && isClient {
		return provider + "." + faasName + ".invoke"
	}

	//	FAAS server
	trigger := valueFromAttributes(attrs, "faas.invoked_name")
	if trigger != "" && isServer {
		return trigger + ".invoke"
	}

	//	Graphql
	if valueFromAttributes(attrs, "graphql.operation.type") != "" {
		return "graphql.server.request"
	}

	// if nothing matches, checking for generic http server/client
	protocol := valueFromAttributes(attrs, "network.protocol.name")
	if isServer {
		if protocol != "" {
			return protocol + ".server.request"
		}
		return "server.request"
	}

	if isClient {
		if protocol != "" {
			return protocol + ".client.request"
		}
		return "client.request"
	}

	if spanKind != oteltrace.SpanKindUnspecified {
		return spanKind.String()
	}

	return "otel_unknown"
}

func valueFromAttributes(attrs *attributes.Attributes, key string) string {
	v := attrs.Value(key)
	if v == nil {
		return ""
	}
	if s, ok := v.(string); ok {
		return s
	}
	if s, ok := v.(attribute.Value); ok {
		return s.AsString()
=======
	for _, attr := range kv {
		s.SetTag(toSpecialAttributes(string(attr.Key), attr.Value))
	}
}

// toSpecialAttributes recognizes a set of span attributes that have a special meaning.
// These tags should supersede other values.
func toSpecialAttributes(k string, v attribute.Value) (string, interface{}) {
	switch k {
	case "operation.name":
		return ext.SpanName, v.AsString()
	case "service.name":
		return ext.ServiceName, v.AsString()
	case "resource.name":
		return ext.ResourceName, v.AsString()
	case "span.type":
		return ext.SpanType, v.AsString()
	case "analytics.event":
		var rate int
		if v.AsBool() {
			rate = 1
		} else {
			rate = 0
		}
		return ext.EventSampleRate, rate
	default:
		return k, v.AsInterface()
>>>>>>> 49273dfc
	}
	return ""
}<|MERGE_RESOLUTION|>--- conflicted
+++ resolved
@@ -144,7 +144,6 @@
 // SetAttributes sets the key-value pairs as tags on the span.
 // Every value is propagated as an interface.
 func (s *span) SetAttributes(kv ...attribute.KeyValue) {
-<<<<<<< HEAD
 	var attrs *attributes.Attributes
 	for _, attribute := range kv {
 		attrs = attrs.WithValue(string(attribute.Key), attribute.Value)
@@ -154,131 +153,12 @@
 			s.spanKind = kind
 			s.Span.SetTag(ext.SpanKind, kind.String())
 		}
-		s.SetTag(string(attribute.Key), attribute.Value.AsInterface())
+		s.SetTag(toSpecialAttributes(string(attribute.Key), attribute.Value))
 	}
 	// TODO what if the customer already set explicitly the 'operation.name',
 	// which overrides any other logic
 	if ops := remapOperationName(s.spanKind, attrs); ops != "otel_unknown" {
 		s.SetOperationName(ops)
-	}
-}
-
-const (
-	httpServer = "http.server.request"
-	httpClient = "http.client.request"
-)
-
-func remapOperationName(spanKind oteltrace.SpanKind, attrs *attributes.Attributes) (name string) {
-	defer func() {
-		name = strings.ToLower(name)
-	}()
-	isClient := spanKind == oteltrace.SpanKindClient
-	isServer := spanKind == oteltrace.SpanKindServer
-	// client set the value explicitly
-	// TODO what if operation name isn't a string?
-	if v := valueFromAttributes(attrs, "operation.name"); v != "" {
-		return v
-	}
-
-	// http
-	if isHttp := attrs.Value("http.request.method"); isHttp != nil {
-		switch spanKind {
-		case oteltrace.SpanKindServer:
-			return httpServer
-		case oteltrace.SpanKindClient:
-			return httpClient
-		}
-	}
-
-	// database
-	if v := valueFromAttributes(attrs, "db.system"); v != "" && isClient {
-		return v + ".query"
-	}
-
-	// messaging
-	system := valueFromAttributes(attrs, "messaging.system")
-	op := valueFromAttributes(attrs, "messaging.operation")
-	if system != "" && op != "" {
-		switch spanKind {
-		case oteltrace.SpanKindClient, oteltrace.SpanKindConsumer, oteltrace.SpanKindProducer:
-			return system + "." + op
-		}
-	}
-
-	// RPC & AWS
-	rpcValue := valueFromAttributes(attrs, "rpc.system")
-	isRpc := rpcValue != ""
-	isAws := isRpc && (rpcValue == "aws-api")
-	// AWS client
-	if isAws && isClient {
-		if service := valueFromAttributes(attrs, "rpc.service"); service != "" {
-			return "aws." + service + ".request"
-		}
-		return "aws.request"
-	}
-	// RPC client
-	if isRpc && isClient {
-		return rpcValue + ".client.request"
-	}
-	// RPC server
-	if isRpc && isServer {
-		return rpcValue + ".server.request"
-	}
-
-	// FAAS client
-	provider := valueFromAttributes(attrs, "faas.invoked_provider")
-	faasName := valueFromAttributes(attrs, "faas.invoked_name")
-	if provider != "" && faasName != "" && isClient {
-		return provider + "." + faasName + ".invoke"
-	}
-
-	//	FAAS server
-	trigger := valueFromAttributes(attrs, "faas.invoked_name")
-	if trigger != "" && isServer {
-		return trigger + ".invoke"
-	}
-
-	//	Graphql
-	if valueFromAttributes(attrs, "graphql.operation.type") != "" {
-		return "graphql.server.request"
-	}
-
-	// if nothing matches, checking for generic http server/client
-	protocol := valueFromAttributes(attrs, "network.protocol.name")
-	if isServer {
-		if protocol != "" {
-			return protocol + ".server.request"
-		}
-		return "server.request"
-	}
-
-	if isClient {
-		if protocol != "" {
-			return protocol + ".client.request"
-		}
-		return "client.request"
-	}
-
-	if spanKind != oteltrace.SpanKindUnspecified {
-		return spanKind.String()
-	}
-
-	return "otel_unknown"
-}
-
-func valueFromAttributes(attrs *attributes.Attributes, key string) string {
-	v := attrs.Value(key)
-	if v == nil {
-		return ""
-	}
-	if s, ok := v.(string); ok {
-		return s
-	}
-	if s, ok := v.(attribute.Value); ok {
-		return s.AsString()
-=======
-	for _, attr := range kv {
-		s.SetTag(toSpecialAttributes(string(attr.Key), attr.Value))
 	}
 }
 
@@ -304,7 +184,122 @@
 		return ext.EventSampleRate, rate
 	default:
 		return k, v.AsInterface()
->>>>>>> 49273dfc
+	}
+}
+
+const (
+	httpServer = "http.server.request"
+	httpClient = "http.client.request"
+)
+
+func remapOperationName(spanKind oteltrace.SpanKind, attrs *attributes.Attributes) (name string) {
+	defer func() {
+		name = strings.ToLower(name)
+	}()
+	isClient := spanKind == oteltrace.SpanKindClient
+	isServer := spanKind == oteltrace.SpanKindServer
+	// client set the value explicitly
+	// TODO what if operation name isn't a string?
+	if v := valueFromAttributes(attrs, "operation.name"); v != "" {
+		return v
+	}
+
+	// http
+	if isHttp := attrs.Value("http.request.method"); isHttp != nil {
+		switch spanKind {
+		case oteltrace.SpanKindServer:
+			return httpServer
+		case oteltrace.SpanKindClient:
+			return httpClient
+		}
+	}
+
+	// database
+	if v := valueFromAttributes(attrs, "db.system"); v != "" && isClient {
+		return v + ".query"
+	}
+
+	// messaging
+	system := valueFromAttributes(attrs, "messaging.system")
+	op := valueFromAttributes(attrs, "messaging.operation")
+	if system != "" && op != "" {
+		switch spanKind {
+		case oteltrace.SpanKindClient, oteltrace.SpanKindConsumer, oteltrace.SpanKindProducer:
+			return system + "." + op
+		}
+	}
+
+	// RPC & AWS
+	rpcValue := valueFromAttributes(attrs, "rpc.system")
+	isRpc := rpcValue != ""
+	isAws := isRpc && (rpcValue == "aws-api")
+	// AWS client
+	if isAws && isClient {
+		if service := valueFromAttributes(attrs, "rpc.service"); service != "" {
+			return "aws." + service + ".request"
+		}
+		return "aws.request"
+	}
+	// RPC client
+	if isRpc && isClient {
+		return rpcValue + ".client.request"
+	}
+	// RPC server
+	if isRpc && isServer {
+		return rpcValue + ".server.request"
+	}
+
+	// FAAS client
+	provider := valueFromAttributes(attrs, "faas.invoked_provider")
+	faasName := valueFromAttributes(attrs, "faas.invoked_name")
+	if provider != "" && faasName != "" && isClient {
+		return provider + "." + faasName + ".invoke"
+	}
+
+	//	FAAS server
+	trigger := valueFromAttributes(attrs, "faas.invoked_name")
+	if trigger != "" && isServer {
+		return trigger + ".invoke"
+	}
+
+	//	Graphql
+	if valueFromAttributes(attrs, "graphql.operation.type") != "" {
+		return "graphql.server.request"
+	}
+
+	// if nothing matches, checking for generic http server/client
+	protocol := valueFromAttributes(attrs, "network.protocol.name")
+	if isServer {
+		if protocol != "" {
+			return protocol + ".server.request"
+		}
+		return "server.request"
+	}
+
+	if isClient {
+		if protocol != "" {
+			return protocol + ".client.request"
+		}
+		return "client.request"
+	}
+
+	if spanKind != oteltrace.SpanKindUnspecified {
+		return spanKind.String()
+	}
+
+	return "otel_unknown"
+}
+
+func valueFromAttributes(attrs *attributes.Attributes, key string) string {
+	v := attrs.Value(key)
+	if v == nil {
+		return ""
+	}
+	if s, ok := v.(string); ok {
+		return s
+	}
+	if s, ok := v.(attribute.Value); ok {
+		return s.AsString()
 	}
 	return ""
 }