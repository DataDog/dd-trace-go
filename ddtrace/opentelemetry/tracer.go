// Unless explicitly stated otherwise all files in this repository are licensed
// under the Apache License Version 2.0.
// This product includes software developed at Datadog (https://www.datadoghq.com/).
// Copyright 2023 Datadog, Inc.

package opentelemetry

import (
	"context"
	"encoding/binary"
	"encoding/hex"

	"github.com/DataDog/dd-trace-go/v2/ddtrace/baggage"
	"github.com/DataDog/dd-trace-go/v2/ddtrace/ext"
	"github.com/DataDog/dd-trace-go/v2/ddtrace/tracer"
	"github.com/DataDog/dd-trace-go/v2/internal/telemetry"
	"github.com/DataDog/dd-trace-go/v2/internal/telemetry/log"

	otelbaggage "go.opentelemetry.io/otel/baggage"
	oteltrace "go.opentelemetry.io/otel/trace"
	"go.opentelemetry.io/otel/trace/noop"
)

var _ oteltrace.Tracer = (*oteltracer)(nil)

var telemetryTags = []string{"integration_name:otel"}

type oteltracer struct {
	noop.Tracer // https://pkg.go.dev/go.opentelemetry.io/otel/trace#hdr-API_Implementations
	provider    *TracerProvider
	DD          tracer.Tracer
}

func (t *oteltracer) Start(ctx context.Context, spanName string, opts ...oteltrace.SpanStartOption) (context.Context, oteltrace.Span) {
	var ssConfig = oteltrace.NewSpanStartConfig(opts...)
	// OTel name is akin to resource name in Datadog
	var ddopts = []tracer.StartSpanOption{tracer.ResourceName(spanName)}
	if !ssConfig.NewRoot() {
		if s, ok := tracer.SpanFromContext(ctx); ok {
			// if the span originates from the Datadog tracer,
			// inherit given span context as a parent
			ddopts = append(ddopts, tracer.ChildOf(s.Context()))
		} else if sctx := oteltrace.SpanFromContext(ctx).SpanContext(); sctx.IsValid() {
			// if the span doesn't originate from the Datadog tracer,
			// use SpanContextW3C implementation struct to pass span context information
			ddopts = append(ddopts, tracer.ChildOf(tracer.FromGenericCtx(&otelCtxToDDCtx{sctx})))
		}
	}
	if t := ssConfig.Timestamp(); !t.IsZero() {
		ddopts = append(ddopts, tracer.StartTime(ssConfig.Timestamp()))
	}
	if k := ssConfig.SpanKind(); k != 0 {
		ddopts = append(ddopts, tracer.Tag(ext.SpanKind, k.String()))
	}
	telemetry.Count(telemetry.NamespaceTracers, "spans_created", telemetryTags).Submit(1.0)
	var cfg tracer.StartSpanConfig
	cfg.Tags = make(map[string]interface{})
	if opts, ok := spanOptionsFromContext(ctx); ok {
		ddopts = append(ddopts, opts...)
		for _, o := range opts {
			o(&cfg)
		}
	}
	for _, attr := range ssConfig.Attributes() {
		k := string(attr.Key)
		if _, ok := cfg.Tags[k]; ok {
			continue
		}
		cfg.Tags[k] = attr.Value.AsInterface()
	}
	// Add provide OTel Span Links to the underlying Datadog span.
	if len(ssConfig.Links()) > 0 {
		links := make([]tracer.SpanLink, 0, len(ssConfig.Links()))
		for _, link := range ssConfig.Links() {
			ctx := otelCtxToDDCtx{link.SpanContext}
			attrs := make(map[string]string, len(link.Attributes))
			for _, attr := range link.Attributes {
				attrs[string(attr.Key)] = attr.Value.Emit()
			}
			links = append(links, tracer.SpanLink{
				TraceID:     ctx.TraceIDLower(),
				TraceIDHigh: ctx.TraceIDUpper(),
				SpanID:      ctx.SpanID(),
				Tracestate:  link.SpanContext.TraceState().String(),
				Attributes:  attrs,
				// To distinguish between "not sampled" and "not set", Datadog
				// will rely on the highest bit being set. The OTel API doesn't
				// differentiate this, so we will just always mark it as set.
				Flags: uint32(link.SpanContext.TraceFlags()) | (1 << 31),
			})
		}
		ddopts = append(ddopts, tracer.WithSpanLinks(links))
	}
	// Since there is no way to see if and how the span operation name was set,
	// we have to record the attributes  locally.
	// The span operation name will be calculated when it's ended.
	s := tracer.StartSpan(spanName, ddopts...)

	// Merge baggage from otel and dd, update Datadog baggage, and update the context.
	mergedBag := mergeBaggageFromContext(ctx)
	for _, m := range mergedBag.Members() {
		ctx = baggage.Set(ctx, m.Key(), m.Value())
	}
	ctx = otelbaggage.ContextWithBaggage(ctx, mergedBag)

	os := oteltrace.Span(&span{
		DD:         s,
		oteltracer: t,
		spanKind:   ssConfig.SpanKind(),
		attributes: cfg.Tags,
	})
	// Erase the start span options from the context to prevent them from being propagated to children
	ctx = context.WithValue(ctx, startOptsKey, nil)
	// Wrap the span in OpenTelemetry and Datadog contexts to propagate span context values
	ctx = oteltrace.ContextWithSpan(tracer.ContextWithSpan(ctx, s), os)
	return ctx, os
}

// mergeBaggageFromContext merges Datadog baggage found on the context into the OpenTelemetry baggage found on the context.
// adding key-value pairs only if the key doesn't already exist in the OpenTelemetry baggage. It ensures no existing values are overwritten.
func mergeBaggageFromContext(ctx context.Context) otelbaggage.Baggage {
	otelBag := otelbaggage.FromContext(ctx)
	for key, value := range baggage.All(ctx) {
		if otelBag.Member(key).Value() == "" {
			member, err := otelbaggage.NewMemberRaw(key, value)
			if err == nil {
				b, err := otelBag.SetMember(member)
				if err == nil {
					otelBag = b
				} else {
<<<<<<< HEAD
					log.Debug("Error adding baggage member with key", key, "; dropping")
=======
					log.Debug("Error adding baggage member with key %s; dropping", key)
>>>>>>> e137aa6d
				}
			}
		}
	}
	return otelBag
}

type otelCtxToDDCtx struct {
	oc oteltrace.SpanContext
}

func (c *otelCtxToDDCtx) TraceID() string {
	id := c.oc.TraceID()
	return hex.EncodeToString(id[:])
}

func (c *otelCtxToDDCtx) TraceIDUpper() uint64 {
	id := c.oc.TraceID()
	return binary.BigEndian.Uint64(id[:8])
}

func (c *otelCtxToDDCtx) TraceIDBytes() [16]byte {
	return c.oc.TraceID()
}

func (c *otelCtxToDDCtx) TraceIDLower() uint64 {
	tid := c.oc.TraceID()
	return binary.BigEndian.Uint64(tid[8:])
}

func (c *otelCtxToDDCtx) SpanID() uint64 {
	id := c.oc.SpanID()
	return binary.BigEndian.Uint64(id[:])
}

func (c *otelCtxToDDCtx) ForeachBaggageItem(_ func(k, v string) bool) {}<|MERGE_RESOLUTION|>--- conflicted
+++ resolved
@@ -128,11 +128,7 @@
 				if err == nil {
 					otelBag = b
 				} else {
-<<<<<<< HEAD
-					log.Debug("Error adding baggage member with key", key, "; dropping")
-=======
 					log.Debug("Error adding baggage member with key %s; dropping", key)
->>>>>>> e137aa6d
 				}
 			}
 		}
