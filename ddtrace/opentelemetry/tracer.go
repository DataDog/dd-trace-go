--- conflicted
+++ resolved
@@ -10,7 +10,6 @@
 	"encoding/binary"
 	"encoding/hex"
 
-<<<<<<< HEAD
 	"github.com/DataDog/dd-trace-go/v2/ddtrace/baggage"
 	"github.com/DataDog/dd-trace-go/v2/ddtrace/ext"
 	"github.com/DataDog/dd-trace-go/v2/ddtrace/tracer"
@@ -20,17 +19,6 @@
 	otelbaggage "go.opentelemetry.io/otel/baggage"
 	oteltrace "go.opentelemetry.io/otel/trace"
 	"go.opentelemetry.io/otel/trace/noop"
-=======
-	otelbaggage "go.opentelemetry.io/otel/baggage"
-	oteltrace "go.opentelemetry.io/otel/trace"
-	"go.opentelemetry.io/otel/trace/noop"
-	"gopkg.in/DataDog/dd-trace-go.v1/ddtrace"
-	"gopkg.in/DataDog/dd-trace-go.v1/ddtrace/baggage"
-	"gopkg.in/DataDog/dd-trace-go.v1/ddtrace/ext"
-	"gopkg.in/DataDog/dd-trace-go.v1/ddtrace/tracer"
-	"gopkg.in/DataDog/dd-trace-go.v1/internal/log"
-	"gopkg.in/DataDog/dd-trace-go.v1/internal/telemetry"
->>>>>>> 8819cd73
 )
 
 var _ oteltrace.Tracer = (*oteltracer)(nil)
@@ -140,11 +128,7 @@
 				if err == nil {
 					otelBag = b
 				} else {
-<<<<<<< HEAD
-					log.Debug("Error adding baggage member with key", key, "; dropping")
-=======
 					log.Debug("Error adding baggage member with key %s; dropping", key)
->>>>>>> 8819cd73
 				}
 			}
 		}
