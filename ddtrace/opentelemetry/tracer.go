--- conflicted
+++ resolved
@@ -63,40 +63,15 @@
 	}
 	// Add provide OTel Span Links to the underlying Datadog span.
 	if len(ssConfig.Links()) > 0 {
-<<<<<<< HEAD
 		links := make([]tracer.SpanLink, 0, len(ssConfig.Links()))
-		for _, otelLink := range ssConfig.Links() {
-			var link tracer.SpanLink
-
-			traceIDbytes := otelLink.SpanContext.TraceID()
-			link.TraceIDHigh = binary.BigEndian.Uint64(traceIDbytes[:8])
-			link.TraceID = binary.BigEndian.Uint64(traceIDbytes[8:])
-
-			spanIDbytes := otelLink.SpanContext.SpanID()
-			link.SpanID = binary.BigEndian.Uint64(spanIDbytes[:])
-
-			link.Tracestate = otelLink.SpanContext.TraceState().String()
-
-			if otelLink.SpanContext.IsSampled() {
-				link.Flags = uint32(0x80000001)
-			} else {
-				link.Flags = uint32(0x80000000)
-			}
-
-			link.Attributes = make(map[string]string)
-			for _, attr := range otelLink.Attributes {
-				link.Attributes[string(attr.Key)] = attr.Value.Emit()
-=======
-		links := make([]ddtrace.SpanLink, 0, len(ssConfig.Links()))
 		for _, link := range ssConfig.Links() {
 			ctx := otelCtxToDDCtx{link.SpanContext}
 			attrs := make(map[string]string, len(link.Attributes))
 			for _, attr := range link.Attributes {
 				attrs[string(attr.Key)] = attr.Value.Emit()
->>>>>>> c86c2193
 			}
-			links = append(links, ddtrace.SpanLink{
-				TraceID:     ctx.TraceID(),
+			links = append(links, tracer.SpanLink{
+				TraceID:     ctx.TraceIDLower(),
 				TraceIDHigh: ctx.TraceIDUpper(),
 				SpanID:      ctx.SpanID(),
 				Tracestate:  link.SpanContext.TraceState().String(),
@@ -130,29 +105,14 @@
 	oc oteltrace.SpanContext
 }
 
-<<<<<<< HEAD
-=======
-func (c *otelCtxToDDCtx) TraceID() uint64 {
+func (c *otelCtxToDDCtx) TraceID() string {
 	id := c.oc.TraceID()
-	return binary.BigEndian.Uint64(id[8:])
+	return hex.EncodeToString(id[:])
 }
 
 func (c *otelCtxToDDCtx) TraceIDUpper() uint64 {
 	id := c.oc.TraceID()
 	return binary.BigEndian.Uint64(id[:8])
-}
-
->>>>>>> c86c2193
-func (c *otelCtxToDDCtx) SpanID() uint64 {
-	id := c.oc.SpanID()
-	return binary.BigEndian.Uint64(id[:])
-}
-
-func (c *otelCtxToDDCtx) ForeachBaggageItem(_ func(k, v string) bool) {}
-
-func (c *otelCtxToDDCtx) TraceID() string {
-	id := c.oc.TraceID()
-	return hex.EncodeToString(id[:])
 }
 
 func (c *otelCtxToDDCtx) TraceIDBytes() [16]byte {
@@ -162,4 +122,11 @@
 func (c *otelCtxToDDCtx) TraceIDLower() uint64 {
 	tid := c.oc.TraceID()
 	return binary.BigEndian.Uint64(tid[8:])
-}+}
+
+func (c *otelCtxToDDCtx) SpanID() uint64 {
+	id := c.oc.SpanID()
+	return binary.BigEndian.Uint64(id[:])
+}
+
+func (c *otelCtxToDDCtx) ForeachBaggageItem(_ func(k, v string) bool) {}