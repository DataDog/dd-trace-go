--- conflicted
+++ resolved
@@ -12,11 +12,8 @@
 *.cov
 *.lock
 *.swp
-<<<<<<< HEAD
 .idea
 .vscode
-=======
->>>>>>> 8b85f28d
 dd-trace-go.iml
 vendor
 
