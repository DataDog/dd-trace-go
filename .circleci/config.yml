--- conflicted
+++ resolved
@@ -196,17 +196,9 @@
           ALLOW_PLAINTEXT_LISTENER: yes
       - image: bitnami/kafka:2
         environment:
-<<<<<<< HEAD
-          KAFKA_ZOOKEEPER_CONNECT: localhost:2181
-          KAFKA_ADVERTISED_LISTENERS: PLAINTEXT://localhost:9092
-          KAFKA_LISTENERS: PLAINTEXT://0.0.0.0:9092
-          KAFKA_CREATE_TOPICS: gotest:1:1
-          KAFKA_OFFSETS_TOPIC_REPLICATION_FACTOR: "1"
-      - image: aerospike:ce-5.7.0.8
-=======
           KAFKA_CFG_ZOOKEEPER_CONNECT: localhost:2181
         command: [kafka-topics.sh, --create, --topic, gosegtest, --bootstrap-server, localhost:9092]
->>>>>>> 814381c4
+      - image: aerospike:ce-5.7.0.8
 
     steps:
       - checkout
@@ -284,13 +276,12 @@
           command: dockerize -wait http://localhost:8500 -timeout 1m
 
       - run:
-<<<<<<< HEAD
           name: Wait for Aerospike
           command: dockerize -wait tcp://localhost:3000 -timeout 1m
-=======
+
+      - run:
           name: Go module graph (before)
           command: go mod graph
->>>>>>> 814381c4
 
       - run:
           name: Testing integrations
