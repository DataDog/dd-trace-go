version: 2.1

plain-go114: &plain-go114
  working_directory: /home/circleci/dd-trace-go.v1
  docker:
    - image: circleci/golang:1.14
      environment:
        GOPATH: "/home/circleci/go"

jobs:
  go1_12-build:
    # Validate that the core builds with go1.12
    parameters:
      build_tags:
        description: "go build tags used to compile"
        default: ""
        type: string
    docker:
      - image: circleci/golang:1.12
        environment:
          GOPATH: "/home/circleci/go"
    working_directory: /home/circleci/dd-trace-go.v1
    steps:
    - checkout

    - run:
        name: build
        command: |
<<<<<<< HEAD
          go build -v -tags "<< parameters.build_tags >>" ./ddtrace/... ./profiler/... ./internal/appsec/...
=======
          # Fixes fatal: unable to access 'https://gopkg.in/yaml.v3/': server certificate verification failed. CAfile: none CRLfile: none
          # See https://github.com/DataDog/dd-trace-go/pull/1029
          sudo apt update && sudo apt install ca-certificates libgnutls30 -y

          go build ./ddtrace/... ./profiler/...
>>>>>>> 6629934e

  metadata:
    <<: *plain-go114

    steps:
    - checkout

    # -mod=readonly is enabled by default starting in go1.16 causing many go
    # tools and editor integrations to report problems if the go.sum file is
    # not up-to-date, so let's make sure it is.
    - run:
        name: go.sum up-to-date
        command: |
          go run -mod=readonly gosum.go

    - run:
        name: milestone
        command: |
          go run checkmilestone.go

    - run:
        name: copyright
        command: |
          go run checkcopyright.go

  lint:
    <<: *plain-go114

    steps:
    - checkout

    - run:
        name: gofmt
        command: |
          if [ "$(gofmt -e -l . | wc -l)" -gt 0 ]; then
            exit 1
          fi

    - run:
        name: goimports
        command: |
          go install golang.org/x/tools/cmd/goimports
          if [ "$(~/go/bin/goimports -e -l -local gopkg.in/DataDog/dd-trace-go.v1 . | wc -l)" -gt 0 ]; then
            echo "Run 'goimports -w -local gopkg.in/DataDog/dd-trace-go.v1 .' to format code."
            ~/go/bin/goimports -d -local gopkg.in/DataDog/dd-trace-go.v1 .
            exit 1
          fi

    - run:
        name: lint
        command: |
          go get -u golang.org/x/lint/golint
          curl -L https://git.io/vp6lP | sh # https://github.com/alecthomas/gometalinter#binary-releases
          ./bin/gometalinter --disable-all --vendor --deadline=60s --enable=golint ./...


  test-core:
    parameters:
      build_tags:
        description: "go build tags to use to compile the tests"
        default: ""
        type: string
    resource_class: xlarge
    environment: # environment variables for the build itself
      TEST_RESULTS: /tmp/test-results # path to where test results will be saved
    <<: *plain-go114

    steps:
      - checkout
      - run: mkdir -p $TEST_RESULTS
      - restore_cache: # restores saved cache if no changes are detected since last run
          keys:
            - go-mod-v4-{{ checksum "go.sum" }}
      - run:
          name: Testing
          command: |
            PACKAGE_NAMES=$(go list ./... | grep -v /contrib/ | circleci tests split --split-by=timings --timings-type=classname)
            env DD_APPSEC_ENABLED=$(test "<< parameters.build_tags >>" = appsec && echo -n true) gotestsum --junitfile ${TEST_RESULTS}/gotestsum-report.xml -- $PACKAGE_NAMES -v -race -coverprofile=coverage.txt -covermode=atomic -tags "<< parameters.build_tags >>"

      - save_cache:
          key: go-mod-v4-{{ checksum "go.sum" }}
          paths:
            - "/go/pkg/mod"

      - store_artifacts: # upload test summary for display in Artifacts
          path: /tmp/test-results
          destination: raw-test-output

      - store_test_results: # upload test results for display in Test Summary
          path: /tmp/test-results

      - run:
          name: Upload coverage report to Codecov
          command: bash <(curl -s https://codecov.io/bash)


  test-contrib:
    parameters:
      build_tags:
        description: "go build tags to use to compile the tests"
        default: ""
        type: string
    resource_class: xlarge
    environment: # environment variables for the build itself
      TEST_RESULTS: /tmp/test-results # path to where test results will be saved
    working_directory: /home/circleci/dd-trace-go.v1
    docker:
      - image: circleci/golang:1.14
        environment:
          GOPATH: "/home/circleci/go"
      - image: cassandra:3.7
      - image: circleci/mysql:5.7
        environment:
          MYSQL_ROOT_PASSWORD: admin
          MYSQL_PASSWORD: test
          MYSQL_USER: test
          MYSQL_DATABASE: test
      - image: circleci/postgres:9.5
        environment:
          POSTGRES_PASSWORD: postgres
          POSTGRES_USER: postgres
          POSTGRES_DB: postgres
      - image: consul:1.6.0
      - image: redis:3.2
      - image: elasticsearch:2
        environment:
          ES_JAVA_OPTS: "-Xms750m -Xmx750m" # https://github.com/10up/wp-local-docker/issues/6
      - image: elasticsearch:5
        environment:
          ES_JAVA_OPTS: "-Xms750m -Xmx750m" # https://github.com/10up/wp-local-docker/issues/6
      - image: datadog/docker-dd-agent
        environment:
          DD_APM_ENABLED: "true"
          DD_BIND_HOST: "0.0.0.0"
          DD_API_KEY: invalid_key_but_this_is_fine
      - image: circleci/mongo:latest-ram
      - image: memcached:1.5.9
      - image: confluentinc/cp-zookeeper:5.0.0
        environment:
          ZOOKEEPER_CLIENT_PORT: "2181"
      - image: confluentinc/cp-kafka:5.0.0
        environment:
          KAFKA_ZOOKEEPER_CONNECT: localhost:2181
          KAFKA_ADVERTISED_LISTENERS: PLAINTEXT://localhost:9092
          KAFKA_LISTENERS: PLAINTEXT://0.0.0.0:9092
          KAFKA_CREATE_TOPICS: gotest:1:1
          KAFKA_OFFSETS_TOPIC_REPLICATION_FACTOR: "1"

    steps:
      - checkout
      - run: mkdir -p $TEST_RESULTS
      - restore_cache: # restores saved cache if no changes are detected since last run
          keys:
            - go-mod-v4-{{ checksum "go.sum" }}

      - restore_cache:
          keys:
          - v1-librdkafka-v1.3.0-{{ checksum "/etc/os-release" }}
      - run:
          name: Install librdkafka v1.3.0
          command: |
            if [ ! -d /tmp/librdkafka-v1.3.0 ] ; then
              echo "building librdkafka"
              git clone --branch v1.3.0 https://github.com/edenhill/librdkafka.git /tmp/librdkafka-v1.3.0
              (cd /tmp/librdkafka-v1.3.0 && ./configure && make)
            fi
            echo "installing librdkafka"
            (cd /tmp/librdkafka-v1.3.0 && sudo make install)
            sudo ldconfig
      - save_cache:
          key: v1-librdkafka-v1.3.0-{{ checksum "/etc/os-release" }}
          paths:
          - /tmp/librdkafka-v1.3.0

      - run:
          name: Enforce some dependencies
          command: |
            go get k8s.io/client-go@v0.17.0
            go get k8s.io/apimachinery@v0.17.0
            go get cloud.google.com/go/pubsub@v1.6.1
            # Temporarily enforce this version. 1.9.0 is incompatible with go < 1.16
            go get github.com/hashicorp/consul/api@v1.8.1
            # Shopify/sarama < v1.22 doesn't compile with go1.14
            go get github.com/Shopify/sarama@v1.22.0

      - run:
          name: Wait for MySQL
          command: dockerize -wait tcp://localhost:3306 -timeout 1m

      - run:
          name: Wait for Postgres
          command: dockerize -wait tcp://localhost:5432 -timeout 1m

      - run:
          name: Wait for Redis
          command: dockerize -wait tcp://localhost:6379 -timeout 1m

      - run:
          name: Wait for ElasticSearch (1)
          command: dockerize -wait http://localhost:9200 -timeout 1m

      - run:
          name: Wait for ElasticSearch (2)
          command: dockerize -wait http://localhost:9201 -timeout 1m

      - run:
          name: Wait for Datadog Agent
          command: dockerize -wait tcp://127.0.0.1:8126 -timeout 1m

      - run:
          name: Wait for Cassandra
          command: dockerize -wait tcp://localhost:9042 -timeout 2m

      - run:
          name: Wait for Mongo
          command: dockerize -wait tcp://localhost:27017 -timeout 1m

      - run:
          name: Wait for Consul
          command: dockerize -wait http://localhost:8500 -timeout 1m

      - run:
          name: Testing integrations
          command: |
            PACKAGE_NAMES=$(go list ./contrib/... | grep -v -e grpc.v12 -e google.golang.org/api | circleci tests split --split-by=timings --timings-type=classname)
            env DD_APPSEC_ENABLED=$(test "<< parameters.build_tags >>" = appsec && echo -n true) gotestsum --junitfile ${TEST_RESULTS}/gotestsum-report.xml -- $PACKAGE_NAMES -v -race -coverprofile=coverage.txt -covermode=atomic -tags "<< parameters.build_tags >>"

      - save_cache:
          key: go-mod-v4-{{ checksum "go.sum" }}
          paths:
            - "/go/pkg/mod"

      - store_artifacts: # upload test summary for display in Artifacts
          path: /tmp/test-results
          destination: raw-test-output

      - store_test_results: # upload test results for display in Test Summary
          path: /tmp/test-results

      - run:
          name: Testing outlier google.golang.org/api
          command: |
                go get google.golang.org/grpc@v1.29.0 # https://github.com/grpc/grpc-go/issues/3726
                go test -v ./contrib/google.golang.org/api/...

      - run:
          name: Testing outlier gRPC v1.2
          command: |
                # This hacky approach is necessary because running the tests regularly
                # do not allow using grpc-go@v1.2.0 alongside sketches-go@v1.0.0
                go mod vendor

                # Checkout grpc-go@v1.2.0
                cd vendor/google.golang.org && rm -rf grpc
                git clone git@github.com:grpc/grpc-go grpc && cd grpc
                git fetch origin && git checkout v1.2.0 && cd ../..

                # Checkout sketches-go@v1.0.0
                cd vendor/github.com/DataDog && rm -rf sketches-go
                git clone git@github.com:DataDog/sketches-go && cd sketches-go
                git fetch origin && git checkout v1.0.0 && cd ../..

                go test -mod=vendor -v ./contrib/google.golang.org/grpc.v12/...

      - run:
          name: Upload coverage report to Codecov
          command: bash <(curl -s https://codecov.io/bash)

workflows:
  version: 2
  build-and-test:
    jobs:
      - go1_12-build:
          matrix:
            parameters:
              build_tags: [ "", "appsec" ]
      - metadata
      - lint
      - test-core:
          matrix:
            parameters:
              build_tags: [ "", "appsec" ]
      - test-contrib:
          matrix:
            parameters:
              build_tags: [ "", "appsec" ]<|MERGE_RESOLUTION|>--- conflicted
+++ resolved
@@ -26,16 +26,11 @@
     - run:
         name: build
         command: |
-<<<<<<< HEAD
-          go build -v -tags "<< parameters.build_tags >>" ./ddtrace/... ./profiler/... ./internal/appsec/...
-=======
           # Fixes fatal: unable to access 'https://gopkg.in/yaml.v3/': server certificate verification failed. CAfile: none CRLfile: none
           # See https://github.com/DataDog/dd-trace-go/pull/1029
           sudo apt update && sudo apt install ca-certificates libgnutls30 -y
-
-          go build ./ddtrace/... ./profiler/...
->>>>>>> 6629934e
-
+          go build -v -tags "<< parameters.build_tags >>" ./ddtrace/... ./profiler/... ./internal/appsec/...
+          
   metadata:
     <<: *plain-go114
 
