name: Main Branch and Release Tests

on:
  workflow_call: # allows to reuse this workflow
    inputs:
      ref:
        description: 'The branch to run the workflow on'
        required: true
        type: string
  push:
    branches:
      - main
      - release-v*
    tags:
      - "**"

concurrency:
  group: ${{ github.ref }}
  cancel-in-progress: true

jobs:
  unit-integration-tests:
    strategy:
      matrix:
<<<<<<< HEAD
        go-version: [ "1.23", "1.22" ]
=======
        go-version: [ "1.22", "1.23" ]
>>>>>>> 48e3a66c
      fail-fast: false
    uses: ./.github/workflows/unit-integration-tests.yml
    with:
      go-version: ${{ matrix.go-version }}
      ref: ${{ inputs.ref || github.ref }}
    secrets: inherit
  multios-unit-tests:
    strategy:
      matrix:
        runs-on: [ macos-latest, windows-latest, ubuntu-latest ]
<<<<<<< HEAD
        go-version: [ "1.23", "1.22" ]
=======
        go-version: [ "1.22", "1.23" ]
>>>>>>> 48e3a66c
      fail-fast: false
    uses: ./.github/workflows/multios-unit-tests.yml
    with:
      go-version: ${{ matrix.go-version }}
      runs-on: ${{ matrix.runs-on }}
      ref: ${{ inputs.ref || github.ref }}
    secrets: inherit<|MERGE_RESOLUTION|>--- conflicted
+++ resolved
@@ -22,11 +22,7 @@
   unit-integration-tests:
     strategy:
       matrix:
-<<<<<<< HEAD
-        go-version: [ "1.23", "1.22" ]
-=======
         go-version: [ "1.22", "1.23" ]
->>>>>>> 48e3a66c
       fail-fast: false
     uses: ./.github/workflows/unit-integration-tests.yml
     with:
@@ -37,11 +33,7 @@
     strategy:
       matrix:
         runs-on: [ macos-latest, windows-latest, ubuntu-latest ]
-<<<<<<< HEAD
-        go-version: [ "1.23", "1.22" ]
-=======
         go-version: [ "1.22", "1.23" ]
->>>>>>> 48e3a66c
       fail-fast: false
     uses: ./.github/workflows/multios-unit-tests.yml
     with:
