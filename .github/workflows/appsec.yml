--- conflicted
+++ resolved
@@ -26,11 +26,6 @@
 env:
   DD_APPSEC_WAF_TIMEOUT: 5s
   JUNIT_REPORT: /tmp/gotestsum-report
-<<<<<<< HEAD
-  TO_TEST: ./appsec/... ./internal/appsec/...
-  V2_BRANCH: true
-=======
->>>>>>> 953795ba
 jobs:
   native:
     strategy:
@@ -70,28 +65,7 @@
         run: |
           go install gotest.tools/gotestsum@latest
           # Run the tests with gotestsum
-          env ${{ matrix.cgocheck }} CGO_ENABLED=${{ matrix.cgo_enabled }} ${{ matrix.appsec_enabled }} gotestsum --junitfile $JUNIT_REPORT.xml -- -v $TO_TEST
-          cd ./v2/contrib/gin-gonic/gin
-          env ${{ matrix.cgocheck }} CGO_ENABLED=${{ matrix.cgo_enabled }} ${{ matrix.appsec_enabled }} gotestsum --junitfile $JUNIT_REPORT.gin.xml -- -v .
-          cd -
-          cd ./v2/contrib/google.golang.org/grpc
-          env ${{ matrix.cgocheck }} CGO_ENABLED=${{ matrix.cgo_enabled }} ${{ matrix.appsec_enabled }} gotestsum --junitfile $JUNIT_REPORT.grpc.xml -- -v .
-          cd -
-          cd ./v2/contrib/net/http
-          env ${{ matrix.cgocheck }} CGO_ENABLED=${{ matrix.cgo_enabled }} ${{ matrix.appsec_enabled }} gotestsum --junitfile $JUNIT_REPORT.http.xml -- -v .
-          cd -
-          cd ./v2/contrib/gorilla/mux
-          env ${{ matrix.cgocheck }} CGO_ENABLED=${{ matrix.cgo_enabled }} ${{ matrix.appsec_enabled }} gotestsum --junitfile $JUNIT_REPORT.gorilla.xml -- -v .
-          cd -
-          cd ./v2/contrib/go-chi/chi
-          env ${{ matrix.cgocheck }} CGO_ENABLED=${{ matrix.cgo_enabled }} ${{ matrix.appsec_enabled }} gotestsum --junitfile $JUNIT_REPORT.chi.xml -- -v .
-          cd -
-          cd ./v2/contrib/go-chi/chi.v5
-          env ${{ matrix.cgocheck }} CGO_ENABLED=${{ matrix.cgo_enabled }} ${{ matrix.appsec_enabled }} gotestsum --junitfile $JUNIT_REPORT.chi.xml -- -v .
-          cd -
-          cd ./v2/contrib/labstack/echo.v4
-          env ${{ matrix.cgocheck }} CGO_ENABLED=${{ matrix.cgo_enabled }} ${{ matrix.appsec_enabled }} gotestsum --junitfile $JUNIT_REPORT.echo.xml -- -v .
-          cd -
+          env ${{ matrix.cgocheck }} CGO_ENABLED=${{ matrix.cgo_enabled }} ${{ matrix.appsec_enabled }} ./.github/workflows/apps/appsec-test-contrib-submodules.sh
 
       - name: Upload the results to Datadog CI App
         uses: ./.github/actions/dd-ci-upload
@@ -134,28 +108,7 @@
         run: |
           go install gotest.tools/gotestsum@latest
           # Run the tests with gotestsum
-          env ${{ matrix.appsec_enabled }} gotestsum --junitfile $JUNIT_REPORT.xml -- -v $TO_TEST
-          cd ./v2/contrib/gin-gonic/gin
-          env ${{ matrix.cgocheck }} CGO_ENABLED=${{ matrix.cgo_enabled }} ${{ matrix.appsec_enabled }} gotestsum --junitfile $JUNIT_REPORT.gin.xml -- -v .
-          cd -
-          cd ./v2/contrib/google.golang.org/grpc
-          env ${{ matrix.cgocheck }} CGO_ENABLED=${{ matrix.cgo_enabled }} ${{ matrix.appsec_enabled }} gotestsum --junitfile $JUNIT_REPORT.grpc.xml -- -v .
-          cd -
-          cd ./v2/contrib/net/http
-          env ${{ matrix.cgocheck }} CGO_ENABLED=${{ matrix.cgo_enabled }} ${{ matrix.appsec_enabled }} gotestsum --junitfile $JUNIT_REPORT.http.xml -- -v .
-          cd -
-          cd ./v2/contrib/gorilla/mux
-          env ${{ matrix.cgocheck }} CGO_ENABLED=${{ matrix.cgo_enabled }} ${{ matrix.appsec_enabled }} gotestsum --junitfile $JUNIT_REPORT.gorilla.xml -- -v .
-          cd -
-          cd ./v2/contrib/go-chi/chi
-          env ${{ matrix.cgocheck }} CGO_ENABLED=${{ matrix.cgo_enabled }} ${{ matrix.appsec_enabled }} gotestsum --junitfile $JUNIT_REPORT.chi.xml -- -v .
-          cd -
-          cd ./v2/contrib/go-chi/chi.v5
-          env ${{ matrix.cgocheck }} CGO_ENABLED=${{ matrix.cgo_enabled }} ${{ matrix.appsec_enabled }} gotestsum --junitfile $JUNIT_REPORT.chi.xml -- -v .
-          cd -
-          cd ./v2/contrib/labstack/echo.v4
-          env ${{ matrix.cgocheck }} CGO_ENABLED=${{ matrix.cgo_enabled }} ${{ matrix.appsec_enabled }} gotestsum --junitfile $JUNIT_REPORT.echo.xml -- -v .
-          cd -
+          env ${{ matrix.appsec_enabled }} ./.github/workflows/apps/appsec-test-contrib-submodules.sh
 
       - name: Upload the results to Datadog CI App
         uses: ./.github/actions/dd-ci-upload
@@ -206,28 +159,7 @@
           # Install gotestsum to get the results in a junit file
           go install gotest.tools/gotestsum@latest
           # Run the tests with gotestsum
-          env CGO_ENABLED=${{ matrix.cgo_enabled }} ${{ matrix.appsec_enabled }} gotestsum --junitfile $JUNIT_REPORT.xml -- -v $TO_TEST
-          cd ./v2/contrib/gin-gonic/gin
-          env ${{ matrix.cgocheck }} CGO_ENABLED=${{ matrix.cgo_enabled }} ${{ matrix.appsec_enabled }} gotestsum --junitfile $JUNIT_REPORT.gin.xml -- -v .
-          cd -
-          cd ./v2/contrib/google.golang.org/grpc
-          env ${{ matrix.cgocheck }} CGO_ENABLED=${{ matrix.cgo_enabled }} ${{ matrix.appsec_enabled }} gotestsum --junitfile $JUNIT_REPORT.grpc.xml -- -v .
-          cd -
-          cd ./v2/contrib/net/http
-          env ${{ matrix.cgocheck }} CGO_ENABLED=${{ matrix.cgo_enabled }} ${{ matrix.appsec_enabled }} gotestsum --junitfile $JUNIT_REPORT.http.xml -- -v .
-          cd -
-          cd ./v2/contrib/gorilla/mux
-          env ${{ matrix.cgocheck }} CGO_ENABLED=${{ matrix.cgo_enabled }} ${{ matrix.appsec_enabled }} gotestsum --junitfile $JUNIT_REPORT.gorilla.xml -- -v .
-          cd -
-          cd ./v2/contrib/go-chi/chi
-          env ${{ matrix.cgocheck }} CGO_ENABLED=${{ matrix.cgo_enabled }} ${{ matrix.appsec_enabled }} gotestsum --junitfile $JUNIT_REPORT.chi.xml -- -v .
-          cd -
-          cd ./v2/contrib/go-chi/chi.v5
-          env ${{ matrix.cgocheck }} CGO_ENABLED=${{ matrix.cgo_enabled }} ${{ matrix.appsec_enabled }} gotestsum --junitfile $JUNIT_REPORT.chi.xml -- -v .
-          cd -
-          cd ./v2/contrib/labstack/echo.v4
-          env ${{ matrix.cgocheck }} CGO_ENABLED=${{ matrix.cgo_enabled }} ${{ matrix.appsec_enabled }} gotestsum --junitfile $JUNIT_REPORT.echo.xml -- -v .
-          cd -
+          env CGO_ENABLED=${{ matrix.cgo_enabled }} ${{ matrix.appsec_enabled }} /bin/bash ./.github/workflows/apps/appsec-test-contrib-submodules.sh
 
       - name: Upload the results to Datadog CI App
         if: matrix.distribution != 'alpine' # datadog-ci CLI doesn't work on alpine
@@ -263,14 +195,10 @@
         with:
           platforms: arm64
       - run: |
-          env V2_BRANCH=$V2_BRANCH CGO_ENABLED=${{ matrix.cgo_enabled }} DD_APPSEC_ENABLED=${{ matrix.appsec_enabled }} DD_APPSEC_WAF_TIMEOUT=$DD_APPSEC_WAF_TIMEOUT ./.github/workflows/apps/appsec-test-contrib-submodules.sh docker linux/arm64
-
-  # TODO(darccio): revert to use main on merge into main
+          env CGO_ENABLED=${{ matrix.cgo_enabled }} DD_APPSEC_ENABLED=${{ matrix.appsec_enabled }} DD_APPSEC_WAF_TIMEOUT=$DD_APPSEC_WAF_TIMEOUT ./.github/workflows/apps/appsec-test-contrib-submodules.sh docker linux/arm64
+
+  # TODO(darccio): revert to use main on release
   smoke-tests:
-<<<<<<< HEAD
     uses: DataDog/appsec-go-test-app/.github/workflows/smoke-tests.yml@dario.castane/AIT-3705/dd-trace-go.v2
-=======
-    uses: DataDog/appsec-go-test-app/.github/workflows/smoke-tests.yml@main
->>>>>>> 953795ba
     with:
       dd-trace-go-version: ${{ github.event_name == 'pull_request' && github.event.pull_request.head.sha || github.sha }}