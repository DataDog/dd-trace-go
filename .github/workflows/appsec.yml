name: AppSec Tests
on:
  workflow_call: # allows to reuse this workflow
    inputs:
      ref:
        description: 'The branch to run the workflow on'
        required: true
        type: string
  workflow_dispatch: # manually
  schedule: # nightly
    - cron: "0 0 * * *"
  pull_request: # on pull requests touching appsec files
    paths:
      - '.github/workflows/appsec.yml'
      - 'internal/appsec/**'
      - 'appsec/**'
      - 'contrib/**/appsec.go'
      - '**/go.mod'
  merge_group:
  push:
    branches: release-v*

env:
  DD_APPSEC_WAF_TIMEOUT: 1m
  PACKAGES: >-
    ./appsec/...
    ./internal/appsec/...
  SUBMODULES: >-
    ./contrib/gin-gonic/gin
    ./contrib/google.golang.org/grpc
    ./contrib/net/http
    ./contrib/gorilla/mux
    ./contrib/go-chi/chi
    ./contrib/go-chi/chi.v5
    ./contrib/labstack/echo.v4
    ./contrib/99designs/gqlgen
    ./contrib/graphql-go/graphql
    ./contrib/graph-gophers/graphql-go

concurrency:
  # Automatically cancel previous runs if a new one is triggered to conserve resources.
  group: ${{ github.workflow }}-${{ github.event_name }}-${{ github.ref }}

jobs:
  # Prepare the cache of Go modules to share it will the other jobs.
  # This maximizes cache hits and minimizes the time spent downloading Go modules.
  # Note 1: @actions/cache is very sensitive and it's easy to mess up. Things to know:
  #          - doing it after @actions/checkout is required for all the metadata to be available;
  #          - sharing the cache with windows requires backslashes to be used in the path;
  #          - sharing the cache between OSes requires the base path to be the same, so a relative one is used;
  #          - as of writing this doc, @actions/cache doest work inside docker containers, so had to design so
  #            containerized jobs around this problem, by restoring the cache in the runner and mounting it in the
  #            container ourselves.
  # Note 2: a lot of time was spent on making caching work across macos, linux,
  # windows and golang containers. So this is very sensitive and should be
  # validated again in case of changes. To do so, you can click on the @actions/cache
  # actions logs and look for the "Cache hit" or "Cache miss" messages.
  go-mod-caching:
    name: Prepare Go modules cache
    runs-on: ubuntu-latest-16-cores
    outputs:
      key: ${{ steps.cfg.outputs.key }}
      path: ${{ steps.cfg.outputs.path }}
    steps:
      - uses: actions/checkout@v4
        with:
          ref: ${{ inputs.ref || github.ref }}

      - name: Compute cache configuration
        id: cfg
        run: |
          echo "key=go-pkg-mod-${{ hashFiles('**/go.sum') }}" >> $GITHUB_OUTPUT
          echo "path=go_pkg_mod_cache" >> $GITHUB_OUTPUT

      - uses: actions/setup-go@v5
        with:
          cache: false

      - name: Cache Go modules
        id: cache
        uses: actions/cache@v4
        with:
          path: ${{ steps.cfg.outputs.path }}
          key: ${{ steps.cfg.outputs.key }}
          enableCrossOsArchive: true
          lookup-only: true

      - name: Download Go modules
        if: steps.cache.outputs.cache-hit != 'true'
        env:
          GOMODCACHE: ${{ github.workspace }}/${{ steps.cfg.outputs.path }}
        run: go mod download -x

  macos:
    name: ${{ matrix.runs-on }} go${{ matrix.go-version }}
    runs-on: ${{ matrix.runs-on }}
    needs: go-mod-caching
    strategy:
      matrix:
<<<<<<< HEAD
        runs-on: [ macos-11, macos-14 ] # oldest and newest macos runners available - macos-14 mainly is here to cover the fact it is an ARM machine
        go-version: [ "1.23", "1.22" ]
=======
        runs-on: [ macos-12, macos-14 ] # oldest and newest macos runners available - macos-14 mainly is here to cover the fact it is an ARM machine
        go-version: [ "1.22", "1.21" ]
>>>>>>> bad75f7f
      fail-fast: true # saving some CI time - macos runners too long to get
    steps:
      - uses: actions/checkout@v4
        with:
          ref: ${{ inputs.ref || github.ref }}

      - name: Restore Go modules cache
        uses: actions/cache/restore@v4
        with:
          path: ${{ needs.go-mod-caching.outputs.path }}
          key: ${{ needs.go-mod-caching.outputs.key }}
          restore-keys: go-pkg-mod-
          enableCrossOsArchive: true
          fail-on-cache-miss: true

      - uses: actions/setup-go@v5
        with:
          go-version: ${{ matrix.go-version }}
          cache: false # we manage the caching ourselves

      # go test is being manually called multiple times here for the sake of reusing the runner.
      # Waiting runners is unfortunately so long that we decided to do so for things only requiring recompilation or
      # reruns under different settings.
      - name: go test
        shell: bash
        env:
          GOMODCACHE: ${{ github.workspace }}/${{ needs.go-mod-caching.outputs.path }}
        run: |
          set -euxo pipefail
          cgocheck="GOEXPERIMENT=cgocheck2"
          for cgo in "0" "1"; do
            for appsec_enabled_env in "" "DD_APPSEC_ENABLED=true" "DD_APPSEC_ENABLED=false"; do
                for cgocheck_env in "" "$cgocheck"; do
                  if ! env CGO_ENABLED=$cgo $appsec_enabled_env $cgocheck_env go test -v $PACKAGES; then
                    echo "Failed: env CGO_ENABLED=$cgo $appsec_enabled_env $cgocheck_env go test -v $PACKAGES"
                  fi

                  for submodule in $SUBMODULES; do
                    cd $submodule
                    if ! env CGO_ENABLED=$cgo $appsec_enabled_env $cgocheck_env go test -v .; then
                      echo "Failed: env CGO_ENABLED=$cgo $appsec_enabled_env $cgocheck_env go test -v . (submodule: $submodule)"
                    fi
                    cd -
                  done
                done
            done
          done

  # Tests cases were appsec end up being disabled at compilation time
  disabled:
    name: ${{ matrix.runs-on }} (AppSec disabled)
    needs: go-mod-caching
    runs-on: ${{ matrix.runs-on }}
    strategy:
      fail-fast: false
      matrix:
        runs-on: [ macos-latest, windows-latest, ubuntu-latest-16-cores ]
    steps:
      - uses: actions/checkout@v4
        with:
          ref: ${{ inputs.ref || github.ref }}

      - name: Restore Go modules cache
        uses: actions/cache/restore@v4
        with:
          path: ${{ needs.go-mod-caching.outputs.path }}
          key: ${{ needs.go-mod-caching.outputs.key }}
          restore-keys: go-pkg-mod-
          enableCrossOsArchive: true
          fail-on-cache-miss: true

      - uses: actions/setup-go@v5
        with:
          go-version: stable
          cache: false # we manage the caching ourselves

      - run: go env -w GOMODCACHE=${{ github.workspace }}\${{ needs.go-mod-caching.outputs.path }}
        if: runner.os == 'Windows'
      - run: go env -w GOMODCACHE=${{ github.workspace }}/${{ needs.go-mod-caching.outputs.path }}
        if: runner.os != 'Windows'

      - name: go test
        shell: bash
        run: |
          set -euxo pipefail
          for appsec_enabled_env in "" "DD_APPSEC_ENABLED=true" "DD_APPSEC_ENABLED=false"; do
            for go_tags in "" "-tags datadog.no_waf"; do
              if ! env $appsec_enabled_env go test -v $go_tags $PACKAGES; then
                echo "Failed: env $appsec_enabled_env go test -v $go_tags $PACKAGES"
              fi

              for submodule in $SUBMODULES; do
                cd $submodule
                if ! env $appsec_enabled_env go test -v $go_tags .; then
                  echo "Failed: env $appsec_enabled_env go test -v $go_tags . (submodule: $submodule)"
                fi
                cd -
              done
            done
          done

  # Same tests but on the official golang container for linux
  golang-linux-container:
    name: ${{ matrix.platform }} golang:${{ matrix.go-version }}-${{ matrix.distribution }}
    # We use ARM runners when needed to avoid the performance hit of QEMU
    runs-on: ${{ matrix.platform == 'linux/amd64' && 'ubuntu-latest-16-cores' || 'arm-4core-linux' }}
    needs: go-mod-caching
    strategy:
      matrix:
<<<<<<< HEAD
        go-version: [ "1.23", "1.22" ]
        distribution: [ bookworm, bullseye, buster, alpine ]
=======
        go-version: [ "1.22", "1.21" ]
        distribution: [ bookworm, bullseye, alpine ]
>>>>>>> bad75f7f
        platform: [ linux/amd64, linux/arm64 ]

      fail-fast: false
    steps:
      - uses: actions/checkout@v4
        with:
          ref: ${{ inputs.ref || github.ref }}

      - name: Restore Go modules cache
        uses: actions/cache/restore@v4
        with:
          path: ${{ needs.go-mod-caching.outputs.path }}
          key: ${{ needs.go-mod-caching.outputs.key }}
          restore-keys: go-pkg-mod-
          enableCrossOsArchive: true
          fail-on-cache-miss: true

      # Docker is not present on early-access ARM runners
      - name: Prepare ARM Runner
        if: runner.arch == 'ARM64' || runner.arch == 'ARM'
        run: |-
          for pkg in docker.io docker-doc docker-compose docker-compose-v2 podman-docker containerd runc; do sudo apt-get remove -y $pkg || echo "Not present: $pkg"; done

          sudo apt update
          sudo apt install -y ca-certificates curl
          sudo install -m 0755 -d /etc/apt/keyrings
          sudo curl -fsSL "https://download.docker.com/linux/ubuntu/gpg" -o /etc/apt/keyrings/docker.asc
          sudo chmod a+r /etc/apt/keyrings/docker.asc
          echo "deb [arch=$(dpkg --print-architecture) signed-by=/etc/apt/keyrings/docker.asc] https://download.docker.com/linux/ubuntu $(. /etc/os-release && echo "$VERSION_CODENAME") stable" | sudo tee /etc/apt/sources.list.d/docker.list
          sudo apt update
          sudo apt install -y docker-ce docker-ce-cli containerd.io

      - name: Create container
        env:
          GOMODCACHE: ${{ github.workspace }}/${{ needs.go-mod-caching.outputs.path }}
        run: |-
          sudo docker run                                                       \
            --rm                                                                \
            -di                                                                 \
            --name test.runner                                                  \
            -v "${GOMODCACHE}:${GOMODCACHE}"                                    \
            -e "GOMODCACHE=${GOMODCACHE}"                                       \
            -v "$PWD:$PWD"                                                      \
            -w "$PWD"                                                           \
            -e "DD_APPSEC_WAF_TIMEOUT=${{ env.DD_APPSEC_WAF_TIMEOUT }}"         \
            golang:${{ matrix.go-version }}-${{ matrix.distribution }}
      - name: Install pre-requisites on Alpine
        if: matrix.distribution == 'alpine'
        run: sudo docker exec -i test.runner apk add gcc musl-dev libc6-compat bash
      - name: Output go env
        run: sudo docker exec -i test.runner go env

      - name: NOCGO, undefined appsec state
        run: |
          sudo docker exec -i -e CGO_ENABLED=0 test.runner go test -v $PACKAGES
          for submodule in $SUBMODULES; do
            if ! sudo docker exec -i -e CGO_ENABLED=0 test.runner bash -c "cd $submodule && go test -v ."; then
              echo "Failed: env CGO_ENABLED=0 bash -c \"cd $submodule && go test -v .\" (submodule: $submodule)"
            fi
          done
      - name: NOCGO, appsec disabled
        run: |
          sudo docker exec -i -e CGO_ENABLED=0 -e DD_APPSEC_ENABLED=false test.runner go test -v $PACKAGES
          for submodule in $SUBMODULES; do
            if ! sudo docker exec -i -e CGO_ENABLED=0 -e DD_APPSEC_ENABLED=false test.runner bash -c "cd $submodule && go test -v ."; then
              echo "Failed: env CGO_ENABLED=0 DD_APPSEC_ENABLED=false bash -c \"cd $submodule && go test -v .\" (submodule: $submodule)"
            fi
          done
      - name: NOCGO, appsec enabled
        run: |
          sudo docker exec -i -e CGO_ENABLED=0 -e DD_APPSEC_ENABLED=true test.runner go test -v $PACKAGES
          for submodule in $SUBMODULES; do
            if ! sudo docker exec -i -e CGO_ENABLED=0 -e DD_APPSEC_ENABLED=true test.runner bash -c "cd $submodule && go test -v ."; then
              echo "Failed: env CGO_ENABLED=0 DD_APPSEC_ENABLED=true bash -c \"cd $submodule && go test -v .\" (submodule: $submodule)"
            fi
          done
      - name: CGO, undefined appsec state
        run: |
          sudo docker exec -i -e CGO_ENABLED=1 test.runner go test -v $PACKAGES
          for submodule in $SUBMODULES; do
            if ! sudo docker exec -i -e CGO_ENABLED=1 test.runner bash -c "cd $submodule && go test -v ."; then
              echo "Failed: env CGO_ENABLED=1 bash -c \"cd $submodule && go test -v .\" (submodule: $submodule)"
            fi
          done
      - name: CGO, appsec disabled
        run: |
          sudo docker exec -i -e CGO_ENABLED=1 -e DD_APPSEC_ENABLED=false test.runner go test -v $PACKAGES
          for submodule in $SUBMODULES; do
            if ! sudo docker exec -i -e CGO_ENABLED=1 -e DD_APPSEC_ENABLED=false test.runner bash -c "cd $submodule && go test -v ."; then
              echo "Failed: env CGO_ENABLED=1 DD_APPSEC_ENABLED=false bash -c \"cd $submodule && go test -v .\" (submodule: $submodule)"
            fi
          done
      - name: CGO, appsec enabled
        run: |
          sudo docker exec -i -e CGO_ENABLED=1 -e DD_APPSEC_ENABLED=true test.runner go test -v $PACKAGES
          for submodule in $SUBMODULES; do
            if ! sudo docker exec -i -e CGO_ENABLED=1 -e DD_APPSEC_ENABLED=true test.runner bash -c "cd $submodule && go test -v ."; then
              echo "Failed: env CGO_ENABLED=1 DD_APPSEC_ENABLED=true bash -c \"cd $submodule && go test -v .\" (submodule: $submodule)"
            fi
          done

      - name: Clean up
        if: always()
        run: sudo docker rm --force test.runner || echo "Could not remove container"

  # TODO(darccio): revert to use main on release
  test-app-smoke-tests:
    name: Smoke Tests
<<<<<<< HEAD
    uses: DataDog/appsec-go-test-app/.github/workflows/smoke-tests.yml@dario.castane/AIT-3705/dd-trace-go.v2
=======
    if: github.event_name != 'pull_request' || github.event.pull_request.head.repo.owner == 'DataDog'
    uses: DataDog/appsec-go-test-app/.github/workflows/smoke-tests.yml@main
>>>>>>> bad75f7f
    with:
      dd-trace-go-version: ${{ github.event_name == 'pull_request' && github.event.pull_request.head.sha || '' }}<|MERGE_RESOLUTION|>--- conflicted
+++ resolved
@@ -97,13 +97,8 @@
     needs: go-mod-caching
     strategy:
       matrix:
-<<<<<<< HEAD
-        runs-on: [ macos-11, macos-14 ] # oldest and newest macos runners available - macos-14 mainly is here to cover the fact it is an ARM machine
+        runs-on: [ macos-12, macos-14 ] # oldest and newest macos runners available - macos-14 mainly is here to cover the fact it is an ARM machine
         go-version: [ "1.23", "1.22" ]
-=======
-        runs-on: [ macos-12, macos-14 ] # oldest and newest macos runners available - macos-14 mainly is here to cover the fact it is an ARM machine
-        go-version: [ "1.22", "1.21" ]
->>>>>>> bad75f7f
       fail-fast: true # saving some CI time - macos runners too long to get
     steps:
       - uses: actions/checkout@v4
@@ -213,13 +208,8 @@
     needs: go-mod-caching
     strategy:
       matrix:
-<<<<<<< HEAD
         go-version: [ "1.23", "1.22" ]
-        distribution: [ bookworm, bullseye, buster, alpine ]
-=======
-        go-version: [ "1.22", "1.21" ]
         distribution: [ bookworm, bullseye, alpine ]
->>>>>>> bad75f7f
         platform: [ linux/amd64, linux/arm64 ]
 
       fail-fast: false
@@ -328,11 +318,7 @@
   # TODO(darccio): revert to use main on release
   test-app-smoke-tests:
     name: Smoke Tests
-<<<<<<< HEAD
+    if: github.event_name != 'pull_request' || github.event.pull_request.head.repo.owner == 'DataDog'
     uses: DataDog/appsec-go-test-app/.github/workflows/smoke-tests.yml@dario.castane/AIT-3705/dd-trace-go.v2
-=======
-    if: github.event_name != 'pull_request' || github.event.pull_request.head.repo.owner == 'DataDog'
-    uses: DataDog/appsec-go-test-app/.github/workflows/smoke-tests.yml@main
->>>>>>> bad75f7f
     with:
       dd-trace-go-version: ${{ github.event_name == 'pull_request' && github.event.pull_request.head.sha || '' }}