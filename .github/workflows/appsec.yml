name: AppSec Tests
on:
  workflow_call: # allows to reuse this workflow
    inputs:
      ref:
        description: 'The branch to run the workflow on'
        required: true
        type: string
  workflow_dispatch: # manually
  schedule: # nightly
    - cron: "0 0 * * *"
  pull_request: # on pull requests touching appsec files
    paths:
      - '.github/workflows/appsec.yml'
      - 'internal/appsec/**'
      - 'appsec/**'
      - 'contrib/**/appsec.go'
      - '**/go.mod'
  merge_group:
  push:
    branches: release-v*

env:
  DD_APPSEC_WAF_TIMEOUT: 1m
  TESTS: >-
    ./appsec/...
    ./internal/appsec/...
    ./contrib/gin-gonic/gin/...
    ./contrib/google.golang.org/grpc/...
    ./contrib/net/http/...
    ./contrib/gorilla/mux/...
    ./contrib/go-chi/chi/...
    ./contrib/go-chi/chi.v5/...
    ./contrib/labstack/echo.v4/...
    ./contrib/99designs/gqlgen/...
    ./contrib/graphql-go/graphql/...
    ./contrib/graph-gophers/graphql-go/...

concurrency:
  # Automatically cancel previous runs if a new one is triggered to conserve resources.
  group: ${{ github.workflow }}-${{ github.event_name }}-${{ github.ref }}

permissions:
  contents: read

jobs:
  # Prepare the cache of Go modules to share it will the other jobs.
  # This maximizes cache hits and minimizes the time spent downloading Go modules.
  # Note 1: @actions/cache is very sensitive and it's easy to mess up. Things to know:
  #          - doing it after @actions/checkout is required for all the metadata to be available;
  #          - sharing the cache with windows requires backslashes to be used in the path;
  #          - sharing the cache between OSes requires the base path to be the same, so a relative one is used;
  #          - as of writing this doc, @actions/cache doest work inside docker containers, so had to design so
  #            containerized jobs around this problem, by restoring the cache in the runner and mounting it in the
  #            container ourselves.
  # Note 2: a lot of time was spent on making caching work across macos, linux,
  # windows and golang containers. So this is very sensitive and should be
  # validated again in case of changes. To do so, you can click on the @actions/cache
  # actions logs and look for the "Cache hit" or "Cache miss" messages.
  go-mod-caching:
    name: Prepare Go modules cache
    runs-on: ubuntu-latest-16-cores
    outputs:
      key: ${{ steps.cfg.outputs.key }}
      path: ${{ steps.cfg.outputs.path }}
    steps:
      - uses: actions/checkout@v4

      - name: Compute cache configuration
        id: cfg
        run: |
          echo "key=go-pkg-mod-${{ hashFiles('**/go.sum') }}" >> $GITHUB_OUTPUT
          echo "path=go_pkg_mod_cache" >> $GITHUB_OUTPUT

      - uses: actions/setup-go@v5
        with:
          cache: false

      - name: Cache Go modules
        id: cache
        uses: actions/cache@v4
        with:
          path: ${{ steps.cfg.outputs.path }}
          key: ${{ steps.cfg.outputs.key }}
          enableCrossOsArchive: true
          lookup-only: true

      - name: Download Go modules
        if: steps.cache.outputs.cache-hit != 'true'
        env:
          GOMODCACHE: ${{ github.workspace }}/${{ steps.cfg.outputs.path }}
        run: go mod download -x

  macos:
    name: ${{ matrix.runs-on }} go${{ matrix.go-version }}
    runs-on: ${{ matrix.runs-on }}
    needs: go-mod-caching
    strategy:
      matrix:
        runs-on: [ macos-12, macos-14 ] # oldest and newest macos runners available - macos-14 mainly is here to cover the fact it is an ARM machine
<<<<<<< HEAD
        go-version: [ "1.22", "1.23" ]
=======
        go-version: [ "1.23", "1.22" ]
>>>>>>> 48e3a66c
      fail-fast: true # saving some CI time - macos runners too long to get
    steps:
      - uses: actions/checkout@v4

      - name: Restore Go modules cache
        uses: actions/cache/restore@v4
        with:
          path: ${{ needs.go-mod-caching.outputs.path }}
          key: ${{ needs.go-mod-caching.outputs.key }}
          restore-keys: go-pkg-mod-
          enableCrossOsArchive: true
          fail-on-cache-miss: true

      - uses: actions/setup-go@v5
        with:
          go-version: ${{ matrix.go-version }}
          cache: false # we manage the caching ourselves

      # go test is being manually called multiple times here for the sake of reusing the runner.
      # Waiting runners is unfortunately so long that we decided to do so for things only requiring recompilation or
      # reruns under different settings.
      - name: go test
        shell: bash
        env:
          GOMODCACHE: ${{ github.workspace }}/${{ needs.go-mod-caching.outputs.path }}
        run: |
          set -euxo pipefail
          cgocheck="GOEXPERIMENT=cgocheck2"
          for cgo in "0" "1"; do
            for appsec_enabled_env in "" "DD_APPSEC_ENABLED=true" "DD_APPSEC_ENABLED=false"; do
                for cgocheck_env in "" "$cgocheck"; do
                  if ! env CGO_ENABLED=$cgo $appsec_enabled_env $cgocheck_env go test -v $TESTS; then
                    echo "Failed: env CGO_ENABLED=$cgo $appsec_enabled_env $cgocheck_env go test -v $TESTS"
                    exit 1
                  fi
                done
            done
          done

  # Tests cases were appsec end up being disabled at compilation time
  disabled:
    name: ${{ matrix.runs-on }} (AppSec disabled)
    needs: go-mod-caching
    runs-on: ${{ matrix.runs-on }}
    strategy:
      fail-fast: false
      matrix:
        runs-on: [ macos-latest, windows-latest, ubuntu-latest-16-cores ]
    steps:
      - uses: actions/checkout@v4

      - name: Restore Go modules cache
        uses: actions/cache/restore@v4
        with:
          path: ${{ needs.go-mod-caching.outputs.path }}
          key: ${{ needs.go-mod-caching.outputs.key }}
          restore-keys: go-pkg-mod-
          enableCrossOsArchive: true
          fail-on-cache-miss: true

      - uses: actions/setup-go@v5
        with:
          go-version: stable
          cache: false # we manage the caching ourselves

      - run: go env -w GOMODCACHE=${{ github.workspace }}\${{ needs.go-mod-caching.outputs.path }}
        if: runner.os == 'Windows'
      - run: go env -w GOMODCACHE=${{ github.workspace }}/${{ needs.go-mod-caching.outputs.path }}
        if: runner.os != 'Windows'

      - name: go test
        shell: bash
        run: |
          set -euxo pipefail
          for appsec_enabled_env in "" "DD_APPSEC_ENABLED=true" "DD_APPSEC_ENABLED=false"; do
            for go_tags in "" "-tags datadog.no_waf"; do
              if ! env $appsec_enabled_env go test -v $go_tags $TESTS; then
                echo "Failed: env $appsec_enabled_env go test -v $go_tags $TESTS"
                exit 1
              fi
            done
          done

  # Same tests but on the official golang container for linux
  golang-linux-container:
    name: ${{ matrix.platform }} golang:${{ matrix.go-version }}-${{ matrix.distribution }}
    # We use ARM runners when needed to avoid the performance hit of QEMU
    runs-on: ${{ matrix.platform == 'linux/amd64' && 'ubuntu-latest-16-cores' || 'arm-4core-linux' }}
    needs: go-mod-caching
    strategy:
      matrix:
<<<<<<< HEAD
        go-version: [ "1.22", "1.23" ]
=======
        go-version: [ "1.23", "1.22" ]
>>>>>>> 48e3a66c
        distribution: [ bookworm, bullseye, alpine ]
        platform: [ linux/amd64, linux/arm64 ]

      fail-fast: false
    steps:
      - uses: actions/checkout@v4

      - name: Restore Go modules cache
        uses: actions/cache/restore@v4
        with:
          path: ${{ needs.go-mod-caching.outputs.path }}
          key: ${{ needs.go-mod-caching.outputs.key }}
          restore-keys: go-pkg-mod-
          enableCrossOsArchive: true
          fail-on-cache-miss: true

      # Docker is not present on early-access ARM runners
      - name: Prepare ARM Runner
        if: runner.arch == 'ARM64' || runner.arch == 'ARM'
        run: |-
          for pkg in docker.io docker-doc docker-compose docker-compose-v2 podman-docker containerd runc; do sudo apt-get remove -y $pkg || echo "Not present: $pkg"; done

          sudo apt update
          sudo apt install -y ca-certificates curl
          sudo install -m 0755 -d /etc/apt/keyrings
          sudo curl -fsSL "https://download.docker.com/linux/ubuntu/gpg" -o /etc/apt/keyrings/docker.asc
          sudo chmod a+r /etc/apt/keyrings/docker.asc
          echo "deb [arch=$(dpkg --print-architecture) signed-by=/etc/apt/keyrings/docker.asc] https://download.docker.com/linux/ubuntu $(. /etc/os-release && echo "$VERSION_CODENAME") stable" | sudo tee /etc/apt/sources.list.d/docker.list
          sudo apt update
          sudo apt install -y docker-ce docker-ce-cli containerd.io

      - name: Create container
        env:
          GOMODCACHE: ${{ github.workspace }}/${{ needs.go-mod-caching.outputs.path }}
        run: |-
          sudo docker run                                                       \
            --rm                                                                \
            -di                                                                 \
            --name test.runner                                                  \
            -v "${GOMODCACHE}:${GOMODCACHE}"                                    \
            -e "GOMODCACHE=${GOMODCACHE}"                                       \
            -v "$PWD:$PWD"                                                      \
            -w "$PWD"                                                           \
            -e "DD_APPSEC_WAF_TIMEOUT=${{ env.DD_APPSEC_WAF_TIMEOUT }}"         \
            golang:${{ matrix.go-version }}-${{ matrix.distribution }}
      - name: Install pre-requisites on Alpine
        if: matrix.distribution == 'alpine'
        run: sudo docker exec -i test.runner apk add gcc musl-dev libc6-compat
      - name: Output go env
        run: sudo docker exec -i test.runner go env

      - name: NOCGO, undefined appsec state
        run: sudo docker exec -i test.runner env CGO_ENABLED=0 go test -v $TESTS
      - name: NOCGO, appsec disabled
        run: sudo docker exec -i test.runner env CGO_ENABLED=0 DD_APPSEC_ENABLED=false go test -v $TESTS
      - name: NOCGO, appsec enabled
        run: sudo docker exec -i test.runner env CGO_ENABLED=0 DD_APPSEC_ENABLED=true go test -v $TESTS
      - name: CGO, undefined appsec state
        run: sudo docker exec -i test.runner env CGO_ENABLED=1 go test -v $TESTS
      - name: CGO, appsec disabled
        run: sudo docker exec -i test.runner env CGO_ENABLED=1 DD_APPSEC_ENABLED=false go test -v $TESTS
      - name: CGO, appsec enabled
        run: sudo docker exec -i test.runner env CGO_ENABLED=1 DD_APPSEC_ENABLED=true go test -v $TESTS

      - name: Clean up
        if: always()
        run: sudo docker rm --force test.runner || echo "Could not remove container"

  test-app-smoke-tests:
    name: Smoke Tests
    if: github.event_name != 'pull_request' || github.event.pull_request.head.repo.owner == 'DataDog'
    uses: DataDog/appsec-go-test-app/.github/workflows/smoke-tests.yml@main
    with:
      dd-trace-go-version: ${{ github.event_name == 'pull_request' && github.event.pull_request.head.sha || github.sha }}<|MERGE_RESOLUTION|>--- conflicted
+++ resolved
@@ -98,11 +98,7 @@
     strategy:
       matrix:
         runs-on: [ macos-12, macos-14 ] # oldest and newest macos runners available - macos-14 mainly is here to cover the fact it is an ARM machine
-<<<<<<< HEAD
-        go-version: [ "1.22", "1.23" ]
-=======
         go-version: [ "1.23", "1.22" ]
->>>>>>> 48e3a66c
       fail-fast: true # saving some CI time - macos runners too long to get
     steps:
       - uses: actions/checkout@v4
@@ -194,11 +190,7 @@
     needs: go-mod-caching
     strategy:
       matrix:
-<<<<<<< HEAD
-        go-version: [ "1.22", "1.23" ]
-=======
         go-version: [ "1.23", "1.22" ]
->>>>>>> 48e3a66c
         distribution: [ bookworm, bullseye, alpine ]
         platform: [ linux/amd64, linux/arm64 ]
 
