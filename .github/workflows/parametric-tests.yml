name: APM Parametric Tests

on:
  workflow_call: # allows to reuse this workflow
    inputs:
      ref:
        description: 'The branch to run the workflow on'
        required: true
        type: string
  push:
    branches:
      - main
      - release-v*
    tags:
      - "**"
  pull_request:
    branches:
      - "**"
  merge_group:
  workflow_dispatch: {}
  schedule:
    - cron:  '00 04 * * 2-6'

jobs:
  parametric-tests:
    if: github.event_name != 'pull_request' || (github.event_name == 'pull_request' && github.event.pull_request.head.repo.full_name == 'DataDog/dd-trace-go')
    runs-on:
      group: "APM Larger Runners"
    env:
      TEST_LIBRARY: golang
    steps:
      - name: Checkout system tests
        uses: actions/checkout@v3
        with:
          repository: 'DataDog/system-tests'
          ref: refs/heads/dario.castane/AIT-3705/dd-trace-go.v2

      - name: Checkout dd-trace-go
        uses: actions/checkout@v3
        with:
          ref: ${{ inputs.branch_ref || github.ref }}
          path: 'binaries/dd-trace-go'

      - uses: actions/setup-go@v3
        with:
<<<<<<< HEAD
          go-version: "1.22"
=======
          go-version: "oldstable"
>>>>>>> bad75f7f

      - name: Build runner
        uses: ./.github/actions/install_runner

      - name: Run
        run: ./run.sh PARAMETRIC<|MERGE_RESOLUTION|>--- conflicted
+++ resolved
@@ -43,11 +43,7 @@
 
       - uses: actions/setup-go@v3
         with:
-<<<<<<< HEAD
-          go-version: "1.22"
-=======
           go-version: "oldstable"
->>>>>>> bad75f7f
 
       - name: Build runner
         uses: ./.github/actions/install_runner
