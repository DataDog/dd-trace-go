--- conflicted
+++ resolved
@@ -106,11 +106,7 @@
       matrix:
         # TODO: cross-compilation from/to different hardware architectures once
         #       github provides native ARM runners.
-<<<<<<< HEAD
         go: [ "1.22", "1.23" ]
-=======
-        go: [ "1.21", "1.22", "1.23-rc" ]
->>>>>>> bad75f7f
         build-env: [ alpine, bookworm, bullseye ]
         build-with-cgo: [ 0, 1 ]
         deployment-env: [ alpine, debian11, debian12, al2, al2023, busybox, scratch ]
