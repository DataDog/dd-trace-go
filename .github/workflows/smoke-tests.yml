--- conflicted
+++ resolved
@@ -22,10 +22,6 @@
 
 env:
   TEST_RESULTS: /tmp/test-results # path to where test results will be saved
-<<<<<<< HEAD
-  V2_BRANCH: true
-=======
->>>>>>> 953795ba
 
 jobs:
   go-get-u:
@@ -51,7 +47,6 @@
       - name: Compile dd-trace-go
         run: go build $PACKAGES
       - name: Test contribs (v2)
-        if: ${{ env.V2_BRANCH == 'true' }}
         # It needs to run before "Test dd-trace-go" to avoid TestTelemetryEnabled tests to fail.
         run: |
           go install gotest.tools/gotestsum@latest
