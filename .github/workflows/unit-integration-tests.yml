name: Unit and Integration Tests

on:
  workflow_call:
    inputs:
      go-version:
        required: true
        type: string
      ref:
        description: 'The branch to run the workflow on'
        required: true
        type: string

env:
  DD_APPSEC_WAF_TIMEOUT: 1m # Increase time WAF time budget to reduce CI flakiness
  # Users may build our library with GOTOOLCHAIN=local. If they do, and our
  # go.mod file specifies a newer Go version than their local toolchain, their
  # build will break. Run our tests with GOTOOLCHAIN=local to ensure that
  # our library builds with all of the Go versions we claim to support,
  # without having to download a newer one.
  GOTOOLCHAIN: local

permissions:
  contents: read

jobs:
  copyright:
    runs-on: ubuntu-latest
    steps:
      - name: Checkout
        uses: actions/checkout@v3
        with:
          ref: ${{ inputs.ref || github.ref }}
      - name: Setup Go 
        uses: ./.github/actions/setup-go
        with:
          go-version: ${{ inputs.go-version }}
      - name: Setup go
        uses: actions/setup-go@v5
        with:
          go-version: stable
      - name: Copyright
        run: |
          go run checkcopyright.go

  lint:
    runs-on:
      group: "APM Larger Runners"
    steps:
      - name: Checkout
        uses: actions/checkout@v3
        with:
          ref: ${{ inputs.ref || github.ref }}

      ## Disabled for v2 until the main PR is merged,
      ## as it's too large for reviewdog: https://github.com/DataDog/dd-trace-go/actions/runs/8423412332/job/23064985838#step:3:94
      # - name: golangci-lint
      #   uses: reviewdog/action-golangci-lint@v2
      #   with:
      #     go_version: ${{ inputs.go-version }}
      #     golangci_lint_version: v1.59.1
      #     fail_on_error: true
      #     reporter: github-pr-review

  test-contrib:
    runs-on:
      group: "APM Larger Runners"
    env:
       TEST_RESULTS: /tmp/test-results # path to where test results will be saved
       INTEGRATION: true
    services:
      datadog-agent:
        image: datadog/agent:latest
        env:
          DD_HOSTNAME: "github-actions-worker"
          DD_APM_ENABLED: true
          DD_BIND_HOST: "0.0.0.0"
          DD_API_KEY: "invalid_key_but_this_is_fine"
          DD_TEST_AGENT_HOST: "localhost"
          DD_TEST_AGENT_PORT: 9126
        # We need to specify a custom health-check. By default, this container will remain "unhealthy" since
        # we don't fully configure it with a valid API key (and possibly other reasons)
        # This command just checks for our ability to connect to port 8126
        options: >-
          --health-cmd "bash -c '</dev/tcp/127.0.0.1/8126'"
        ports:
          - 8125:8125/udp
          - 8126:8126
      testagent:
        image: ghcr.io/datadog/dd-apm-test-agent/ddapm-test-agent:v1.11.0
        ports:
          - 9126:9126
        env:
          LOG_LEVEL: DEBUG
          TRACE_LANGUAGE: golang
          ENABLED_CHECKS: trace_stall,trace_count_header,trace_peer_service,trace_dd_service
          PORT: 9126
          DD_SUPPRESS_TRACE_PARSE_ERRORS: true
          DD_POOL_TRACE_CHECK_FAILURES: true
          DD_DISABLE_ERROR_RESPONSES: true
      cassandra:
        image: cassandra:3.11
        env:
          JVM_OPTS: "-Xms750m -Xmx750m"
          CASSANDRA_CLUSTER_NAME: "dd-trace-go-test-cluster"
          CASSANDRA_DC: "dd-trace-go-test-datacenter"
          CASSANDRA_ENDPOINT_SNITCH: "GossipingPropertyFileSnitch"
        ports:
          - 9042:9042
      mysql:
        image: cimg/mysql:8.0
        env:
          MYSQL_ROOT_PASSWORD: admin
          MYSQL_PASSWORD: test
          MYSQL_USER: test
          MYSQL_DATABASE: test
        ports:
          - 3306:3306
      postgres:
        image: cimg/postgres:16.4
        env:
          POSTGRES_PASSWORD: postgres
          POSTGRES_USER: postgres
          POSTGRES_DB: postgres
        ports:
          - 5432:5432
      mssql:
        image: mcr.microsoft.com/mssql/server:2019-latest
        env:
         SA_PASSWORD: myPassw0rd
         ACCEPT_EULA: Y
        ports:
          - 1433:1433
      consul:
        image: consul:1.6.0
        ports:
          - 8500:8500
      redis:
        image: redis:3.2
        ports:
          - 6379:6379
      elasticsearch2:
        image: elasticsearch:2
        env:
          ES_JAVA_OPTS: "-Xms750m -Xmx750m" # https://github.com/10up/wp-local-docker/issues/6
        ports:
          - 9200:9200
      elasticsearch5:
        image: elasticsearch:5
        env:
          ES_JAVA_OPTS: "-Xms750m -Xmx750m" # https://github.com/10up/wp-local-docker/issues/6
        ports:
          - 9201:9200
      elasticsearch6:
        image: elasticsearch:6.8.13
        env:
          ES_JAVA_OPTS: "-Xms750m -Xmx750m" # https://github.com/10up/wp-local-docker/issues/6
        ports:
          - 9202:9200
      elasticsearch7:
        image: elasticsearch:7.14.1
        env:
          ES_JAVA_OPTS: "-Xms750m -Xmx750m" # https://github.com/10up/wp-local-docker/issues/6
          discovery.type: single-node
        ports:
          - 9203:9200
      elasticsearch8:
        image: elasticsearch:8.6.2
        env:
          ES_JAVA_OPTS: "-Xms750m -Xmx750m" # https://github.com/10up/wp-local-docker/issues/6
          discovery.type: single-node
          xpack.security.enabled: false
        ports:
          - 9204:9200
      mongo:
        image: circleci/mongo:latest-ram
        ports:
          - 27017:27017
      memcached:
        image: memcached:1.5.9
        ports:
          - 11211:11211
      kafka:
        image: confluentinc/confluent-local:7.5.0
        env:
          KAFKA_LISTENERS: "PLAINTEXT://0.0.0.0:9093,BROKER://0.0.0.0:9092,CONTROLLER://0.0.0.0:9094"
          KAFKA_ADVERTISED_LISTENERS: "PLAINTEXT://localhost:9093,BROKER://localhost:9092"
          KAFKA_REST_BOOTSTRAP_SERVERS: "PLAINTEXT://0.0.0.0:9093,BROKER://0.0.0.0:9092"
          KAFKA_CONTROLLER_QUORUM_VOTERS: "1@localhost:9094"
          KAFKA_LISTENER_SECURITY_PROTOCOL_MAP: "BROKER:PLAINTEXT,PLAINTEXT:PLAINTEXT,CONTROLLER:PLAINTEXT"
          KAFKA_INTER_BROKER_LISTENER_NAME: "BROKER"
          KAFKA_BROKER_ID: "1"
          KAFKA_OFFSETS_TOPIC_REPLICATION_FACTOR: "1"
          KAFKA_OFFSETS_TOPIC_NUM_PARTITIONS: "1"
          KAFKA_TRANSACTION_STATE_LOG_REPLICATION_FACTOR: "1"
          KAFKA_TRANSACTION_STATE_LOG_MIN_ISR: "1"
          KAFKA_GROUP_INITIAL_REBALANCE_DELAY_MS: "0"
          KAFKA_NODE_ID: "1"
          KAFKA_PROCESS_ROLES: "broker,controller"
          KAFKA_CONTROLLER_LISTENER_NAMES: "CONTROLLER"
        ports:
          - 9092:9092
      localstack:
        image: localstack/localstack:latest
        ports:
          - 4566:4566
    steps:
      - name: Checkout
        uses: actions/checkout@v3
        with:
          ref: ${{ inputs.ref || github.ref }}

      - name: Setup Go
        uses: ./.github/actions/setup-go
        with:
          go-version: ${{ inputs.go-version }}

      - name: Test Contrib
        if: always()
        run: ./.github/workflows/apps/test-contrib-submodules.sh

      - name: Upload the results to Datadog CI App
        if: always()
        continue-on-error: true
        uses: ./.github/actions/dd-ci-upload
        with:
          dd-api-key: ${{ secrets.DD_CI_API_KEY }}
          files: ${{ env.TEST_RESULTS }}/gotestsum-report*.xml
          tags: go:${{ inputs.go-version }},arch:${{ runner.arch }},os:${{ runner.os }},distribution:${{ runner.distribution }}

      - name: Upload Coverage
        if: always()
        continue-on-error: true
        shell: bash
        run: bash <(curl -s https://codecov.io/bash)

      - name: Get Datadog APM Test Agent Logs
        if: always()
        shell: bash
        run: docker logs ${{ job.services.testagent.id }}

      - name: Get Datadog APM Test Agent Trace Check Summary Results
        if: always()
        shell: bash
        run: |
              RESPONSE=$(curl -s -w "\n%{http_code}" -o response.txt "http://127.0.0.1:9126/test/trace_check/failures?return_all=true")
              RESPONSE_CODE=$(echo "$RESPONSE" | awk 'END {print $NF}')
              SUMMARY_RESPONSE=$(curl -s -w "\n%{http_code}" -o summary_response.txt "http://127.0.0.1:9126/test/trace_check/summary?return_all=true")
              SUMMARY_RESPONSE_CODE=$(echo "$SUMMARY_RESPONSE" | awk 'END {print $NF}')
              if [[ $RESPONSE_CODE -eq 200 ]]; then
                  echo " "
                  cat response.txt
                  echo " - All APM Test Agent Check Traces returned successful!"
                  echo "APM Test Agent Check Traces Summary Results:"
                  cat summary_response.txt | jq "."
              else
                  echo "APM Test Agent Check Traces failed with response code: $RESPONSE_CODE"
                  echo "Failures:"
                  cat response.txt
                  echo "APM Test Agent Check Traces Summary Results:"
                  cat summary_response.txt | jq "."
                  exit 1
              fi

      - name: Testing outlier google.golang.org/api
        run: |
<<<<<<< HEAD
              cd ./contrib/google.golang.org/api
=======
>>>>>>> e9a64d3d
              go get google.golang.org/api@v0.192.0 # version used to generate code
              go mod tidy # Go1.16 doesn't update the sum file correctly after the go get, this tidy fixes it
              go test -v ./...

  test-core:
    runs-on:
      group: "APM Larger Runners"
    env:
       TEST_RESULTS: /tmp/test-results # path to where test results will be saved
       INTEGRATION: true
    services:
      datadog-agent:
        image: datadog/agent:latest
        env:
          DD_HOSTNAME: "github-actions-worker"
          DD_APM_ENABLED: true
          DD_BIND_HOST: "0.0.0.0"
          DD_API_KEY: "invalid_key_but_this_is_fine"
        # We need to specify a custom health-check. By default, this container will remain "unhealthy" since
        # we don't fully configure it with a valid API key (and possibly other reasons)
        # This command just checks for our ability to connect to port 8126
        options: >-
          --health-cmd "bash -c '</dev/tcp/127.0.0.1/8126'"
        ports:
          - 8125:8125/udp
          - 8126:8126
    steps:
      - name: Checkout
        uses: actions/checkout@v3
        with:
          ref: ${{ inputs.ref || github.ref }}

      - name: Setup Go
        uses: ./.github/actions/setup-go
        with:
          go-version: ${{ inputs.go-version }}

      - name: Test Core
        env:
          DD_APPSEC_WAF_TIMEOUT: 1h
        run: |
            mkdir -p $TEST_RESULTS
            PACKAGE_NAMES=$(go list ./... | grep -v /contrib/)
            gotestsum --junitfile ${TEST_RESULTS}/gotestsum-report.xml -- $PACKAGE_NAMES -v -race -coverprofile=coverage.txt -covermode=atomic
            cd ./internal/exectracetest
            gotestsum --junitfile ${TEST_RESULTS}/gotestsum-report-exectrace.xml -- -v -race -coverprofile=coverage.txt -covermode=atomic

      - name: Upload the results to Datadog CI App
        if: always()
        continue-on-error: true
        uses: ./.github/actions/dd-ci-upload
        with:
          dd-api-key: ${{ secrets.DD_CI_API_KEY }}
          files: ${{ env.TEST_RESULTS }}/gotestsum-report.xml ${{ env.TEST_RESULTS }}/gotestsum-report-exectrace.xml
          tags: go:${{ inputs.go-version }}},arch:${{ runner.arch }},os:${{ runner.os }},distribution:${{ runner.distribution }}
      - name: Upload Coverage
        if: always()
        shell: bash
        run: bash <(curl -s https://codecov.io/bash)<|MERGE_RESOLUTION|>--- conflicted
+++ resolved
@@ -264,10 +264,6 @@
 
       - name: Testing outlier google.golang.org/api
         run: |
-<<<<<<< HEAD
-              cd ./contrib/google.golang.org/api
-=======
->>>>>>> e9a64d3d
               go get google.golang.org/api@v0.192.0 # version used to generate code
               go mod tidy # Go1.16 doesn't update the sum file correctly after the go get, this tidy fixes it
               go test -v ./...
