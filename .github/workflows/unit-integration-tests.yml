--- conflicted
+++ resolved
@@ -52,26 +52,16 @@
         with:
           ref: ${{ inputs.ref || github.ref }}
 
-<<<<<<< HEAD
       ## Disabled for v2 until the main PR is merged,
       ## as it's too large for reviewdog: https://github.com/DataDog/dd-trace-go/actions/runs/8423412332/job/23064985838#step:3:94
       # - name: golangci-lint
       #   uses: reviewdog/action-golangci-lint@dd3fda91790ca90e75049e5c767509dc0ec7d99b # v2.7.0
       #   with:
+      #     golangci_lint_flags: "--timeout 10m" # We are hitting timeout when there is no cache
       #     go_version: ${{ inputs.go-version }}
       #     golangci_lint_version: v1.63.4
       #     fail_level: error
       #     reporter: github-pr-review
-=======
-      - name: golangci-lint
-        uses: reviewdog/action-golangci-lint@dd3fda91790ca90e75049e5c767509dc0ec7d99b # v2.7.0
-        with:
-          golangci_lint_flags: "--timeout 10m" # We are hitting timeout when there is no cache
-          go_version: ${{ inputs.go-version }}
-          golangci_lint_version: v1.63.4
-          fail_level: error
-          reporter: github-pr-review
->>>>>>> e08fe354
 
       - name: golangci-lint (internal/orchestrion/_integration)
         uses: reviewdog/action-golangci-lint@dd3fda91790ca90e75049e5c767509dc0ec7d99b # v2.7.0
