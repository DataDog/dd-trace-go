--- conflicted
+++ resolved
@@ -46,10 +46,6 @@
           go run ./scripts/checkcopyright.go
 
   generate:
-<<<<<<< HEAD
-    name: Verify generated files are up-to-date
-=======
->>>>>>> e137aa6d
     runs-on: ubuntu-latest
     steps:
       - name: Checkout
@@ -70,10 +66,6 @@
         run: git diff --exit-code
 
   check-modules:
-<<<<<<< HEAD
-    name: Verify modules are go mod tidy'ed and have correct replaces
-=======
->>>>>>> e137aa6d
     runs-on: ubuntu-latest
     steps:
       - name: Checkout
