name: Unit and Integration Tests

on:
  workflow_call:
    inputs:
      go-version:
        required: true
        type: string
      ref:
        description: 'The branch to run the workflow on'
        required: true
        type: string

env:
  DD_APPSEC_WAF_TIMEOUT: 1m # Increase time WAF time budget to reduce CI flakiness
  # Users may build our library with GOTOOLCHAIN=local. If they do, and our
  # go.mod file specifies a newer Go version than their local toolchain, their
  # build will break. Run our tests with GOTOOLCHAIN=local to ensure that
  # our library builds with all of the Go versions we claim to support,
  # without having to download a newer one.
  GOTOOLCHAIN: local
  GODEBUG: "x509negativeserial=1"

permissions:
  contents: read

jobs:
  copyright:
    runs-on: ubuntu-latest
    steps:
      - name: Checkout
        uses: actions/checkout@f43a0e5ff2bd294095638e18286ca9a3d1956744 # v3.6.0
        with:
          ref: ${{ inputs.ref || github.ref }}
      - name: Setup go
        uses: actions/setup-go@f111f3307d8850f501ac008e886eec1fd1932a34 # v5.3.0
        with:
          go-version: ${{ inputs.go-version }}
      - name: Copyright
        run: |
          go run ./scripts/checkcopyright.go

  generate:
    runs-on: ubuntu-latest
    steps:
      - name: Checkout
        uses: actions/checkout@f43a0e5ff2bd294095638e18286ca9a3d1956744 # v3.6.0
        with:
          ref: ${{ inputs.ref || github.ref }}
      - name: Setup Go
        uses: ./.github/actions/setup-go
        with:
          go-version: ${{ inputs.go-version }}
      - name: Install go tools
        run: |-
          ./scripts/install_tools.sh
      - name: Run generator
        run: |-
          ./scripts/generate.sh
      - name: Check for changes
        run: git diff --exit-code

  check-modules:
    runs-on: ubuntu-latest
    steps:
      - name: Checkout
        uses: actions/checkout@f43a0e5ff2bd294095638e18286ca9a3d1956744 # v3.6.0
        with:
          ref: ${{ inputs.ref || github.ref }}
      - name: Setup Go
        uses: ./.github/actions/setup-go
        with:
          go-version: ${{ inputs.go-version }}
      - name: Run fixmodules
        run: |-
          ./scripts/fix_modules.sh
      - name: Check for changes
        run: git diff --exit-code

  lint:
    runs-on:
      group: "APM Larger Runners"
    steps:
      - name: Checkout
        uses: actions/checkout@f43a0e5ff2bd294095638e18286ca9a3d1956744 # v3.6.0
        with:
          ref: ${{ inputs.ref || github.ref }}

      - name: golangci-lint
        uses: reviewdog/action-golangci-lint@f9bba13753278f6a73b27a56a3ffb1bfda90ed71 # v2.8.0
        with:
          golangci_lint_flags: "--timeout 10m" # We are hitting timeout when there is no cache
          go_version: ${{ inputs.go-version }}
          golangci_lint_version: v2.1.2
          fail_level: error
          reporter: github-pr-review

      - name: golangci-lint (internal/orchestrion/_integration)
        uses: reviewdog/action-golangci-lint@f9bba13753278f6a73b27a56a3ffb1bfda90ed71 # v2.8.0
        with:
          golangci_lint_flags: "--timeout 10m" # We are hitting timeout when there is no cache
          go_version: ${{ inputs.go-version }}
          golangci_lint_version: v2.1.2
          fail_level: error
          reporter: github-pr-review
          workdir: internal/orchestrion/_integration

<<<<<<< HEAD
=======
  test-contrib:
    runs-on:
      group: "APM Larger Runners"
    env:
       TEST_RESULTS: /tmp/test-results # path to where test results will be saved
       INTEGRATION: true
    services:
      datadog-agent:
        image: datadog/agent:latest
        env:
          DD_HOSTNAME: "github-actions-worker"
          DD_APM_ENABLED: true
          DD_BIND_HOST: "0.0.0.0"
          DD_API_KEY: "invalid_key_but_this_is_fine"
          DD_TEST_AGENT_HOST: "localhost"
          DD_TEST_AGENT_PORT: 9126
        # We need to specify a custom health-check. By default, this container will remain "unhealthy" since
        # we don't fully configure it with a valid API key (and possibly other reasons)
        # This command just checks for our ability to connect to port 8126
        options: >-
          --health-cmd "bash -c '</dev/tcp/127.0.0.1/8126'"
        ports:
          - 8125:8125/udp
          - 8126:8126
      testagent:
        image: ghcr.io/datadog/dd-apm-test-agent/ddapm-test-agent:v1.11.0
        ports:
          - 9126:9126
        env:
          LOG_LEVEL: DEBUG
          TRACE_LANGUAGE: golang
          ENABLED_CHECKS: trace_stall,trace_count_header,trace_peer_service,trace_dd_service
          PORT: 9126
          DD_SUPPRESS_TRACE_PARSE_ERRORS: true
          DD_POOL_TRACE_CHECK_FAILURES: true
          DD_DISABLE_ERROR_RESPONSES: true
      cassandra:
        image: cassandra:3.11
        env:
          JVM_OPTS: "-Xms750m -Xmx750m"
          CASSANDRA_CLUSTER_NAME: "dd-trace-go-test-cluster"
          CASSANDRA_DC: "dd-trace-go-test-datacenter"
          CASSANDRA_ENDPOINT_SNITCH: "GossipingPropertyFileSnitch"
        ports:
          - 9042:9042
      mysql:
        image: cimg/mysql:8.0
        env:
          MYSQL_ROOT_PASSWORD: admin
          MYSQL_PASSWORD: test
          MYSQL_USER: test
          MYSQL_DATABASE: test
        ports:
          - 3306:3306
      postgres:
        image: cimg/postgres:16.4
        env:
          POSTGRES_PASSWORD: postgres
          POSTGRES_USER: postgres
          POSTGRES_DB: postgres
        ports:
          - 5432:5432
      mssql:
        image: mcr.microsoft.com/mssql/server:2019-latest
        env:
         SA_PASSWORD: myPassw0rd
         ACCEPT_EULA: Y
        ports:
          - 1433:1433
      consul:
        image: consul:1.6.0
        ports:
          - 8500:8500
      redis:
        image: redis:3.2
        ports:
          - 6379:6379
      valkey:
        image: valkey/valkey:8
        env:
          VALKEY_EXTRA_FLAGS: "--port 6380 --requirepass password-for-default"
        ports:
          - 6380:6380
      elasticsearch2:
        image: elasticsearch:2
        env:
          ES_JAVA_OPTS: "-Xms750m -Xmx750m" # https://github.com/10up/wp-local-docker/issues/6
        ports:
          - 9200:9200
      elasticsearch5:
        image: elasticsearch:5
        env:
          ES_JAVA_OPTS: "-Xms750m -Xmx750m" # https://github.com/10up/wp-local-docker/issues/6
        ports:
          - 9201:9200
      elasticsearch6:
        image: elasticsearch:6.8.13
        env:
          ES_JAVA_OPTS: "-Xms750m -Xmx750m" # https://github.com/10up/wp-local-docker/issues/6
        ports:
          - 9202:9200
      elasticsearch7:
        image: elasticsearch:7.14.1
        env:
          ES_JAVA_OPTS: "-Xms750m -Xmx750m" # https://github.com/10up/wp-local-docker/issues/6
          discovery.type: single-node
        ports:
          - 9203:9200
      elasticsearch8:
        image: elasticsearch:8.6.2
        env:
          ES_JAVA_OPTS: "-Xms750m -Xmx750m" # https://github.com/10up/wp-local-docker/issues/6
          discovery.type: single-node
          xpack.security.enabled: false
        ports:
          - 9204:9200
      mongo:
        image: circleci/mongo:latest-ram
        ports:
          - 27017:27017
      memcached:
        image: memcached:1.5.9
        ports:
          - 11211:11211
      kafka:
        image: confluentinc/confluent-local:7.5.0
        env:
          KAFKA_LISTENERS: "PLAINTEXT://0.0.0.0:9093,BROKER://0.0.0.0:9092,CONTROLLER://0.0.0.0:9094"
          KAFKA_ADVERTISED_LISTENERS: "PLAINTEXT://localhost:9093,BROKER://localhost:9092"
          KAFKA_REST_BOOTSTRAP_SERVERS: "PLAINTEXT://0.0.0.0:9093,BROKER://0.0.0.0:9092"
          KAFKA_CONTROLLER_QUORUM_VOTERS: "1@localhost:9094"
          KAFKA_LISTENER_SECURITY_PROTOCOL_MAP: "BROKER:PLAINTEXT,PLAINTEXT:PLAINTEXT,CONTROLLER:PLAINTEXT"
          KAFKA_INTER_BROKER_LISTENER_NAME: "BROKER"
          KAFKA_BROKER_ID: "1"
          KAFKA_OFFSETS_TOPIC_REPLICATION_FACTOR: "1"
          KAFKA_OFFSETS_TOPIC_NUM_PARTITIONS: "1"
          KAFKA_TRANSACTION_STATE_LOG_REPLICATION_FACTOR: "1"
          KAFKA_TRANSACTION_STATE_LOG_MIN_ISR: "1"
          KAFKA_GROUP_INITIAL_REBALANCE_DELAY_MS: "0"
          KAFKA_NODE_ID: "1"
          KAFKA_PROCESS_ROLES: "broker,controller"
          KAFKA_CONTROLLER_LISTENER_NAMES: "CONTROLLER"
        ports:
          - 9092:9092
      localstack:
        image: localstack/localstack:latest
        ports:
          - 4566:4566
    steps:
      - name: Checkout
        uses: actions/checkout@f43a0e5ff2bd294095638e18286ca9a3d1956744 # v3.6.0
        with:
          ref: ${{ inputs.ref || github.ref }}

      - name: Setup Go
        uses: ./.github/actions/setup-go
        with:
          go-version: ${{ inputs.go-version }}

      - name: Test Contrib
        if: always()
        run: ./.github/workflows/apps/test-contrib-submodules.sh

      - name: Upload the results to Datadog CI App
        if: always()
        continue-on-error: true
        uses: ./.github/actions/dd-ci-upload
        with:
          dd-api-key: ${{ secrets.DD_CI_API_KEY }}
          files: ${{ env.TEST_RESULTS }}/gotestsum-report*.xml
          tags: go:${{ inputs.go-version }},arch:${{ runner.arch }},os:${{ runner.os }},distribution:${{ runner.distribution }}

      - name: Upload Coverage
        if: always()
        continue-on-error: true
        shell: bash
        run: bash <(curl -s https://codecov.io/bash) -t ${{ secrets.CODECOV_TOKEN }}

      - name: Get Datadog APM Test Agent Logs
        if: always()
        shell: bash
        run: docker logs ${{ job.services.testagent.id }}

      - name: Get Datadog APM Test Agent Trace Check Summary Results
        if: always()
        shell: bash
        run: |
              RESPONSE=$(curl -s -w "\n%{http_code}" -o response.txt "http://127.0.0.1:9126/test/trace_check/failures?return_all=true")
              RESPONSE_CODE=$(echo "$RESPONSE" | awk 'END {print $NF}')
              SUMMARY_RESPONSE=$(curl -s -w "\n%{http_code}" -o summary_response.txt "http://127.0.0.1:9126/test/trace_check/summary?return_all=true")
              SUMMARY_RESPONSE_CODE=$(echo "$SUMMARY_RESPONSE" | awk 'END {print $NF}')
              if [[ $RESPONSE_CODE -eq 200 ]]; then
                  echo " "
                  cat response.txt
                  echo " - All APM Test Agent Check Traces returned successful!"
                  echo "APM Test Agent Check Traces Summary Results:"
                  cat summary_response.txt | jq "."
              else
                  echo "APM Test Agent Check Traces failed with response code: $RESPONSE_CODE"
                  echo "Failures:"
                  cat response.txt
                  echo "APM Test Agent Check Traces Summary Results:"
                  cat summary_response.txt | jq "."
                  exit 1
              fi

      - name: Testing outlier google.golang.org/api
        run: |
              go get google.golang.org/api@v0.192.0 # version used to generate code
              go mod tidy # Go1.16 doesn't update the sum file correctly after the go get, this tidy fixes it
              go test -v ./...

>>>>>>> 84950768
  test-core:
    runs-on:
      group: "APM Larger Runners"
    env:
       TEST_RESULTS: /tmp/test-results # path to where test results will be saved
       INTEGRATION: true
    services:
      datadog-agent:
        image: datadog/agent:latest
        env:
          DD_HOSTNAME: "github-actions-worker"
          DD_APM_ENABLED: true
          DD_BIND_HOST: "0.0.0.0"
          DD_API_KEY: "invalid_key_but_this_is_fine"
        # We need to specify a custom health-check. By default, this container will remain "unhealthy" since
        # we don't fully configure it with a valid API key (and possibly other reasons)
        # This command just checks for our ability to connect to port 8126
        options: >-
          --health-cmd "bash -c '</dev/tcp/127.0.0.1/8126'"
        ports:
          - 8125:8125/udp
          - 8126:8126
    steps:
      - name: Checkout
        uses: actions/checkout@f43a0e5ff2bd294095638e18286ca9a3d1956744 # v3.6.0
        with:
          ref: ${{ inputs.ref || github.ref }}

      - name: Setup Go
        uses: ./.github/actions/setup-go
        with:
          go-version: ${{ inputs.go-version }}

      - name: Test Core
        env:
          DD_APPSEC_WAF_TIMEOUT: 1h
        run: |
            mkdir -p $TEST_RESULTS
            PACKAGE_NAMES=$(go list ./... | grep -v /contrib/)
            gotestsum --junitfile ${TEST_RESULTS}/gotestsum-report.xml -- $PACKAGE_NAMES -v -race -coverprofile=coverage.txt -covermode=atomic
            cd ./internal/exectracetest
            gotestsum --junitfile ${TEST_RESULTS}/gotestsum-report-exectrace.xml -- -v -race -coverprofile=coverage.txt -covermode=atomic

      - name: Upload the results to Datadog CI App
        if: always()
        continue-on-error: true
        uses: ./.github/actions/dd-ci-upload
        with:
          dd-api-key: ${{ secrets.DD_CI_API_KEY }}
          files: ${{ env.TEST_RESULTS }}/gotestsum-report.xml ${{ env.TEST_RESULTS }}/gotestsum-report-exectrace.xml
          tags: go:${{ inputs.go-version }}},arch:${{ runner.arch }},os:${{ runner.os }},distribution:${{ runner.distribution }}
      - name: Upload Coverage
        if: always()
        shell: bash
        run: bash <(curl -s https://codecov.io/bash) -t ${{ secrets.CODECOV_TOKEN }}<|MERGE_RESOLUTION|>--- conflicted
+++ resolved
@@ -105,221 +105,6 @@
           reporter: github-pr-review
           workdir: internal/orchestrion/_integration
 
-<<<<<<< HEAD
-=======
-  test-contrib:
-    runs-on:
-      group: "APM Larger Runners"
-    env:
-       TEST_RESULTS: /tmp/test-results # path to where test results will be saved
-       INTEGRATION: true
-    services:
-      datadog-agent:
-        image: datadog/agent:latest
-        env:
-          DD_HOSTNAME: "github-actions-worker"
-          DD_APM_ENABLED: true
-          DD_BIND_HOST: "0.0.0.0"
-          DD_API_KEY: "invalid_key_but_this_is_fine"
-          DD_TEST_AGENT_HOST: "localhost"
-          DD_TEST_AGENT_PORT: 9126
-        # We need to specify a custom health-check. By default, this container will remain "unhealthy" since
-        # we don't fully configure it with a valid API key (and possibly other reasons)
-        # This command just checks for our ability to connect to port 8126
-        options: >-
-          --health-cmd "bash -c '</dev/tcp/127.0.0.1/8126'"
-        ports:
-          - 8125:8125/udp
-          - 8126:8126
-      testagent:
-        image: ghcr.io/datadog/dd-apm-test-agent/ddapm-test-agent:v1.11.0
-        ports:
-          - 9126:9126
-        env:
-          LOG_LEVEL: DEBUG
-          TRACE_LANGUAGE: golang
-          ENABLED_CHECKS: trace_stall,trace_count_header,trace_peer_service,trace_dd_service
-          PORT: 9126
-          DD_SUPPRESS_TRACE_PARSE_ERRORS: true
-          DD_POOL_TRACE_CHECK_FAILURES: true
-          DD_DISABLE_ERROR_RESPONSES: true
-      cassandra:
-        image: cassandra:3.11
-        env:
-          JVM_OPTS: "-Xms750m -Xmx750m"
-          CASSANDRA_CLUSTER_NAME: "dd-trace-go-test-cluster"
-          CASSANDRA_DC: "dd-trace-go-test-datacenter"
-          CASSANDRA_ENDPOINT_SNITCH: "GossipingPropertyFileSnitch"
-        ports:
-          - 9042:9042
-      mysql:
-        image: cimg/mysql:8.0
-        env:
-          MYSQL_ROOT_PASSWORD: admin
-          MYSQL_PASSWORD: test
-          MYSQL_USER: test
-          MYSQL_DATABASE: test
-        ports:
-          - 3306:3306
-      postgres:
-        image: cimg/postgres:16.4
-        env:
-          POSTGRES_PASSWORD: postgres
-          POSTGRES_USER: postgres
-          POSTGRES_DB: postgres
-        ports:
-          - 5432:5432
-      mssql:
-        image: mcr.microsoft.com/mssql/server:2019-latest
-        env:
-         SA_PASSWORD: myPassw0rd
-         ACCEPT_EULA: Y
-        ports:
-          - 1433:1433
-      consul:
-        image: consul:1.6.0
-        ports:
-          - 8500:8500
-      redis:
-        image: redis:3.2
-        ports:
-          - 6379:6379
-      valkey:
-        image: valkey/valkey:8
-        env:
-          VALKEY_EXTRA_FLAGS: "--port 6380 --requirepass password-for-default"
-        ports:
-          - 6380:6380
-      elasticsearch2:
-        image: elasticsearch:2
-        env:
-          ES_JAVA_OPTS: "-Xms750m -Xmx750m" # https://github.com/10up/wp-local-docker/issues/6
-        ports:
-          - 9200:9200
-      elasticsearch5:
-        image: elasticsearch:5
-        env:
-          ES_JAVA_OPTS: "-Xms750m -Xmx750m" # https://github.com/10up/wp-local-docker/issues/6
-        ports:
-          - 9201:9200
-      elasticsearch6:
-        image: elasticsearch:6.8.13
-        env:
-          ES_JAVA_OPTS: "-Xms750m -Xmx750m" # https://github.com/10up/wp-local-docker/issues/6
-        ports:
-          - 9202:9200
-      elasticsearch7:
-        image: elasticsearch:7.14.1
-        env:
-          ES_JAVA_OPTS: "-Xms750m -Xmx750m" # https://github.com/10up/wp-local-docker/issues/6
-          discovery.type: single-node
-        ports:
-          - 9203:9200
-      elasticsearch8:
-        image: elasticsearch:8.6.2
-        env:
-          ES_JAVA_OPTS: "-Xms750m -Xmx750m" # https://github.com/10up/wp-local-docker/issues/6
-          discovery.type: single-node
-          xpack.security.enabled: false
-        ports:
-          - 9204:9200
-      mongo:
-        image: circleci/mongo:latest-ram
-        ports:
-          - 27017:27017
-      memcached:
-        image: memcached:1.5.9
-        ports:
-          - 11211:11211
-      kafka:
-        image: confluentinc/confluent-local:7.5.0
-        env:
-          KAFKA_LISTENERS: "PLAINTEXT://0.0.0.0:9093,BROKER://0.0.0.0:9092,CONTROLLER://0.0.0.0:9094"
-          KAFKA_ADVERTISED_LISTENERS: "PLAINTEXT://localhost:9093,BROKER://localhost:9092"
-          KAFKA_REST_BOOTSTRAP_SERVERS: "PLAINTEXT://0.0.0.0:9093,BROKER://0.0.0.0:9092"
-          KAFKA_CONTROLLER_QUORUM_VOTERS: "1@localhost:9094"
-          KAFKA_LISTENER_SECURITY_PROTOCOL_MAP: "BROKER:PLAINTEXT,PLAINTEXT:PLAINTEXT,CONTROLLER:PLAINTEXT"
-          KAFKA_INTER_BROKER_LISTENER_NAME: "BROKER"
-          KAFKA_BROKER_ID: "1"
-          KAFKA_OFFSETS_TOPIC_REPLICATION_FACTOR: "1"
-          KAFKA_OFFSETS_TOPIC_NUM_PARTITIONS: "1"
-          KAFKA_TRANSACTION_STATE_LOG_REPLICATION_FACTOR: "1"
-          KAFKA_TRANSACTION_STATE_LOG_MIN_ISR: "1"
-          KAFKA_GROUP_INITIAL_REBALANCE_DELAY_MS: "0"
-          KAFKA_NODE_ID: "1"
-          KAFKA_PROCESS_ROLES: "broker,controller"
-          KAFKA_CONTROLLER_LISTENER_NAMES: "CONTROLLER"
-        ports:
-          - 9092:9092
-      localstack:
-        image: localstack/localstack:latest
-        ports:
-          - 4566:4566
-    steps:
-      - name: Checkout
-        uses: actions/checkout@f43a0e5ff2bd294095638e18286ca9a3d1956744 # v3.6.0
-        with:
-          ref: ${{ inputs.ref || github.ref }}
-
-      - name: Setup Go
-        uses: ./.github/actions/setup-go
-        with:
-          go-version: ${{ inputs.go-version }}
-
-      - name: Test Contrib
-        if: always()
-        run: ./.github/workflows/apps/test-contrib-submodules.sh
-
-      - name: Upload the results to Datadog CI App
-        if: always()
-        continue-on-error: true
-        uses: ./.github/actions/dd-ci-upload
-        with:
-          dd-api-key: ${{ secrets.DD_CI_API_KEY }}
-          files: ${{ env.TEST_RESULTS }}/gotestsum-report*.xml
-          tags: go:${{ inputs.go-version }},arch:${{ runner.arch }},os:${{ runner.os }},distribution:${{ runner.distribution }}
-
-      - name: Upload Coverage
-        if: always()
-        continue-on-error: true
-        shell: bash
-        run: bash <(curl -s https://codecov.io/bash) -t ${{ secrets.CODECOV_TOKEN }}
-
-      - name: Get Datadog APM Test Agent Logs
-        if: always()
-        shell: bash
-        run: docker logs ${{ job.services.testagent.id }}
-
-      - name: Get Datadog APM Test Agent Trace Check Summary Results
-        if: always()
-        shell: bash
-        run: |
-              RESPONSE=$(curl -s -w "\n%{http_code}" -o response.txt "http://127.0.0.1:9126/test/trace_check/failures?return_all=true")
-              RESPONSE_CODE=$(echo "$RESPONSE" | awk 'END {print $NF}')
-              SUMMARY_RESPONSE=$(curl -s -w "\n%{http_code}" -o summary_response.txt "http://127.0.0.1:9126/test/trace_check/summary?return_all=true")
-              SUMMARY_RESPONSE_CODE=$(echo "$SUMMARY_RESPONSE" | awk 'END {print $NF}')
-              if [[ $RESPONSE_CODE -eq 200 ]]; then
-                  echo " "
-                  cat response.txt
-                  echo " - All APM Test Agent Check Traces returned successful!"
-                  echo "APM Test Agent Check Traces Summary Results:"
-                  cat summary_response.txt | jq "."
-              else
-                  echo "APM Test Agent Check Traces failed with response code: $RESPONSE_CODE"
-                  echo "Failures:"
-                  cat response.txt
-                  echo "APM Test Agent Check Traces Summary Results:"
-                  cat summary_response.txt | jq "."
-                  exit 1
-              fi
-
-      - name: Testing outlier google.golang.org/api
-        run: |
-              go get google.golang.org/api@v0.192.0 # version used to generate code
-              go mod tidy # Go1.16 doesn't update the sum file correctly after the go get, this tidy fixes it
-              go test -v ./...
-
->>>>>>> 84950768
   test-core:
     runs-on:
       group: "APM Larger Runners"
