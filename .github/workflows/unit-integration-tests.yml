name: Unit and Integration Tests

on:
  workflow_call:
    inputs:
      go-version:
        required: true
        type: string
      ref:
        description: 'The branch to run the workflow on'
        required: true
        type: string

env:
  DD_APPSEC_WAF_TIMEOUT: 1m # Increase time WAF time budget to reduce CI flakiness
  # Users may build our library with GOTOOLCHAIN=local. If they do, and our
  # go.mod file specifies a newer Go version than their local toolchain, their
  # build will break. Run our tests with GOTOOLCHAIN=local to ensure that
  # our library builds with all of the Go versions we claim to support,
  # without having to download a newer one.
  GOTOOLCHAIN: local
  GODEBUG: "x509negativeserial=1"
  TEST_RESULT_PATH: /tmp/test-results

permissions:
  contents: read

jobs:
<<<<<<< HEAD
  copyright:
    runs-on: ubuntu-latest
    steps:
      - name: Checkout
        uses: actions/checkout@09d2acae674a48949e3602304ab46fd20ae0c42f # v3.6.0
        with:
          ref: ${{ inputs.ref || github.ref }}
      - name: Setup go
        uses: actions/setup-go@7c0b336c9aab5e8ed4f0ad8b81225b125f9883e4 # v5.3.0
        with:
          go-version: ${{ inputs.go-version }}
      - name: Copyright
        run: |
          go run ./scripts/checkcopyright.go

  generate:
    runs-on: ubuntu-latest
    steps:
      - name: Checkout
        uses: actions/checkout@09d2acae674a48949e3602304ab46fd20ae0c42f # v3.6.0
        with:
          ref: ${{ inputs.ref || github.ref }}
      - name: Setup Go
        uses: ./.github/actions/setup-go
        with:
          go-version: ${{ inputs.go-version }}
      - name: Run generator
        run: |-
          ./scripts/generate.sh
      - name: Check for changes
        run: git diff --exit-code

  check-modules:
    runs-on: ubuntu-latest
    steps:
      - name: Checkout
        uses: actions/checkout@09d2acae674a48949e3602304ab46fd20ae0c42f # v3.6.0
        with:
          ref: ${{ inputs.ref || github.ref }}
      - name: Setup Go
        uses: ./.github/actions/setup-go
        with:
          go-version: ${{ inputs.go-version }}
      - name: Run fixmodules
        run: |-
          ./scripts/fix_modules.sh
      - name: Check for changes
        run: git diff --exit-code

  lint:
    runs-on:
      group: "APM Larger Runners"
    permissions:
      id-token: write
      pull-requests: write
    steps:
      - name: Get STS token
        uses: DataDog/dd-octo-sts-action@08f2144903ced3254a3dafec2592563409ba2aa0 # v1.0.1
        id: octo-sts
        with:
          policy: self.reviewdog
          scope: DataDog/dd-trace-go

      - name: Checkout
        uses: actions/checkout@09d2acae674a48949e3602304ab46fd20ae0c42f # v3.6.0
        with:
          ref: ${{ inputs.ref || github.ref }}

      - name: golangci-lint
        uses: reviewdog/action-golangci-lint@f9bba13753278f6a73b27a56a3ffb1bfda90ed71 # v2.8.0
        with:
          golangci_lint_flags: "--timeout 10m" # We are hitting timeout when there is no cache
          go_version: ${{ inputs.go-version }}
          golangci_lint_version: v2.1.2
          fail_level: error
          reporter: github-pr-review
        env:
          GITHUB_TOKEN: ${{ steps.octo-sts.outputs.token }}

      - name: golangci-lint (internal/orchestrion/_integration)
        uses: reviewdog/action-golangci-lint@f9bba13753278f6a73b27a56a3ffb1bfda90ed71 # v2.8.0
        with:
          golangci_lint_flags: "--timeout 10m --disable=gocritic" # We are hitting timeout when there is no cache
          go_version: ${{ inputs.go-version }}
          golangci_lint_version: v2.1.2
          fail_level: error
          reporter: github-pr-review
          workdir: internal/orchestrion/_integration
        env:
          GITHUB_TOKEN: ${{ steps.octo-sts.outputs.token }}

=======
>>>>>>> c52fef95
  set-up:
    runs-on: ubuntu-latest
    outputs:
      matrix: ${{ steps.matrix.outputs.matrix }}
    steps:
      - name: Checkout
        uses: actions/checkout@09d2acae674a48949e3602304ab46fd20ae0c42f # v3.6.0
        with:
          ref: ${{ inputs.ref || github.ref }}

      - name: Compute Matrix
        id: matrix
        run: |-
          echo -n "matrix="                      >> "${GITHUB_OUTPUT}"
          go run ./scripts/ci-contrib-matrix.go  >> "${GITHUB_OUTPUT}"

  test-contrib-matrix:
    needs: set-up
    runs-on:
      group: "APM Larger Runners"
    env:
      INTEGRATION: true
    strategy:
      matrix:
        chunk: ${{ fromJson(needs.set-up.outputs.matrix) }}
    services:
      datadog-agent:
        image: datadog/agent:latest
        env:
          DD_HOSTNAME: "github-actions-worker"
          DD_APM_ENABLED: true
          DD_BIND_HOST: "0.0.0.0"
          DD_API_KEY: "invalid_key_but_this_is_fine"
          DD_TEST_AGENT_HOST: "localhost"
          DD_TEST_AGENT_PORT: 9126
        # We need to specify a custom health-check. By default, this container will remain "unhealthy" since
        # we don't fully configure it with a valid API key (and possibly other reasons)
        # This command just checks for our ability to connect to port 8126
        options: >-
          --health-cmd "bash -c '</dev/tcp/127.0.0.1/8126'"
        ports:
          - 8125:8125/udp
          - 8126:8126
      testagent:
        image: ghcr.io/datadog/dd-apm-test-agent/ddapm-test-agent:v1.11.0
        ports:
          - 9126:9126
        env:
          LOG_LEVEL: DEBUG
          TRACE_LANGUAGE: golang
          ENABLED_CHECKS: trace_stall,trace_count_header,trace_peer_service,trace_dd_service
          PORT: 9126
          DD_SUPPRESS_TRACE_PARSE_ERRORS: true
          DD_POOL_TRACE_CHECK_FAILURES: true
          DD_DISABLE_ERROR_RESPONSES: true
      cassandra:
        image: cassandra:3.11
        env:
          JVM_OPTS: "-Xms750m -Xmx750m"
          CASSANDRA_CLUSTER_NAME: "dd-trace-go-test-cluster"
          CASSANDRA_DC: "dd-trace-go-test-datacenter"
          CASSANDRA_ENDPOINT_SNITCH: "GossipingPropertyFileSnitch"
        ports:
          - 9042:9042
      mysql:
        image: cimg/mysql:8.0
        env:
          MYSQL_ROOT_PASSWORD: admin
          MYSQL_PASSWORD: test
          MYSQL_USER: test
          MYSQL_DATABASE: test
        ports:
          - 3306:3306
      postgres:
        image: cimg/postgres:16.4
        env:
          POSTGRES_PASSWORD: postgres
          POSTGRES_USER: postgres
          POSTGRES_DB: postgres
        ports:
          - 5432:5432
      mssql:
        image: mcr.microsoft.com/mssql/server:2019-latest
        env:
          SA_PASSWORD: myPassw0rd
          ACCEPT_EULA: Y
        ports:
          - 1433:1433
      consul:
        image: consul:1.6.0
        ports:
          - 8500:8500
      redis:
        image: redis:3.2
        ports:
          - 6379:6379
      valkey:
        image: valkey/valkey:8
        env:
          VALKEY_EXTRA_FLAGS: "--port 6380 --requirepass password-for-default"
        ports:
          - 6380:6380
      elasticsearch2:
        image: elasticsearch:2
        env:
          ES_JAVA_OPTS: "-Xms750m -Xmx750m" # https://github.com/10up/wp-local-docker/issues/6
        ports:
          - 9200:9200
      elasticsearch5:
        image: elasticsearch:5
        env:
          ES_JAVA_OPTS: "-Xms750m -Xmx750m" # https://github.com/10up/wp-local-docker/issues/6
        ports:
          - 9201:9200
      elasticsearch6:
        image: elasticsearch:6.8.13
        env:
          ES_JAVA_OPTS: "-Xms750m -Xmx750m" # https://github.com/10up/wp-local-docker/issues/6
        ports:
          - 9202:9200
      elasticsearch7:
        image: elasticsearch:7.14.1
        env:
          ES_JAVA_OPTS: "-Xms750m -Xmx750m" # https://github.com/10up/wp-local-docker/issues/6
          discovery.type: single-node
        ports:
          - 9203:9200
      elasticsearch8:
        image: elasticsearch:8.6.2
        env:
          ES_JAVA_OPTS: "-Xms750m -Xmx750m" # https://github.com/10up/wp-local-docker/issues/6
          discovery.type: single-node
          xpack.security.enabled: false
        ports:
          - 9204:9200
      mongo3:
        image: mongo:3
        ports:
          - 27018:27017
      mongo:
        image: mongo:8
        ports:
          - 27017:27017
      memcached:
        image: memcached:1.5.9
        ports:
          - 11211:11211
      kafka:
        image: confluentinc/confluent-local:7.5.0
        env:
          KAFKA_LISTENERS: "PLAINTEXT://0.0.0.0:9093,BROKER://0.0.0.0:9092,CONTROLLER://0.0.0.0:9094"
          KAFKA_ADVERTISED_LISTENERS: "PLAINTEXT://localhost:9093,BROKER://localhost:9092"
          KAFKA_REST_BOOTSTRAP_SERVERS: "PLAINTEXT://0.0.0.0:9093,BROKER://0.0.0.0:9092"
          KAFKA_CONTROLLER_QUORUM_VOTERS: "1@localhost:9094"
          KAFKA_LISTENER_SECURITY_PROTOCOL_MAP: "BROKER:PLAINTEXT,PLAINTEXT:PLAINTEXT,CONTROLLER:PLAINTEXT"
          KAFKA_INTER_BROKER_LISTENER_NAME: "BROKER"
          KAFKA_BROKER_ID: "1"
          KAFKA_OFFSETS_TOPIC_REPLICATION_FACTOR: "1"
          KAFKA_OFFSETS_TOPIC_NUM_PARTITIONS: "1"
          KAFKA_TRANSACTION_STATE_LOG_REPLICATION_FACTOR: "1"
          KAFKA_TRANSACTION_STATE_LOG_MIN_ISR: "1"
          KAFKA_GROUP_INITIAL_REBALANCE_DELAY_MS: "0"
          KAFKA_NODE_ID: "1"
          KAFKA_PROCESS_ROLES: "broker,controller"
          KAFKA_CONTROLLER_LISTENER_NAMES: "CONTROLLER"
        ports:
          - 9092:9092
          - 9093:9093
        options: >-
          --name "kafka"
      localstack:
        image: localstack/localstack:latest
        ports:
          - 4566:4566
    steps:
      - name: Checkout
        uses: actions/checkout@09d2acae674a48949e3602304ab46fd20ae0c42f # v3.6.0
        with:
          ref: ${{ inputs.ref || github.ref }}
          fetch-depth: $(( ${{ github.event_name == 'pull_request' && github.event.pull_request.commits || 0 }} + 1 ))

      - name: Setup Go
        uses: ./.github/actions/setup-go
        with:
          go-version: ${{ inputs.go-version }}

      - name: Test Contrib
        if: always()
        env:
          TEST_RESULTS: ${{ env.TEST_RESULT_PATH }}
        run: |
          ./scripts/ci-test-contrib.sh default ${{ toJson(matrix.chunk) }}


      - name: Upload the results to Datadog CI App
        if: always()
        continue-on-error: true
        uses: ./.github/actions/dd-ci-upload
        with:
          dd-api-key: ${{ secrets.DD_CI_API_KEY }}
          path: ${{ env.TEST_RESULT_PATH }}
          tags: go:${{ inputs.go-version }},arch:${{ runner.arch }},os:${{ runner.os }},distribution:${{ runner.distribution }}

      - name: Upload Coverage
        if: always()
        continue-on-error: true
        shell: bash
        run: bash <(curl -s https://codecov.io/bash) -t ${{ secrets.CODECOV_TOKEN }}

  test-contrib:
    needs:
      - test-contrib-matrix
    runs-on:
      group: "APM Larger Runners"
    if: success() || failure()
    continue-on-error: true
    steps:
      - name: Success
        if: needs.test-contrib-matrix.result == 'success'
        run: echo "Success!"
      - name: Failure
        if: needs.test-contrib-matrix.result != 'success'
        run: echo "Failure!" && exit 1

  test-core:
    runs-on:
      group: "APM Larger Runners"
    env:
       INTEGRATION: true
    services:
      datadog-agent:
        image: datadog/agent:latest
        env:
          DD_HOSTNAME: "github-actions-worker"
          DD_APM_ENABLED: true
          DD_BIND_HOST: "0.0.0.0"
          DD_API_KEY: "invalid_key_but_this_is_fine"
        # We need to specify a custom health-check. By default, this container will remain "unhealthy" since
        # we don't fully configure it with a valid API key (and possibly other reasons)
        # This command just checks for our ability to connect to port 8126
        options: >-
          --health-cmd "bash -c '</dev/tcp/127.0.0.1/8126'"
        ports:
          - 8125:8125/udp
          - 8126:8126
    steps:
      - name: Checkout
        uses: actions/checkout@09d2acae674a48949e3602304ab46fd20ae0c42f # v3.6.0
        with:
          ref: ${{ inputs.ref || github.ref }}
          fetch-depth: $(( ${{ github.event_name == 'pull_request' && github.event.pull_request.commits || 0 }} + 1 ))

      - name: Setup Go
        uses: ./.github/actions/setup-go
        with:
          go-version: ${{ inputs.go-version }}

      - name: Test Core
        env:
          DD_APPSEC_WAF_TIMEOUT: 1h
          TEST_RESULTS: ${{ env.TEST_RESULT_PATH }}
        run: ./scripts/ci-test-core.sh

      - name: Upload the results to Datadog CI App
        if: always()
        continue-on-error: true
        uses: ./.github/actions/dd-ci-upload
        with:
          dd-api-key: ${{ secrets.DD_CI_API_KEY }}
          path: ${{ env.TEST_RESULT_PATH }}
          tags: go:${{ inputs.go-version }},arch:${{ runner.arch }},os:${{ runner.os }},distribution:${{ runner.distribution }}

      - name: Upload Coverage
        if: always()
        continue-on-error: true
        shell: bash
        run: bash <(curl -s https://codecov.io/bash) -t ${{ secrets.CODECOV_TOKEN }}

  upload-test-results:
    needs:
      - test-contrib
      - test-core
    if: always() # Make sure this always runs, even if test-contrib or test-core fails
    runs-on:
      group: "APM Larger Runners"
    services:
      datadog-agent:
        image: datadog/agent:latest
        env:
          DD_HOSTNAME: "github-actions-worker"
          DD_APM_ENABLED: true
          DD_BIND_HOST: "0.0.0.0"
          DD_API_KEY: "invalid_key_but_this_is_fine"
          DD_TEST_AGENT_HOST: "localhost"
          DD_TEST_AGENT_PORT: 9126
        options: >-
          --health-cmd "bash -c '</dev/tcp/127.0.0.1/8126'"
        ports:
          - 8125:8125/udp
          - 8126:8126
      testagent:
        image: ghcr.io/datadog/dd-apm-test-agent/ddapm-test-agent:v1.11.0
        ports:
          - 9126:9126
        env:
          LOG_LEVEL: DEBUG
          TRACE_LANGUAGE: golang
          ENABLED_CHECKS: trace_stall,trace_count_header,trace_peer_service,trace_dd_service
          PORT: 9126
          DD_SUPPRESS_TRACE_PARSE_ERRORS: true
          DD_POOL_TRACE_CHECK_FAILURES: true
          DD_DISABLE_ERROR_RESPONSES: true
    steps:
      - name: Get Datadog APM Test Agent Logs
        if: always()
        shell: bash
        run: docker logs ${{ job.services.testagent.id }}

      - name: Get Datadog APM Test Agent Trace Check Summary Results
        if: always()
        shell: bash
        run: |
              RESPONSE=$(curl -s -w "\n%{http_code}" -o response.txt "http://127.0.0.1:9126/test/trace_check/failures?return_all=true")
              RESPONSE_CODE=$(echo "$RESPONSE" | awk 'END {print $NF}')
              SUMMARY_RESPONSE=$(curl -s -w "\n%{http_code}" -o summary_response.txt "http://127.0.0.1:9126/test/trace_check/summary?return_all=true")
              SUMMARY_RESPONSE_CODE=$(echo "$SUMMARY_RESPONSE" | awk 'END {print $NF}')
              if [[ $RESPONSE_CODE -eq 200 ]]; then
                  echo " "
                  cat response.txt
                  echo " - All APM Test Agent Check Traces returned successful!"
                  echo "APM Test Agent Check Traces Summary Results:"
                  cat summary_response.txt | jq "."
              else
                  echo "APM Test Agent Check Traces failed with response code: $RESPONSE_CODE"
                  echo "Failures:"
                  cat response.txt
                  echo "APM Test Agent Check Traces Summary Results:"
                  cat summary_response.txt | jq "."
                  exit 1
              fi<|MERGE_RESOLUTION|>--- conflicted
+++ resolved
@@ -26,100 +26,6 @@
   contents: read
 
 jobs:
-<<<<<<< HEAD
-  copyright:
-    runs-on: ubuntu-latest
-    steps:
-      - name: Checkout
-        uses: actions/checkout@09d2acae674a48949e3602304ab46fd20ae0c42f # v3.6.0
-        with:
-          ref: ${{ inputs.ref || github.ref }}
-      - name: Setup go
-        uses: actions/setup-go@7c0b336c9aab5e8ed4f0ad8b81225b125f9883e4 # v5.3.0
-        with:
-          go-version: ${{ inputs.go-version }}
-      - name: Copyright
-        run: |
-          go run ./scripts/checkcopyright.go
-
-  generate:
-    runs-on: ubuntu-latest
-    steps:
-      - name: Checkout
-        uses: actions/checkout@09d2acae674a48949e3602304ab46fd20ae0c42f # v3.6.0
-        with:
-          ref: ${{ inputs.ref || github.ref }}
-      - name: Setup Go
-        uses: ./.github/actions/setup-go
-        with:
-          go-version: ${{ inputs.go-version }}
-      - name: Run generator
-        run: |-
-          ./scripts/generate.sh
-      - name: Check for changes
-        run: git diff --exit-code
-
-  check-modules:
-    runs-on: ubuntu-latest
-    steps:
-      - name: Checkout
-        uses: actions/checkout@09d2acae674a48949e3602304ab46fd20ae0c42f # v3.6.0
-        with:
-          ref: ${{ inputs.ref || github.ref }}
-      - name: Setup Go
-        uses: ./.github/actions/setup-go
-        with:
-          go-version: ${{ inputs.go-version }}
-      - name: Run fixmodules
-        run: |-
-          ./scripts/fix_modules.sh
-      - name: Check for changes
-        run: git diff --exit-code
-
-  lint:
-    runs-on:
-      group: "APM Larger Runners"
-    permissions:
-      id-token: write
-      pull-requests: write
-    steps:
-      - name: Get STS token
-        uses: DataDog/dd-octo-sts-action@08f2144903ced3254a3dafec2592563409ba2aa0 # v1.0.1
-        id: octo-sts
-        with:
-          policy: self.reviewdog
-          scope: DataDog/dd-trace-go
-
-      - name: Checkout
-        uses: actions/checkout@09d2acae674a48949e3602304ab46fd20ae0c42f # v3.6.0
-        with:
-          ref: ${{ inputs.ref || github.ref }}
-
-      - name: golangci-lint
-        uses: reviewdog/action-golangci-lint@f9bba13753278f6a73b27a56a3ffb1bfda90ed71 # v2.8.0
-        with:
-          golangci_lint_flags: "--timeout 10m" # We are hitting timeout when there is no cache
-          go_version: ${{ inputs.go-version }}
-          golangci_lint_version: v2.1.2
-          fail_level: error
-          reporter: github-pr-review
-        env:
-          GITHUB_TOKEN: ${{ steps.octo-sts.outputs.token }}
-
-      - name: golangci-lint (internal/orchestrion/_integration)
-        uses: reviewdog/action-golangci-lint@f9bba13753278f6a73b27a56a3ffb1bfda90ed71 # v2.8.0
-        with:
-          golangci_lint_flags: "--timeout 10m --disable=gocritic" # We are hitting timeout when there is no cache
-          go_version: ${{ inputs.go-version }}
-          golangci_lint_version: v2.1.2
-          fail_level: error
-          reporter: github-pr-review
-          workdir: internal/orchestrion/_integration
-        env:
-          GITHUB_TOKEN: ${{ steps.octo-sts.outputs.token }}
-
-=======
->>>>>>> c52fef95
   set-up:
     runs-on: ubuntu-latest
     outputs:
