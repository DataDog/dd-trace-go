name: Unit and Integration Tests

on:
  workflow_call:
    inputs:
      go-version:
        required: true
        type: string
      ref:
        description: 'The branch to run the workflow on'
        required: true
        type: string

env:
  DD_APPSEC_WAF_TIMEOUT: 1m # Increase time WAF time budget to reduce CI flakiness
  # Users may build our library with GOTOOLCHAIN=local. If they do, and our
  # go.mod file specifies a newer Go version than their local toolchain, their
  # build will break. Run our tests with GOTOOLCHAIN=local to ensure that
  # our library builds with all of the Go versions we claim to support,
  # without having to download a newer one.
  GOTOOLCHAIN: local

permissions:
  contents: read

jobs:
  copyright:
    runs-on: ubuntu-latest
    steps:
      - name: Checkout
        uses: actions/checkout@v3
        with:
          ref: ${{ inputs.ref || github.ref }}
<<<<<<< HEAD
      - name: Setup Go
        uses: ./.github/actions/setup-go
        with:
          go-version: ${{ inputs.go-version }}
=======
      - name: Setup go
        uses: actions/setup-go@v5
        with:
          go-version: stable
>>>>>>> 93311db4
      - name: Copyright
        run: |
          go run checkcopyright.go

  lint:
    runs-on:
      group: "APM Larger Runners"
    steps:
      - name: Checkout
        uses: actions/checkout@v3
        with:
          ref: ${{ inputs.ref || github.ref }}

      ## Disabled for v2 until the main PR is merged,
      ## as it's too large for reviewdog: https://github.com/DataDog/dd-trace-go/actions/runs/8423412332/job/23064985838#step:3:94
      # - name: golangci-lint
      #   uses: reviewdog/action-golangci-lint@v2
      #   with:
      #     go_version: ${{ inputs.go-version }}
      #     golangci_lint_version: v1.59.1
      #     fail_on_error: true
      #     reporter: github-pr-review

  test-contrib:
    runs-on:
      group: "APM Larger Runners"
    env:
       TEST_RESULTS: /tmp/test-results # path to where test results will be saved
       INTEGRATION: true
    services:
      datadog-agent:
        image: datadog/agent:latest
        env:
          DD_HOSTNAME: "github-actions-worker"
          DD_APM_ENABLED: true
          DD_BIND_HOST: "0.0.0.0"
          DD_API_KEY: "invalid_key_but_this_is_fine"
          DD_TEST_AGENT_HOST: "localhost"
          DD_TEST_AGENT_PORT: 9126
        # We need to specify a custom health-check. By default, this container will remain "unhealthy" since
        # we don't fully configure it with a valid API key (and possibly other reasons)
        # This command just checks for our ability to connect to port 8126
        options: >-
          --health-cmd "bash -c '</dev/tcp/127.0.0.1/8126'"
        ports:
          - 8125:8125/udp
          - 8126:8126
      testagent:
        image: ghcr.io/datadog/dd-apm-test-agent/ddapm-test-agent:v1.11.0
        ports:
          - 9126:9126
        env:
          LOG_LEVEL: DEBUG
          TRACE_LANGUAGE: golang
          ENABLED_CHECKS: trace_stall,trace_count_header,trace_peer_service,trace_dd_service
          PORT: 9126
          DD_SUPPRESS_TRACE_PARSE_ERRORS: true
          DD_POOL_TRACE_CHECK_FAILURES: true
          DD_DISABLE_ERROR_RESPONSES: true
      cassandra:
        image: cassandra:3.11
        env:
          JVM_OPTS: "-Xms750m -Xmx750m"
          CASSANDRA_CLUSTER_NAME: "dd-trace-go-test-cluster"
          CASSANDRA_DC: "dd-trace-go-test-datacenter"
          CASSANDRA_ENDPOINT_SNITCH: "GossipingPropertyFileSnitch"
        ports:
          - 9042:9042
      mysql:
        image: cimg/mysql:8.0
        env:
          MYSQL_ROOT_PASSWORD: admin
          MYSQL_PASSWORD: test
          MYSQL_USER: test
          MYSQL_DATABASE: test
        ports:
          - 3306:3306
      postgres:
        image: cimg/postgres:16.4
        env:
          POSTGRES_PASSWORD: postgres
          POSTGRES_USER: postgres
          POSTGRES_DB: postgres
        ports:
          - 5432:5432
      mssql:
        image: mcr.microsoft.com/mssql/server:2019-latest
        env:
         SA_PASSWORD: myPassw0rd
         ACCEPT_EULA: Y
        ports:
          - 1433:1433
      consul:
        image: consul:1.6.0
        ports:
          - 8500:8500
      redis:
        image: redis:3.2
        ports:
          - 6379:6379
      elasticsearch2:
        image: elasticsearch:2
        env:
          ES_JAVA_OPTS: "-Xms750m -Xmx750m" # https://github.com/10up/wp-local-docker/issues/6
        ports:
          - 9200:9200
      elasticsearch5:
        image: elasticsearch:5
        env:
          ES_JAVA_OPTS: "-Xms750m -Xmx750m" # https://github.com/10up/wp-local-docker/issues/6
        ports:
          - 9201:9200
      elasticsearch6:
        image: elasticsearch:6.8.13
        env:
          ES_JAVA_OPTS: "-Xms750m -Xmx750m" # https://github.com/10up/wp-local-docker/issues/6
        ports:
          - 9202:9200
      elasticsearch7:
        image: elasticsearch:7.14.1
        env:
          ES_JAVA_OPTS: "-Xms750m -Xmx750m" # https://github.com/10up/wp-local-docker/issues/6
          discovery.type: single-node
        ports:
          - 9203:9200
      elasticsearch8:
        image: elasticsearch:8.6.2
        env:
          ES_JAVA_OPTS: "-Xms750m -Xmx750m" # https://github.com/10up/wp-local-docker/issues/6
          discovery.type: single-node
          xpack.security.enabled: false
        ports:
          - 9204:9200
      mongo:
        image: circleci/mongo:latest-ram
        ports:
          - 27017:27017
      memcached:
        image: memcached:1.5.9
        ports:
          - 11211:11211
      zookeeper:
        image: bitnami/zookeeper:latest
        env:
          ALLOW_ANONYMOUS_LOGIN: "yes"
        ports:
          - 2181:2181
      kafka:
        image: darccio/kafka:2.13-2.8.1
        env:
          KAFKA_ZOOKEEPER_CONNECT: zookeeper:2181
          KAFKA_ADVERTISED_LISTENERS: PLAINTEXT://localhost:9092
          KAFKA_LISTENERS: PLAINTEXT://0.0.0.0:9092
          KAFKA_CREATE_TOPICS: gotest:1:1,gosegtest:1:1
          KAFKA_BROKER_ID: 1
        ports:
          - 9092:9092
      localstack:
        image: localstack/localstack:latest
        ports:
          - 4566:4566
    steps:
      - name: Checkout
        uses: actions/checkout@v3
        with:
          ref: ${{ inputs.ref || github.ref }}

      - name: Setup Go
        uses: ./.github/actions/setup-go
        with:
          go-version: ${{ inputs.go-version }}

      - name: Test Contrib
        if: always()
        run: ./.github/workflows/apps/test-contrib-submodules.sh

      - name: Upload the results to Datadog CI App
        if: always()
        continue-on-error: true
        uses: ./.github/actions/dd-ci-upload
        with:
          dd-api-key: ${{ secrets.DD_CI_API_KEY }}
          files: ${{ env.TEST_RESULTS }}/gotestsum-report*.xml
          tags: go:${{ inputs.go-version }},arch:${{ runner.arch }},os:${{ runner.os }},distribution:${{ runner.distribution }}

      - name: Upload Coverage
        if: always()
        continue-on-error: true
        shell: bash
        run: bash <(curl -s https://codecov.io/bash)

      - name: Get Datadog APM Test Agent Logs
        if: always()
        shell: bash
        run: docker logs ${{ job.services.testagent.id }}

      - name: Get Datadog APM Test Agent Trace Check Summary Results
        if: always()
        shell: bash
        run: |
              RESPONSE=$(curl -s -w "\n%{http_code}" -o response.txt "http://127.0.0.1:9126/test/trace_check/failures?return_all=true")
              RESPONSE_CODE=$(echo "$RESPONSE" | awk 'END {print $NF}')
              SUMMARY_RESPONSE=$(curl -s -w "\n%{http_code}" -o summary_response.txt "http://127.0.0.1:9126/test/trace_check/summary?return_all=true")
              SUMMARY_RESPONSE_CODE=$(echo "$SUMMARY_RESPONSE" | awk 'END {print $NF}')
              if [[ $RESPONSE_CODE -eq 200 ]]; then
                  echo " "
                  cat response.txt
                  echo " - All APM Test Agent Check Traces returned successful!"
                  echo "APM Test Agent Check Traces Summary Results:"
                  cat summary_response.txt | jq "."
              else
                  echo "APM Test Agent Check Traces failed with response code: $RESPONSE_CODE"
                  echo "Failures:"
                  cat response.txt
                  echo "APM Test Agent Check Traces Summary Results:"
                  cat summary_response.txt | jq "."
                  exit 1
              fi

      - name: Testing outlier google.golang.org/api
        run: |
              cd ./contrib/google.golang.org/api
              go get google.golang.org/api@v0.121.0 # version used to generate code
              go mod tidy # Go1.16 doesn't update the sum file correctly after the go get, this tidy fixes it
              go test -v ./...

  test-core:
    runs-on:
      group: "APM Larger Runners"
    env:
       TEST_RESULTS: /tmp/test-results # path to where test results will be saved
       INTEGRATION: true
    services:
      datadog-agent:
        image: datadog/agent:latest
        env:
          DD_HOSTNAME: "github-actions-worker"
          DD_APM_ENABLED: true
          DD_BIND_HOST: "0.0.0.0"
          DD_API_KEY: "invalid_key_but_this_is_fine"
        # We need to specify a custom health-check. By default, this container will remain "unhealthy" since
        # we don't fully configure it with a valid API key (and possibly other reasons)
        # This command just checks for our ability to connect to port 8126
        options: >-
          --health-cmd "bash -c '</dev/tcp/127.0.0.1/8126'"
        ports:
          - 8125:8125/udp
          - 8126:8126
    steps:
      - name: Checkout
        uses: actions/checkout@v3
        with:
          ref: ${{ inputs.ref || github.ref }}

      - name: Setup Go
        uses: ./.github/actions/setup-go
        with:
          go-version: ${{ inputs.go-version }}

      - name: Test Core
        env:
          DD_APPSEC_WAF_TIMEOUT: 1h
        run: |
            mkdir -p $TEST_RESULTS
            PACKAGE_NAMES=$(go list ./... | grep -v /contrib/)
            gotestsum --junitfile ${TEST_RESULTS}/gotestsum-report.xml -- $PACKAGE_NAMES -v -race -coverprofile=coverage.txt -covermode=atomic
            cd ./internal/exectracetest
            gotestsum --junitfile ${TEST_RESULTS}/gotestsum-report-exectrace.xml -- -v -race -coverprofile=coverage.txt -covermode=atomic

      - name: Upload the results to Datadog CI App
        if: always()
        continue-on-error: true
        uses: ./.github/actions/dd-ci-upload
        with:
          dd-api-key: ${{ secrets.DD_CI_API_KEY }}
          files: ${{ env.TEST_RESULTS }}/gotestsum-report.xml ${{ env.TEST_RESULTS }}/gotestsum-report-exectrace.xml
          tags: go:${{ inputs.go-version }}},arch:${{ runner.arch }},os:${{ runner.os }},distribution:${{ runner.distribution }}
      - name: Upload Coverage
        if: always()
        shell: bash
        run: bash <(curl -s https://codecov.io/bash)<|MERGE_RESOLUTION|>--- conflicted
+++ resolved
@@ -31,17 +31,14 @@
         uses: actions/checkout@v3
         with:
           ref: ${{ inputs.ref || github.ref }}
-<<<<<<< HEAD
-      - name: Setup Go
+      - name: Setup Go 
         uses: ./.github/actions/setup-go
         with:
           go-version: ${{ inputs.go-version }}
-=======
       - name: Setup go
         uses: actions/setup-go@v5
         with:
           go-version: stable
->>>>>>> 93311db4
       - name: Copyright
         run: |
           go run checkcopyright.go
