name: Orchestrion
on:
  workflow_call: # From github.com/DataDog/orchestrion
    inputs:
      orchestrion-version:
        description: Orchestrion version to use for integration testing
        type: string
        required: true
      collect-coverage:
        description: Whether to collect orchestrion coverage data or not
        type: boolean
        default: false
        required: false
  pull_request:
  merge_group:
  push:
    branches:
      - release-v*
    tags-ignore:
      - 'contrib/**'
      - 'instrumentation/**'

permissions: read-all

concurrency:
  # Automatically cancel previous runs if a new one is triggered to conserve resources.
  group: ${{ github.workflow }}-${{ github.event_name }}-${{ github.ref }}${{ inputs.orchestrion-version && format('-{0}', inputs.orchestrion-version) }}
  cancel-in-progress: true

jobs:
<<<<<<< HEAD
  test:
    name: 'Run Tests'
    uses: DataDog/orchestrion/.github/workflows/workflow_call.yml@main # we don't want to pin our own action
    # we don't want to run this job as Orchestrion doesn't support v2 yet
    if: false
    with:
      dd-trace-go-ref: ${{ github.sha }}
      runs-on: ubuntu-latest-16-cores
=======
  generate:
    name: Verify generated files are up-to-date
    # Don't run in workflow_call or workflow_dispatch
    if: github.event_name == 'workflow_dispatch' || inputs.orchestrion-version == ''
    runs-on: ubuntu-latest
    steps:
      - name: Checkout Code
        uses: actions/checkout@11bd71901bbe5b1630ceea73d27597364c9af683 # v4.2.2
      - name: Setup Go
        uses: actions/setup-go@f111f3307d8850f501ac008e886eec1fd1932a34 # v5.3.0
        with:
          go-version: stable
          cache: true
          cache-dependency-path: '**/go.mod'
      - name: Run generator
        run: go generate ./internal/orchestrion/...
      - name: Check for changes
        run: git diff --exit-code

  go-versions-matrix:
    name: Go Versions Matrix
    runs-on: ubuntu-latest
    outputs:
      json: ${{ steps.matrix.outputs.json }}
    steps:
      - name: Checkout Code
        uses: actions/checkout@11bd71901bbe5b1630ceea73d27597364c9af683 # v4.2.2
        with:
          repository: ${{ inputs.orchestrion-version != '' && 'DataDog/dd-trace-go' || github.repository }}
          ref: ${{ inputs.orchestrion-version != '' && 'main' || github.sha }}
      - name: Setup Go
        uses: actions/setup-go@f111f3307d8850f501ac008e886eec1fd1932a34 # v5.3.0
        with:
          go-version: stable
          cache: true
          cache-dependency-path: '**/go.mod'
      - name: Compute Matrix
        id: matrix
        run: |-
          echo -n "json="                      >> "${GITHUB_OUTPUT}"
          go run ./internal/orchestrion/matrix >> "${GITHUB_OUTPUT}"

  integration-test:
    needs: [go-versions-matrix]
    strategy:
      fail-fast: false
      matrix:
        runs-on:
          - ubuntu
          - macos
          - windows
        go-version: ${{ fromJSON(needs.go-versions-matrix.outputs.json) }}
        mode: [DRIVER]
        include:
          # Alternate build modes (only on ubuntu with oldstable, so we save up CI time)
          - runs-on: ubuntu
            go-version: oldstable
            mode: TOOLEXEC
          - runs-on: ubuntu
            go-version: oldstable
            mode: GOFLAGS
    name: Integration Test (${{ matrix.runs-on }} | ${{ matrix.go-version }} | ${{ matrix.mode }})
    runs-on: ${{ matrix.runs-on == 'ubuntu' && fromJson('{"labels":"ubuntu-16-core-latest","group":"Large Runner Shared Public"}') || (matrix.runs-on == 'windows' && fromJson('{"labels":"windows-shared-8core","group":"LARGE WINDOWS SHARED"}')) || format('{0}-latest', matrix.runs-on) }}
    steps:
      - name: Checkout Code
        uses: actions/checkout@11bd71901bbe5b1630ceea73d27597364c9af683 # v4.2.2
        with:
          path: ${{ github.workspace }}/dd-trace-go
          repository: ${{ inputs.orchestrion-version != '' && 'DataDog/dd-trace-go' || github.repository }}
          ref: ${{ inputs.orchestrion-version != '' && 'main' || github.sha }}
      # If we're in workflow_dispatch/call, maybe we need to up/downgrade orchestrion
      - name: Check out orchestrion
        if: inputs.orchestrion-version != ''
        id: checkout-orchestrion
        uses: actions/checkout@11bd71901bbe5b1630ceea73d27597364c9af683 # v4.2.2
        with:
          path: ${{ github.workspace }}/orchestrion
          repository: DataDog/orchestrion
          ref: ${{ inputs.orchestrion-version }}

      - name: Setup Go
        id: setup-go
        uses: actions/setup-go@f111f3307d8850f501ac008e886eec1fd1932a34 # v5.3.0
        with:
          go-version: ${{ matrix.go-version }}
          cache: true
          cache-dependency-path: |-
            ${{ github.workspace }}/dd-trace-go/internal/orchestrion/_integration/go.mod
            ${{ github.workspace }}/orchestrion/go.mod

      # ddapm-test-agent is used to observe side effects from the tracer during integration tests.
      - name: Set up Python
        uses: actions/setup-python@42375524e23c412d93fb67b49958b491fce71c38 # v5.4.0
        with:
          python-version: 3.x
          cache: pip
          cache-dependency-path: '${{ github.workspace }}/dd-trace-go/internal/orchestrion/_integration/internal/agent/requirements-dev.txt'
      - name: Install ddapm-test-agent
        run: pip install -r ${{ github.workspace }}/dd-trace-go/internal/orchestrion/_integration/internal/agent/requirements-dev.txt

      - name: Set up orchestrion
        if: inputs.orchestrion-version != ''
        run: |-
          go mod edit -replace="github.com/DataDog/orchestrion=${{ github.workspace }}/orchestrion"
          go mod tidy -go ${{ steps.setup-go.outputs.go-version }}
        working-directory: ${{ github.workspace }}/dd-trace-go/internal/orchestrion/_integration
        env:
          VERSION: ${{ inputs.orchestrion-version }}
      # We install the binary to the GOBIN, so it's easy to use
      - name: Install orchestrion binary
        if: '!inputs.collect-coverage'
        run: go install "github.com/DataDog/orchestrion"
        working-directory: ${{ github.workspace }}/dd-trace-go/internal/orchestrion/_integration
      - name: Build orchestrion binary
        if: inputs.collect-coverage
        shell: bash
        run: |-
          bin=$(go env GOPATH)/bin/orchestrion
          if [[ '${{ matrix.runs-on }}' == 'windows' ]]; then
            bin="${bin}.exe"
          fi
          mkdir -p "$(dirname "${bin}")"
          go build -cover -covermode=atomic -coverpkg="github.com/DataDog/orchestrion/..." "-o=${bin}" "github.com/DataDog/orchestrion"
          echo "GOCOVERDIR=$(mktemp -d)" >> "${GITHUB_ENV}"
        working-directory: ${{ github.workspace }}/dd-trace-go/internal/orchestrion/_integration

      # Run a `go mod tidy` because GitHub will run this on a candidate merge commit, and if there
      # have been dependecy updates on the `main` branch, the `go.mod` and `go.sum` files for the
      # integration test suite may no longer be up-to-date.
      - name: Run 'go mod tidy'
        run: go mod tidy
        working-directory: ${{ github.workspace }}/dd-trace-go/internal/orchestrion/_integration

      # Finally, we run the test suite!
      - name: Run Tests
        shell: bash
        run: |-
          echo "Working directory: ${PWD}"
          orchestrion version

          case "${MODE}" in
          "DRIVER")
            echo "Starting test suite in DRIVER mode"
            orchestrion go test -shuffle=on ./...
            ;;
          "TOOLEXEC")
            echo "Starting test suite in TOOLEXEC mode"
            go test -shuffle=on -toolexec='orchestrion toolexec' ./...
            ;;
          "GOFLAGS")
            echo "Starting test suite in GOFLAGS mode"
            export GOFLAGS="${GOFLAGS} '-toolexec=orchestrion toolexec'"
            go test -shuffle=on ./...
            ;;
          *)
            echo "Unknown mode: ${MODE}"
            ;;
          esac
        working-directory: ${{ github.workspace }}/dd-trace-go/internal/orchestrion/_integration
        env:
          MODE: ${{ matrix.mode }}
          # The "buildtag" tag is used in //dd:span integration tests
          GOFLAGS: -timeout=30m ${{ matrix.runs-on == 'ubuntu' && '-p=4' || '' }} -tags=githubci${{ matrix.mode == 'DRIVER' && ',buildtag' || ''}}
          # Prevent auto-respawn, which is problematic with installs from commit SHA
          DD_ORCHESTRION_IS_GOMOD_VERSION: true
          # Ryuk is problematic with concurrent executions, and unnecessary in ephemeral environments like GHA.
          TESTCONTAINERS_RYUK_DISABLED: true

      # If in workflow_call, we collected coverage data we need to upload
      - name: Consolidate coverage report
        if: inputs.collect-coverage
        shell: bash
        run: |-
          mkdir -p "${{ github.workspace }}/orchestrion/coverage"
          go tool covdata textfmt -i "${GOCOVERDIR}" -o "${WORKSPACE}/orchestrion/coverage/integration.out"
        env:
          WORKSPACE: ${{ github.workspace }}
      - name: Determine go minor version
        if: inputs.collect-coverage
        id: go
        shell: bash
        run: |-
          set -euo pipefail
          echo "version=$(echo '${{ steps.setup-go.outputs.go-version }}' | cut -d'.' -f1,2)" >> "${GITHUB_OUTPUT}"
      - name: Upload coverage report
        if: inputs.collect-coverage
        uses: actions/upload-artifact@65c4c4a1ddee5b72f698fdd19549f0f0fb45cf08 # v4.6.0
        with:
          name: coverage-integration+${{ matrix.mode }}+go${{ steps.go.outputs.version }}+${{ runner.os }}+${{ runner.arch }}
          path: ${{ github.workspace }}/orchestrion/coverage/integration.out

  # This is a simple join point to make it easy to set up branch protection rules in GitHub.
  integration-test-done:
    name: Orchestrion Integration Tests
    needs: integration-test
    runs-on: ubuntu-latest
    if: success() || failure()
    steps:
      - name: Success
        if: needs.integration-test.result == 'success'
        run: echo "Success!"
      - name: Failure
        if: needs.integration-test.result != 'success'
        run: echo "Failure!" && exit 1
>>>>>>> d5d974f7
<|MERGE_RESOLUTION|>--- conflicted
+++ resolved
@@ -28,20 +28,12 @@
   cancel-in-progress: true
 
 jobs:
-<<<<<<< HEAD
-  test:
-    name: 'Run Tests'
-    uses: DataDog/orchestrion/.github/workflows/workflow_call.yml@main # we don't want to pin our own action
+  generate:
+    name: Verify generated files are up-to-date
     # we don't want to run this job as Orchestrion doesn't support v2 yet
     if: false
-    with:
-      dd-trace-go-ref: ${{ github.sha }}
-      runs-on: ubuntu-latest-16-cores
-=======
-  generate:
-    name: Verify generated files are up-to-date
-    # Don't run in workflow_call or workflow_dispatch
-    if: github.event_name == 'workflow_dispatch' || inputs.orchestrion-version == ''
+    # revert to github.event_name == 'workflow_dispatch' || inputs.orchestrion-version == ''
+    # when orchestrion supports v2
     runs-on: ubuntu-latest
     steps:
       - name: Checkout Code
@@ -59,6 +51,8 @@
 
   go-versions-matrix:
     name: Go Versions Matrix
+    # we don't want to run this job as Orchestrion doesn't support v2 yet
+    if: false
     runs-on: ubuntu-latest
     outputs:
       json: ${{ steps.matrix.outputs.json }}
@@ -234,12 +228,13 @@
     name: Orchestrion Integration Tests
     needs: integration-test
     runs-on: ubuntu-latest
-    if: success() || failure()
+    # we don't want to run this job as Orchestrion doesn't support v2 yet
+    if: false
+    # Rever to success() || failure() when ready
     steps:
       - name: Success
         if: needs.integration-test.result == 'success'
         run: echo "Success!"
       - name: Failure
         if: needs.integration-test.result != 'success'
-        run: echo "Failure!" && exit 1
->>>>>>> d5d974f7
+        run: echo "Failure!" && exit 1