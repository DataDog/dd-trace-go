--- conflicted
+++ resolved
@@ -14,12 +14,6 @@
     - cron: '00 00 * * *'
   workflow_dispatch:
 
-<<<<<<< HEAD
-env:
-  V2_BRANCH: true
-
-=======
->>>>>>> 953795ba
 jobs:
   govulncheck-tests:
     runs-on: ubuntu-latest
@@ -37,14 +31,4 @@
       - name: Run govulncheck
         run: govulncheck ./ddtrace/... ./appsec/... ./profiler/... ./internal/...
       - name: Run govulncheck-contribs
-        run: |
-          go list -f '{{.Dir}}' ./contrib/... | while read dir ; do
-            govulncheck -C $dir .
-<<<<<<< HEAD
-          done
-      - name: Run govulncheck-contribs (v2)
-        if: ${{ env.V2_BRANCH == 'true' }}
-        run: ./.github/workflows/apps/govulncheck-contribs-v2.sh
-=======
-          done
->>>>>>> 953795ba
+        run: ./.github/workflows/apps/govulncheck-contribs-v2.sh