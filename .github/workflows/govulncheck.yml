--- conflicted
+++ resolved
@@ -31,11 +31,4 @@
       - name: Run govulncheck
         run: govulncheck ./ddtrace/... ./appsec/... ./profiler/... ./internal/...
       - name: Run govulncheck-contribs
-<<<<<<< HEAD
-        run: ./.github/workflows/apps/govulncheck-contribs-v2.sh
-=======
-        run: |
-          go list -f '{{.Dir}}' ./contrib/... | while read dir ; do
-            govulncheck -C $dir .
-          done
->>>>>>> bad75f7f
+        run: ./.github/workflows/apps/govulncheck-contribs-v2.sh