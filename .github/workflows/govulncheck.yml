name: Nightly govulncheck
on:
  workflow_call: # allows to reuse this workflow
    inputs:
      ref:
        description: 'The branch to run the workflow on'
        required: true
        type: string
  push:
    branches:
      - main
      - release-v*
  schedule:
    - cron: '00 00 * * *'
  workflow_dispatch:

env:
<<<<<<< HEAD
  V2_BRANCH: true
=======
  V2_BRANCH: false
>>>>>>> aada6eb7

jobs:
  govulncheck-tests:
    runs-on: ubuntu-latest
    steps:
      - uses: actions/checkout@v3
        with:
          ref: ${{ inputs.ref || github.ref }}
      - name: Checkout Go
        uses: actions/setup-go@v3
        with:
          go-version: 'stable'
      - name: Install govulncheck
        run: |
          go install golang.org/x/vuln/cmd/govulncheck@latest
      - name: Run govulncheck
        run: govulncheck ./ddtrace/... ./appsec/... ./profiler/... ./internal/...
      - name: Run govulncheck-contribs
        if: ${{ env.V2_BRANCH != 'true' }}
        run: |
          go list -f '{{.Dir}}' ./contrib/... | while read dir ; do
            govulncheck -C $dir .
          done
      - name: Run govulncheck-contribs (v2)
        if: ${{ env.V2_BRANCH == 'true' }}
        run: |
          find ./v2/contrib -mindepth 2 -type f -name go.mod -exec dirname {} \; | while read dir ; do
            govulncheck -C $dir .
          done<|MERGE_RESOLUTION|>--- conflicted
+++ resolved
@@ -15,11 +15,7 @@
   workflow_dispatch:
 
 env:
-<<<<<<< HEAD
   V2_BRANCH: true
-=======
-  V2_BRANCH: false
->>>>>>> aada6eb7
 
 jobs:
   govulncheck-tests:
