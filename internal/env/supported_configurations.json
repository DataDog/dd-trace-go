{
  "supportedConfigurations": {
    "DD_ACTION_EXECUTION_ID": [
      "A"
    ],
    "DD_AGENT_HOST": [
      "A"
    ],
    "DD_API_KEY": [
      "A"
    ],
    "DD_API_SECURITY_DOWNSTREAM_REQUEST_BODY_ANALYSIS_SAMPLE_RATE": [
      "A"
    ],
    "DD_API_SECURITY_ENABLED": [
      "A"
    ],
    "DD_API_SECURITY_MAX_DOWNSTREAM_REQUEST_BODY_ANALYSIS": [
      "A"
    ],
    "DD_API_SECURITY_PROXY_SAMPLE_RATE": [
      "A"
    ],
    "DD_API_SECURITY_REQUEST_SAMPLE_RATE": [
      "A"
    ],
    "DD_API_SECURITY_SAMPLE_DELAY": [
      "A"
    ],
    "DD_APM_TRACING_ENABLED": [
      "A"
    ],
    "DD_APPSEC_BODY_PARSING_SIZE_LIMIT": [
      "A"
    ],
    "DD_APPSEC_ENABLED": [
      "A"
    ],
    "DD_APPSEC_HTTP_BLOCKED_TEMPLATE_HTML": [
      "A"
    ],
    "DD_APPSEC_HTTP_BLOCKED_TEMPLATE_JSON": [
      "A"
    ],
    "DD_APPSEC_MAX_STACK_TRACE_DEPTH": [
      "A"
    ],
    "DD_APPSEC_OBFUSCATION_PARAMETER_KEY_REGEXP": [
      "A"
    ],
    "DD_APPSEC_OBFUSCATION_PARAMETER_VALUE_REGEXP": [
      "A"
    ],
    "DD_APPSEC_RASP_ENABLED": [
      "A"
    ],
    "DD_APPSEC_RULES": [
      "A"
    ],
    "DD_APPSEC_SCA_ENABLED": [
      "A"
    ],
    "DD_APPSEC_STACK_TRACE_ENABLE": [
      "A"
    ],
    "DD_APPSEC_TRACE_RATE_LIMIT": [
      "A"
    ],
    "DD_APPSEC_WAF_TIMEOUT": [
      "A"
    ],
    "DD_APP_KEY": [
      "A"
    ],
    "DD_CIVISIBILITY_AGENTLESS_ENABLED": [
      "A"
    ],
    "DD_CIVISIBILITY_AGENTLESS_URL": [
      "A"
    ],
    "DD_CIVISIBILITY_AUTO_INSTRUMENTATION_PROVIDER": [
      "A"
    ],
    "DD_CIVISIBILITY_ENABLED": [
      "A"
    ],
    "DD_CIVISIBILITY_FLAKY_RETRY_COUNT": [
      "A"
    ],
    "DD_CIVISIBILITY_FLAKY_RETRY_ENABLED": [
      "A"
    ],
    "DD_CIVISIBILITY_IMPACTED_TESTS_DETECTION_ENABLED": [
      "A"
    ],
    "DD_CIVISIBILITY_INTERNAL_PARALLEL_EARLY_FLAKE_DETECTION_ENABLED": [
      "A"
    ],
    "DD_CIVISIBILITY_LOGS_ENABLED": [
      "A"
    ],
    "DD_CIVISIBILITY_SUBTEST_FEATURES_ENABLED": [
      "A"
    ],
    "DD_CIVISIBILITY_TOTAL_FLAKY_RETRY_COUNT": [
      "A"
    ],
    "DD_CIVISIBILITY_USE_NOOP_TRACER": [
      "A"
    ],
    "DD_CUSTOM_TRACE_ID": [
      "A"
    ],
    "DD_DATA_STREAMS_ENABLED": [
      "A"
    ],
    "DD_DBM_PROPAGATION_MODE": [
      "A"
    ],
    "DD_DOGSTATSD_HOST": [
      "A"
    ],
    "DD_DOGSTATSD_PORT": [
      "A"
    ],
    "DD_DYNAMIC_INSTRUMENTATION_ENABLED": [
      "A"
    ],
    "DD_ENV": [
      "A"
    ],
    "DD_EXPERIMENTAL_FLAGGING_PROVIDER_ENABLED": [
      "A"
    ],
    "DD_EXPERIMENTAL_PROPAGATE_PROCESS_TAGS_ENABLED": [
      "A"
    ],
    "DD_EXTERNAL_ENV": [
      "A"
    ],
    "DD_GIT_BRANCH": [
      "A"
    ],
    "DD_GIT_COMMIT_AUTHOR_DATE": [
      "A"
    ],
    "DD_GIT_COMMIT_AUTHOR_EMAIL": [
      "A"
    ],
    "DD_GIT_COMMIT_AUTHOR_NAME": [
      "A"
    ],
    "DD_GIT_COMMIT_COMMITTER_DATE": [
      "A"
    ],
    "DD_GIT_COMMIT_COMMITTER_EMAIL": [
      "A"
    ],
    "DD_GIT_COMMIT_COMMITTER_NAME": [
      "A"
    ],
    "DD_GIT_COMMIT_MESSAGE": [
      "A"
    ],
    "DD_GIT_COMMIT_SHA": [
      "A"
    ],
    "DD_GIT_PULL_REQUEST_BASE_BRANCH": [
      "A"
    ],
    "DD_GIT_PULL_REQUEST_BASE_BRANCH_SHA": [
      "A"
    ],
    "DD_GIT_REPOSITORY_URL": [
      "A"
    ],
    "DD_GIT_TAG": [
      "A"
    ],
    "DD_HAPROXY_SPOA_HEALTHCHECK_PORT": [
      "A"
    ],
    "DD_HAPROXY_SPOA_HOST": [
      "A"
    ],
    "DD_HAPROXY_SPOA_PORT": [
      "A"
    ],
    "DD_HOSTNAME": [
      "A"
    ],
    "DD_INSTRUMENTATION_INSTALL_ID": [
      "A"
    ],
    "DD_INSTRUMENTATION_INSTALL_TIME": [
      "A"
    ],
    "DD_INSTRUMENTATION_INSTALL_TYPE": [
      "A"
    ],
    "DD_INSTRUMENTATION_TELEMETRY_ENABLED": [
      "A"
    ],
    "DD_KEY": [
      "A"
    ],
    "DD_LLMOBS_AGENTLESS_ENABLED": [
      "A"
    ],
    "DD_LLMOBS_ENABLED": [
      "A"
    ],
    "DD_LLMOBS_ML_APP": [
      "A"
    ],
    "DD_LLMOBS_PROJECT_NAME": [
      "A"
    ],
    "DD_LOGGING_RATE": [
      "A"
    ],
    "DD_METRICS_OTEL_ENABLED": [
      "A"
    ],
    "DD_PIPELINE_EXECUTION_ID": [
      "A"
    ],
    "DD_PROFILING_AGENTLESS": [
      "A"
    ],
    "DD_PROFILING_CODE_HOTSPOTS_COLLECTION_ENABLED": [
      "A"
    ],
    "DD_PROFILING_DEBUG_COMPRESSION_SETTINGS": [
      "A"
    ],
    "DD_PROFILING_DELTA": [
      "A"
    ],
    "DD_PROFILING_ENABLED": [
      "A"
    ],
    "DD_PROFILING_ENDPOINT_COLLECTION_ENABLED": [
      "A"
    ],
    "DD_PROFILING_ENDPOINT_COUNT_ENABLED": [
      "A"
    ],
    "DD_PROFILING_EXECUTION_TRACE_ENABLED": [
      "A"
    ],
    "DD_PROFILING_EXECUTION_TRACE_LIMIT_BYTES": [
      "A"
    ],
    "DD_PROFILING_EXECUTION_TRACE_PERIOD": [
      "A"
    ],
    "DD_PROFILING_FLUSH_ON_EXIT": [
      "A"
    ],
    "DD_PROFILING_OUTPUT_DIR": [
      "A"
    ],
    "DD_PROFILING_UPLOAD_TIMEOUT": [
      "A"
    ],
    "DD_PROFILING_URL": [
      "A"
    ],
    "DD_PROFILING_WAIT_PROFILE": [
      "A"
    ],
    "DD_PROFILING_WAIT_PROFILE_MAX_GOROUTINES": [
      "A"
    ],
    "DD_RC_TUF_ROOT": [
      "A"
    ],
    "DD_REMOTE_CONFIGURATION_ENABLED": [
      "A"
    ],
    "DD_REMOTE_CONFIG_POLL_INTERVAL_SECONDS": [
      "A"
    ],
    "DD_REQUEST_MIRROR_HEALTHCHECK_ADDR": [
      "A"
    ],
    "DD_REQUEST_MIRROR_LISTEN_ADDR": [
      "A"
    ],
    "DD_RUNTIME_METRICS_ENABLED": [
      "A"
    ],
    "DD_RUNTIME_METRICS_V2_ENABLED": [
      "A"
    ],
    "DD_SERVICE": [
      "A"
    ],
    "DD_SERVICE_EXTENSION_HEALTHCHECK_PORT": [
      "A"
    ],
    "DD_SERVICE_EXTENSION_HOST": [
      "A"
    ],
    "DD_SERVICE_EXTENSION_OBSERVABILITY_MODE": [
      "A"
    ],
    "DD_SERVICE_EXTENSION_PORT": [
      "A"
    ],
    "DD_SERVICE_EXTENSION_TLS": [
      "A"
    ],
    "DD_SERVICE_EXTENSION_TLS_CERT_FILE": [
      "A"
    ],
    "DD_SERVICE_EXTENSION_TLS_KEY_FILE": [
      "A"
    ],
    "DD_SERVICE_MAPPING": [
      "A"
    ],
    "DD_SITE": [
      "A"
    ],
    "DD_SPAN_SAMPLING_RULES": [
      "A"
    ],
    "DD_SPAN_SAMPLING_RULES_FILE": [
      "A"
    ],
    "DD_TAGS": [
      "A"
    ],
    "DD_TELEMETRY_DEBUG": [
      "A"
    ],
    "DD_TELEMETRY_DEPENDENCY_COLLECTION_ENABLED": [
      "A"
    ],
    "DD_TELEMETRY_HEARTBEAT_INTERVAL": [
      "A"
    ],
    "DD_TELEMETRY_LOG_COLLECTION_ENABLED": [
      "A"
    ],
    "DD_TELEMETRY_METRICS_ENABLED": [
      "A"
    ],
    "DD_TEST_AGENT_HOST": [
      "A"
    ],
    "DD_TEST_AGENT_PORT": [
      "A"
    ],
    "DD_TEST_MANAGEMENT_ATTEMPT_TO_FIX_RETRIES": [
      "A"
    ],
    "DD_TEST_MANAGEMENT_ENABLED": [
      "A"
    ],
    "DD_TEST_OPTIMIZATION_ENV_DATA_FILE": [
      "A"
    ],
    "DD_TEST_SESSION_NAME": [
      "A"
    ],
    "DD_TRACE_128_BIT_TRACEID_GENERATION_ENABLED": [
      "A"
    ],
    "DD_TRACE_128_BIT_TRACEID_LOGGING_ENABLED": [
      "A"
    ],
    "DD_TRACE_ABANDONED_SPAN_TIMEOUT": [
      "A"
    ],
    "DD_TRACE_AGENT_PORT": [
      "A"
    ],
    "DD_TRACE_AGENT_URL": [
      "A"
    ],
    "DD_TRACE_ANALYTICS_ENABLED": [
      "A"
    ],
    "DD_TRACE_AWS_ANALYTICS_ENABLED": [
      "A"
    ],
    "DD_TRACE_BAGGAGE_TAG_KEYS": [
      "A"
    ],
    "DD_TRACE_BUNTDB_ANALYTICS_ENABLED": [
      "A"
    ],
    "DD_TRACE_CHI_ANALYTICS_ENABLED": [
      "A"
    ],
    "DD_TRACE_CLIENT_HOSTNAME_COMPAT": [
      "A"
    ],
    "DD_TRACE_CLIENT_IP_ENABLED": [
      "A"
    ],
    "DD_TRACE_CLIENT_IP_HEADER": [
      "A"
    ],
    "DD_TRACE_CONSUL_ANALYTICS_ENABLED": [
      "A"
    ],
    "DD_TRACE_DEBUG": [
      "A"
    ],
    "DD_TRACE_DEBUG_ABANDONED_SPANS": [
      "A"
    ],
    "DD_TRACE_DEBUG_SEELOG_WORKAROUND": [
      "A"
    ],
    "DD_TRACE_ECHO_ANALYTICS_ENABLED": [
      "A"
    ],
    "DD_TRACE_ELASTIC_ANALYTICS_ENABLED": [
      "A"
    ],
    "DD_TRACE_ENABLED": [
      "A"
    ],
    "DD_TRACE_FASTHTTP_ANALYTICS_ENABLED": [
      "A"
    ],
    "DD_TRACE_FEATURES": [
      "A"
    ],
    "DD_TRACE_FIBER_ANALYTICS_ENABLED": [
      "A"
    ],
    "DD_TRACE_GCP_PUBSUB_ANALYTICS_ENABLED": [
      "A"
    ],
    "DD_TRACE_GIN_ANALYTICS_ENABLED": [
      "A"
    ],
    "DD_TRACE_GIT_METADATA_ENABLED": [
      "A"
    ],
    "DD_TRACE_GOCQL_ANALYTICS_ENABLED": [
      "A"
    ],
    "DD_TRACE_GOCQL_COMPAT": [
      "A"
    ],
    "DD_TRACE_GOJI_ANALYTICS_ENABLED": [
      "A"
    ],
    "DD_TRACE_GOOGLE_API_ANALYTICS_ENABLED": [
      "A"
    ],
    "DD_TRACE_GOPG_ANALYTICS_ENABLED": [
      "A"
    ],
    "DD_TRACE_GQLGEN_ANALYTICS_ENABLED": [
      "A"
    ],
    "DD_TRACE_GRAPHQL_ANALYTICS_ENABLED": [
      "A"
    ],
    "DD_TRACE_GRAPHQL_ERROR_EXTENSIONS": [
      "A"
    ],
    "DD_TRACE_GRPC_ANALYTICS_ENABLED": [
      "A"
    ],
    "DD_TRACE_HEADER_TAGS": [
      "A"
    ],
    "DD_TRACE_HTTPROUTER_ANALYTICS_ENABLED": [
      "A"
    ],
    "DD_TRACE_HTTPTREEMUX_ANALYTICS_ENABLED": [
      "A"
    ],
    "DD_TRACE_HTTP_ANALYTICS_ENABLED": [
      "A"
    ],
    "DD_TRACE_HTTP_CLIENT_ERROR_STATUSES": [
      "A"
    ],
    "DD_TRACE_HTTP_CLIENT_RESOURCE_NAME_QUANTIZE": [
      "A"
    ],
    "DD_TRACE_HTTP_CLIENT_TAG_QUERY_STRING": [
      "A"
    ],
    "DD_TRACE_HTTP_HANDLER_RESOURCE_NAME_QUANTIZE": [
      "A"
    ],
    "DD_TRACE_HTTP_SERVER_ERROR_STATUSES": [
      "A"
    ],
    "DD_TRACE_HTTP_URL_QUERY_STRING_DISABLED": [
      "A"
    ],
    "DD_TRACE_INFERRED_PROXY_SERVICES_ENABLED": [
      "A"
    ],
    "DD_TRACE_KAFKA_ANALYTICS_ENABLED": [
      "A"
    ],
    "DD_TRACE_LEVELDB_ANALYTICS_ENABLED": [
      "A"
    ],
    "DD_TRACE_LOGRUS_ANALYTICS_ENABLED": [
      "A"
    ],
    "DD_TRACE_LOG_DIRECTORY": [
      "A"
    ],
    "DD_TRACE_MCP_ANALYTICS_ENABLED": [
      "A"
    ],
    "DD_TRACE_MEMCACHE_ANALYTICS_ENABLED": [
      "A"
    ],
    "DD_TRACE_MGO_ANALYTICS_ENABLED": [
      "A"
    ],
    "DD_TRACE_MONGO_ANALYTICS_ENABLED": [
      "A"
    ],
    "DD_TRACE_MUX_ANALYTICS_ENABLED": [
      "A"
    ],
    "DD_TRACE_NEGRONI_ANALYTICS_ENABLED": [
      "A"
    ],
    "DD_TRACE_OBFUSCATION_QUERY_STRING_REGEXP": [
      "A"
    ],
    "DD_TRACE_PARTIAL_FLUSH_ENABLED": [
      "A"
    ],
    "DD_TRACE_PARTIAL_FLUSH_MIN_SPANS": [
      "A"
    ],
    "DD_TRACE_PEER_SERVICE_DEFAULTS_ENABLED": [
      "A"
    ],
    "DD_TRACE_PEER_SERVICE_MAPPING": [
      "A"
    ],
    "DD_TRACE_PROPAGATION_EXTRACT_FIRST": [
      "A"
    ],
    "DD_TRACE_PROPAGATION_STYLE": [
      "A"
    ],
    "DD_TRACE_PROPAGATION_STYLE_EXTRACT": [
      "A"
    ],
    "DD_TRACE_PROPAGATION_STYLE_INJECT": [
      "A"
    ],
    "DD_TRACE_RATE_LIMIT": [
      "A"
    ],
    "DD_TRACE_REDIGO_ANALYTICS_ENABLED": [
      "A"
    ],
    "DD_TRACE_REDIS_ANALYTICS_ENABLED": [
      "A"
    ],
    "DD_TRACE_REDIS_RAW_COMMAND": [
      "A"
    ],
    "DD_TRACE_REMOVE_INTEGRATION_SERVICE_NAMES_ENABLED": [
      "A"
    ],
    "DD_TRACE_REPORT_HOSTNAME": [
      "A"
    ],
    "DD_TRACE_RESOURCE_RENAMING_ALWAYS_SIMPLIFIED_ENDPOINT": [
      "A"
    ],
    "DD_TRACE_RESOURCE_RENAMING_ENABLED": [
      "A"
    ],
    "DD_TRACE_RESTFUL_ANALYTICS_ENABLED": [
      "A"
    ],
    "DD_TRACE_SAMPLE_RATE": [
      "A"
    ],
    "DD_TRACE_SAMPLING_RULES": [
      "A"
    ],
    "DD_TRACE_SAMPLING_RULES_FILE": [
      "A"
    ],
    "DD_TRACE_SARAMA_ANALYTICS_ENABLED": [
      "A"
    ],
    "DD_TRACE_SOURCE_HOSTNAME": [
      "A"
    ],
    "DD_TRACE_SPAN_ATTRIBUTE_SCHEMA": [
      "A"
    ],
    "DD_TRACE_SQL_ANALYTICS_ENABLED": [
      "A"
    ],
    "DD_TRACE_SQL_COMMENT_INJECTION_MODE": [
      "A"
    ],
    "DD_TRACE_STARTUP_LOGS": [
      "A"
    ],
    "DD_TRACE_STATS_COMPUTATION_ENABLED": [
      "A"
    ],
    "DD_TRACE_TWIRP_ANALYTICS_ENABLED": [
      "A"
    ],
    "DD_TRACE_V1_PAYLOAD_FORMAT_ENABLED": [
      "A"
    ],
    "DD_TRACE_VALKEY_ANALYTICS_ENABLED": [
      "A"
    ],
    "DD_TRACE_VALKEY_RAW_COMMAND": [
      "A"
    ],
    "DD_TRACE_VAULT_ANALYTICS_ENABLED": [
      "A"
    ],
    "DD_TRACE_X_DATADOG_TAGS_MAX_LENGTH": [
      "A"
    ],
    "DD_TRACE__ANALYTICS_ENABLED": [
      "A"
    ],
    "DD_VERSION": [
      "A"
    ],
    "OTEL_EXPORTER_OTLP_ENDPOINT": [
      "A"
    ],
<<<<<<< HEAD
    "OTEL_EXPORTER_OTLP_HEADERS": [
      "A"
    ],
    "OTEL_EXPORTER_OTLP_METRICS_HEADERS": [
=======
    "OTEL_EXPORTER_OTLP_METRICS_ENDPOINT": [
>>>>>>> 3571ce3e
      "A"
    ],
    "OTEL_EXPORTER_OTLP_METRICS_HEADERS": [
      "A"
    ],
    "OTEL_EXPORTER_OTLP_METRICS_PROTOCOL": [
      "A"
    ],
    "OTEL_EXPORTER_OTLP_METRICS_TEMPORALITY_PREFERENCE": [
      "A"
    ],
    "OTEL_EXPORTER_OTLP_METRICS_TIMEOUT": [
      "A"
    ],
    "OTEL_EXPORTER_OTLP_PROTOCOL": [
      "A"
    ],
    "OTEL_EXPORTER_OTLP_TIMEOUT": [
      "A"
    ],
    "OTEL_LOGS_EXPORTER": [
      "A"
    ],
    "OTEL_LOG_LEVEL": [
      "A"
    ],
    "OTEL_METRICS_EXPORTER": [
      "A"
    ],
    "OTEL_METRIC_EXPORT_INTERVAL": [
      "A"
    ],
    "OTEL_METRIC_EXPORT_TIMEOUT": [
      "A"
    ],
    "OTEL_PROPAGATORS": [
      "A"
    ],
    "OTEL_RESOURCE_ATTRIBUTES": [
      "A"
    ],
    "OTEL_SERVICE_NAME": [
      "A"
    ],
    "OTEL_TRACES_EXPORTER": [
      "A"
    ],
    "OTEL_TRACES_SAMPLER": [
      "A"
    ],
    "OTEL_TRACES_SAMPLER_ARG": [
      "A"
    ]
  },
  "aliases": {
    "DD_API_KEY": [
      "DD-API-KEY"
    ]
  }
}<|MERGE_RESOLUTION|>--- conflicted
+++ resolved
@@ -645,14 +645,10 @@
     "OTEL_EXPORTER_OTLP_ENDPOINT": [
       "A"
     ],
-<<<<<<< HEAD
     "OTEL_EXPORTER_OTLP_HEADERS": [
       "A"
     ],
-    "OTEL_EXPORTER_OTLP_METRICS_HEADERS": [
-=======
     "OTEL_EXPORTER_OTLP_METRICS_ENDPOINT": [
->>>>>>> 3571ce3e
       "A"
     ],
     "OTEL_EXPORTER_OTLP_METRICS_HEADERS": [
