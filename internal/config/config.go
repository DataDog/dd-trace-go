--- conflicted
+++ resolved
@@ -15,16 +15,10 @@
 )
 
 var (
-<<<<<<< HEAD
-	useFreshConfig atomic.Bool
-	instance       atomic.Value
-	once           sync.Once
-=======
 	useFreshConfig bool
 	instance       *Config
 	// mu protects instance and useFreshConfig
 	mu sync.Mutex
->>>>>>> 78b2dc17
 )
 
 // Origin represents where a configuration value came from.
@@ -114,25 +108,6 @@
 // The configuration is lazily initialized on first access using sync.Once, ensuring
 // loadConfig() is called exactly once even under concurrent access.
 func Get() *Config {
-<<<<<<< HEAD
-	if useFreshConfig.Load() {
-		cfg := loadConfig()
-		instance.Store(cfg)
-		return cfg
-	}
-
-	once.Do(func() {
-		cfg := loadConfig()
-		instance.Store(cfg)
-	})
-	return instance.Load().(*Config)
-}
-
-func SetUseFreshConfig(use bool) {
-	useFreshConfig.Store(use)
-}
-
-=======
 	mu.Lock()
 	defer mu.Unlock()
 	if useFreshConfig || instance == nil {
@@ -148,7 +123,6 @@
 	useFreshConfig = use
 }
 
->>>>>>> 78b2dc17
 func (c *Config) Debug() bool {
 	c.mu.RLock()
 	defer c.mu.RUnlock()
@@ -160,7 +134,6 @@
 	defer c.mu.Unlock()
 	c.debug = enabled
 	telemetry.RegisterAppConfig("DD_TRACE_DEBUG", enabled, origin)
-<<<<<<< HEAD
 }
 
 func (c *Config) RuntimeMetricsEnabled() bool {
@@ -186,6 +159,4 @@
 	defer c.mu.Unlock()
 	c.runtimeMetricsV2 = enabled
 	telemetry.RegisterAppConfig("DD_RUNTIME_METRICS_V2_ENABLED", enabled, origin)
-=======
->>>>>>> 78b2dc17
 }