// Unless explicitly stated otherwise all files in this repository are licensed
// under the Apache License Version 2.0.
// This product includes software developed at Datadog (https://www.datadoghq.com/).
// Copyright 2025 Datadog, Inc.

package config

import (
	"net/url"
	"sync"
	"sync/atomic"
	"time"

	"github.com/DataDog/dd-trace-go/v2/internal/telemetry"
)

var (
<<<<<<< HEAD
	useFreshConfig atomic.Bool
	instance       atomic.Value
	once           sync.Once
=======
	useFreshConfig bool
	instance       *Config
	// mu protects instance and useFreshConfig
	mu sync.Mutex
)

// Origin represents where a configuration value came from.
// Re-exported so callers don't need to import internal/telemetry.
type Origin = telemetry.Origin

// Re-exported origin constants for common configuration sources
const (
	OriginCode       = telemetry.OriginCode
	OriginCalculated = telemetry.OriginCalculated
>>>>>>> 78b2dc17
)

// Config represents global configuration properties.
// Config instances should be obtained via Get() which always returns a non-nil value.
// Methods on Config assume a non-nil receiver and will panic if called on nil.
type Config struct {
	mu sync.RWMutex
	// Config fields are protected by the mutex.
	agentURL                      *url.URL
	debug                         bool
	logStartup                    bool
	serviceName                   string
	version                       string
	env                           string
	serviceMappings               map[string]string
	hostname                      string
	runtimeMetrics                bool
	runtimeMetricsV2              bool
	profilerHotspots              bool
	profilerEndpoints             bool
	spanAttributeSchemaVersion    int
	peerServiceDefaultsEnabled    bool
	peerServiceMappings           map[string]string
	debugAbandonedSpans           bool
	spanTimeout                   time.Duration
	partialFlushMinSpans          int
	partialFlushEnabled           bool
	statsComputationEnabled       bool
	dataStreamsMonitoringEnabled  bool
	dynamicInstrumentationEnabled bool
	globalSampleRate              float64
	ciVisibilityEnabled           bool
	ciVisibilityAgentless         bool
	logDirectory                  string
	traceRateLimitPerSecond       float64
}

// loadConfig initializes and returns a new config by reading from all configured sources.
// This function is NOT thread-safe and should only be called once through Get's sync.Once.
func loadConfig() *Config {
	cfg := new(Config)

	// TODO: Use defaults from config json instead of hardcoding them here
	cfg.agentURL = provider.getURL("DD_TRACE_AGENT_URL", &url.URL{Scheme: "http", Host: "localhost:8126"})
	cfg.debug = provider.getBool("DD_TRACE_DEBUG", false)
	cfg.logStartup = provider.getBool("DD_TRACE_STARTUP_LOGS", false)
	cfg.serviceName = provider.getString("DD_SERVICE", "")
	cfg.version = provider.getString("DD_VERSION", "")
	cfg.env = provider.getString("DD_ENV", "")
	cfg.serviceMappings = provider.getMap("DD_SERVICE_MAPPING", nil)
	cfg.hostname = provider.getString("DD_TRACE_SOURCE_HOSTNAME", "")
	cfg.runtimeMetrics = provider.getBool("DD_RUNTIME_METRICS_ENABLED", false)
	cfg.runtimeMetricsV2 = provider.getBool("DD_RUNTIME_METRICS_V2_ENABLED", false)
	cfg.profilerHotspots = provider.getBool("DD_PROFILING_CODE_HOTSPOTS_COLLECTION_ENABLED", false)
	cfg.profilerEndpoints = provider.getBool("DD_PROFILING_ENDPOINT_COLLECTION_ENABLED", true)
	cfg.spanAttributeSchemaVersion = provider.getInt("DD_TRACE_SPAN_ATTRIBUTE_SCHEMA", 0)
	cfg.peerServiceDefaultsEnabled = provider.getBool("DD_TRACE_PEER_SERVICE_DEFAULTS_ENABLED", false)
	cfg.peerServiceMappings = provider.getMap("DD_TRACE_PEER_SERVICE_MAPPING", nil)
	cfg.debugAbandonedSpans = provider.getBool("DD_TRACE_DEBUG_ABANDONED_SPANS", false)
	cfg.spanTimeout = provider.getDuration("DD_TRACE_ABANDONED_SPAN_TIMEOUT", 0)
	cfg.partialFlushMinSpans = provider.getInt("DD_TRACE_PARTIAL_FLUSH_MIN_SPANS", 0)
	cfg.partialFlushEnabled = provider.getBool("DD_TRACE_PARTIAL_FLUSH_ENABLED", false)
	cfg.statsComputationEnabled = provider.getBool("DD_TRACE_STATS_COMPUTATION_ENABLED", false)
	cfg.dataStreamsMonitoringEnabled = provider.getBool("DD_DATA_STREAMS_ENABLED", false)
	cfg.dynamicInstrumentationEnabled = provider.getBool("DD_DYNAMIC_INSTRUMENTATION_ENABLED", false)
	cfg.globalSampleRate = provider.getFloat("DD_TRACE_SAMPLE_RATE", 0.0)
	cfg.ciVisibilityEnabled = provider.getBool("DD_CIVISIBILITY_ENABLED", false)
	cfg.ciVisibilityAgentless = provider.getBool("DD_CIVISIBILITY_AGENTLESS_ENABLED", false)
	cfg.logDirectory = provider.getString("DD_TRACE_LOG_DIRECTORY", "")
	cfg.traceRateLimitPerSecond = provider.getFloat("DD_TRACE_RATE_LIMIT", 0.0)

	return cfg
}

// Get returns the global configuration singleton.
// This function is thread-safe and can be called from multiple goroutines concurrently.
// The configuration is lazily initialized on first access using sync.Once, ensuring
// loadConfig() is called exactly once even under concurrent access.
func Get() *Config {
<<<<<<< HEAD
	if useFreshConfig.Load() {
		cfg := loadConfig()
		instance.Store(cfg)
		return cfg
	}

	once.Do(func() {
		cfg := loadConfig()
		instance.Store(cfg)
	})
	return instance.Load().(*Config)
}

func SetUseFreshConfig(use bool) {
	useFreshConfig.Store(use)
=======
	mu.Lock()
	defer mu.Unlock()
	if useFreshConfig || instance == nil {
		instance = loadConfig()
	}

	return instance
}

func SetUseFreshConfig(use bool) {
	mu.Lock()
	defer mu.Unlock()
	useFreshConfig = use
>>>>>>> 78b2dc17
}

func (c *Config) Debug() bool {
	c.mu.RLock()
	defer c.mu.RUnlock()
	return c.debug
}

func (c *Config) SetDebug(enabled bool, origin telemetry.Origin) {
	c.mu.Lock()
	defer c.mu.Unlock()
	c.debug = enabled
	telemetry.RegisterAppConfig("DD_TRACE_DEBUG", enabled, origin)
<<<<<<< HEAD
}

func (c *Config) ProfilerEndpoints() bool {
	c.mu.RLock()
	defer c.mu.RUnlock()
	return c.profilerEndpoints
}

func (c *Config) SetProfilerEndpoints(enabled bool, origin telemetry.Origin) {
	c.mu.Lock()
	defer c.mu.Unlock()
	c.profilerEndpoints = enabled
	telemetry.RegisterAppConfig("DD_PROFILING_ENDPOINT_COLLECTION_ENABLED", enabled, origin)
=======
>>>>>>> 78b2dc17
}<|MERGE_RESOLUTION|>--- conflicted
+++ resolved
@@ -8,18 +8,12 @@
 import (
 	"net/url"
 	"sync"
-	"sync/atomic"
 	"time"
 
 	"github.com/DataDog/dd-trace-go/v2/internal/telemetry"
 )
 
 var (
-<<<<<<< HEAD
-	useFreshConfig atomic.Bool
-	instance       atomic.Value
-	once           sync.Once
-=======
 	useFreshConfig bool
 	instance       *Config
 	// mu protects instance and useFreshConfig
@@ -34,7 +28,6 @@
 const (
 	OriginCode       = telemetry.OriginCode
 	OriginCalculated = telemetry.OriginCalculated
->>>>>>> 78b2dc17
 )
 
 // Config represents global configuration properties.
@@ -114,23 +107,6 @@
 // The configuration is lazily initialized on first access using sync.Once, ensuring
 // loadConfig() is called exactly once even under concurrent access.
 func Get() *Config {
-<<<<<<< HEAD
-	if useFreshConfig.Load() {
-		cfg := loadConfig()
-		instance.Store(cfg)
-		return cfg
-	}
-
-	once.Do(func() {
-		cfg := loadConfig()
-		instance.Store(cfg)
-	})
-	return instance.Load().(*Config)
-}
-
-func SetUseFreshConfig(use bool) {
-	useFreshConfig.Store(use)
-=======
 	mu.Lock()
 	defer mu.Unlock()
 	if useFreshConfig || instance == nil {
@@ -144,7 +120,6 @@
 	mu.Lock()
 	defer mu.Unlock()
 	useFreshConfig = use
->>>>>>> 78b2dc17
 }
 
 func (c *Config) Debug() bool {
@@ -158,7 +133,6 @@
 	defer c.mu.Unlock()
 	c.debug = enabled
 	telemetry.RegisterAppConfig("DD_TRACE_DEBUG", enabled, origin)
-<<<<<<< HEAD
 }
 
 func (c *Config) ProfilerEndpoints() bool {
@@ -172,6 +146,4 @@
 	defer c.mu.Unlock()
 	c.profilerEndpoints = enabled
 	telemetry.RegisterAppConfig("DD_PROFILING_ENDPOINT_COLLECTION_ENABLED", enabled, origin)
-=======
->>>>>>> 78b2dc17
 }