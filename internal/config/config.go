--- conflicted
+++ resolved
@@ -136,7 +136,6 @@
 	telemetry.RegisterAppConfig("DD_TRACE_DEBUG", enabled, origin)
 }
 
-<<<<<<< HEAD
 func (c *Config) RuntimeMetricsEnabled() bool {
 	c.mu.RLock()
 	defer c.mu.RUnlock()
@@ -160,7 +159,8 @@
 	defer c.mu.Unlock()
 	c.runtimeMetricsV2 = enabled
 	telemetry.RegisterAppConfig("DD_RUNTIME_METRICS_V2_ENABLED", enabled, origin)
-=======
+}
+
 func (c *Config) DataStreamsMonitoringEnabled() bool {
 	c.mu.RLock()
 	defer c.mu.RUnlock()
@@ -185,5 +185,4 @@
 	defer c.mu.Unlock()
 	c.logStartup = enabled
 	telemetry.RegisterAppConfig("DD_TRACE_STARTUP_LOGS", enabled, origin)
->>>>>>> 69ec1411
 }