--- conflicted
+++ resolved
@@ -216,10 +216,6 @@
 				test.Close(integrations.ResultStatusPass)
 			}
 			checkModuleAndSuite(module, suite)
-<<<<<<< HEAD
-
-=======
->>>>>>> e137aa6d
 		}()
 
 		// Execute the original test function.
