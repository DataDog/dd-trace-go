// Unless explicitly stated otherwise all files in this repository are licensed
// under the Apache License Version 2.0.
// This product includes software developed at Datadog (https://www.datadoghq.com/).
// Copyright 2024 Datadog, Inc.

package gotesting

import (
	"fmt"
	"reflect"
	"runtime"
	"sync"
	"sync/atomic"
	"testing"
	"time"
	"unsafe"

	"github.com/DataDog/dd-trace-go/v2/internal"
	"github.com/DataDog/dd-trace-go/v2/internal/civisibility/constants"
	"github.com/DataDog/dd-trace-go/v2/internal/civisibility/integrations"
)

type (
	// instrumentationMetadata contains the internal instrumentation metadata
	instrumentationMetadata struct {
		IsInternal bool
	}

	// testExecutionMetadata contains metadata regarding an unique *testing.T or *testing.B execution
	testExecutionMetadata struct {
		test                         integrations.Test // internal CI Visibility test event
		error                        atomic.Int32      // flag to check if the test event has error data already
		skipped                      atomic.Int32      // flag to check if the test event has skipped data already
		panicData                    any               // panic data recovered from an internal test execution when using an additional feature wrapper
		panicStacktrace              string            // stacktrace from the panic recovered from an internal test
		isARetry                     bool              // flag to tag if a current test execution is a retry
		isANewTest                   bool              // flag to tag if a current test a new test
		isAModifiedTest              bool              // flag to tag if a current test a modified test
		isEarlyFlakeDetectionEnabled bool              // flag to tag if Early Flake Detection is enabled for this execution
		isFlakyTestRetriesEnabled    bool              // flag to tag if Flaky Test Retries is enabled for this execution
		isQuarantined                bool              // flag to check if the test is quarantined
		isDisabled                   bool              // flag to check if the test is disabled
		isAttemptToFix               bool              // flag to check if the test is marked as attempt to fix
		isLastRetry                  bool              // flag to check if the current execution is the last retry
		allAttemptsPassed            bool              // flag to check if all attempts passed for a test marked as attempt to fix
		allRetriesFailed             bool              // flag to check if all retries failed for a test
		hasAdditionalFeatureWrapper  bool              // flag to check if the current execution is part of an additional feature wrapper
	}

	// runTestWithRetryOptions contains the options for calling runTestWithRetry function
	runTestWithRetryOptions struct {
		targetFunc      func(t *testing.T) // target function to retry
		t               *testing.T         // test to be executed
		isEfdInParallel bool               // flag to check if the test is running in parallel

		// function to modify the execution metadata before each execution (first callback executed). It's also called before postOnRetryEnd to do a final sync
		preExecMetaAdjust func(execMeta *testExecutionMetadata, executionIndex int)

		// function to decide whether we are in the last retry (second callback executed if we are in a retry execution)
		preIsLastRetry func(execMeta *testExecutionMetadata, executionIndex int, remainingRetries int64) bool

		// adjust retry count function depending on the duration of the first execution (first callback executed post test execution only in the first execution of the test)
		postAdjustRetryCount func(execMeta *testExecutionMetadata, duration time.Duration) int64

		// function to run after each test execution (second callback executed after test execution)
		postPerExecution func(ptrToLocalT *testing.T, execMeta *testExecutionMetadata, executionIndex int, duration time.Duration)

		// function to decide whether we want to perform a retry (third callback executed after test execution)
		postShouldRetry func(ptrToLocalT *testing.T, execMeta *testExecutionMetadata, executionIndex int, remainingRetries int64) bool

		// function executed when all execution have finished (last callback executed after all test executions(+retries))
		postOnRetryEnd func(t *testing.T, executionIndex int, lastPtrToLocalT *testing.T)
	}

	// executionOptions holds the execution options for the test
	executionOptions struct {
		mutex                     sync.Locker              // mutex for synchronizing test iterations
		options                   *runTestWithRetryOptions // options for the test execution
		executionIndex            int                      // current execution index
		retryCount                int64                    // remaining retry count
		originalExecutionMetadata *testExecutionMetadata   // original test execution metadata
		panicExecutionMetadata    *testExecutionMetadata   // panicked execution metadata
		ptrToLocalT               *testing.T               // pointer to the local test instance
		executionMetadata         *testExecutionMetadata   // current test execution metadata
		module                    integrations.TestModule  // module associated with the test
		suite                     integrations.TestSuite   // suite associated with the test
	}
)

var (
	// ciVisibilityEnabledValue holds a value to check if ci visibility is enabled or not (1 = enabled / 0 = disabled)
	ciVisibilityEnabledValue int32 = -1

	// instrumentationMap holds a map of *runtime.Func for tracking instrumented functions
	instrumentationMap = map[*runtime.Func]*instrumentationMetadata{}

	// instrumentationMapMutex is a read-write mutex for synchronizing access to instrumentationMap.
	instrumentationMapMutex sync.RWMutex

	// ciVisibilityTests holds a map of *testing.T or *testing.B to execution metadata for tracking tests.
	ciVisibilityTestMetadata = map[unsafe.Pointer]*testExecutionMetadata{}

	// ciVisibilityTestMetadataMutex is a read-write mutex for synchronizing access to ciVisibilityTestMetadata.
	ciVisibilityTestMetadataMutex sync.RWMutex
)

// isCiVisibilityEnabled gets if CI Visibility has been enabled or disabled by the "DD_CIVISIBILITY_ENABLED" environment variable
func isCiVisibilityEnabled() bool {
	// let's check if the value has already been loaded from the env-vars
	enabledValue := atomic.LoadInt32(&ciVisibilityEnabledValue)
	if enabledValue == -1 {
		// Get the DD_CIVISIBILITY_ENABLED env var, if not present we default to false (for now). This is because if we are here, it means
		// that the process was instrumented for ci visibility or by using orchestrion.
		// So effectively this env-var will act as a kill switch for cases where the code is instrumented, but
		// we don't want the civisibility instrumentation to be enabled.
		// *** For preview releases we will default to false, meaning that the use of ci visibility must be opt-in ***
		if internal.BoolEnv(constants.CIVisibilityEnabledEnvironmentVariable, false) {
			atomic.StoreInt32(&ciVisibilityEnabledValue, 1)
			return true
		}
		atomic.StoreInt32(&ciVisibilityEnabledValue, 0)
		return false

	}

	return enabledValue == 1
}

// getInstrumentationMetadata gets the stored instrumentation metadata for a given *runtime.Func.
func getInstrumentationMetadata(fn *runtime.Func) *instrumentationMetadata {
	instrumentationMapMutex.RLock()
	defer instrumentationMapMutex.RUnlock()
	if v, ok := instrumentationMap[fn]; ok {
		return v
	}
	return nil
}

// setInstrumentationMetadata stores an instrumentation metadata for a given *runtime.Func.
func setInstrumentationMetadata(fn *runtime.Func, metadata *instrumentationMetadata) {
	instrumentationMapMutex.Lock()
	defer instrumentationMapMutex.Unlock()
	instrumentationMap[fn] = metadata
}

// createTestMetadata creates the CI visibility test metadata associated with a given *testing.T, *testing.B, *testing.common
func createTestMetadata(tb testing.TB) *testExecutionMetadata {
	ciVisibilityTestMetadataMutex.Lock()
	defer ciVisibilityTestMetadataMutex.Unlock()
	execMetadata := &testExecutionMetadata{}
	ciVisibilityTestMetadata[reflect.ValueOf(tb).UnsafePointer()] = execMetadata
	return execMetadata
}

// getTestMetadata retrieves the CI visibility test metadata associated with a given *testing.T, *testing.B, *testing.common
func getTestMetadata(tb testing.TB) *testExecutionMetadata {
	return getTestMetadataFromPointer(reflect.ValueOf(tb).UnsafePointer())
}

// getTestMetadataFromPointer retrieves the CI visibility test metadata associated with a given *testing.T, *testing.B, *testing.common using a pointer
func getTestMetadataFromPointer(ptr unsafe.Pointer) *testExecutionMetadata {
	ciVisibilityTestMetadataMutex.RLock()
	defer ciVisibilityTestMetadataMutex.RUnlock()
	if v, ok := ciVisibilityTestMetadata[ptr]; ok {
		return v
	}
	return nil
}

// deleteTestMetadata delete the CI visibility test metadata associated with a given *testing.T, *testing.B, *testing.common
func deleteTestMetadata(tb testing.TB) {
	ciVisibilityTestMetadataMutex.Lock()
	defer ciVisibilityTestMetadataMutex.Unlock()
	delete(ciVisibilityTestMetadata, reflect.ValueOf(tb).UnsafePointer())
}

// checkIfCIVisibilityExitIsRequiredByPanic checks the additional features settings to decide if we allow individual tests to panic or not
func checkIfCIVisibilityExitIsRequiredByPanic() bool {
	// Apply additional features
	settings := integrations.GetSettings()

	// If we don't plan to do retries then we allow to panic
	return !settings.FlakyTestRetriesEnabled && !settings.EarlyFlakeDetection.Enabled
}

// applyAdditionalFeaturesToTestFunc applies all the additional features as wrapper of a func(*testing.T)
func applyAdditionalFeaturesToTestFunc(f func(*testing.T), testInfo *commonInfo) func(*testing.T) {
	// Apply additional features
	settings := integrations.GetSettings()

	// ensure that the additional features are initialized
	_ = integrations.GetKnownTests()

	// If none of the additional features are enabled, return the original function.
	if !settings.TestManagement.Enabled && !settings.EarlyFlakeDetection.Enabled && !settings.FlakyTestRetriesEnabled {
		return f
	}

	var meta struct {
		isTestManagementEnabled      bool
		isEarlyFlakeDetectionEnabled bool
		isFlakyTestRetriesEnabled    bool
		isQuarantined                bool
		isDisabled                   bool
		isAttemptToFix               bool
		isNew                        bool
		isModified                   bool
	}

	// init metadata
	meta.isTestManagementEnabled = settings.TestManagement.Enabled
	meta.isEarlyFlakeDetectionEnabled = settings.EarlyFlakeDetection.Enabled
	meta.isFlakyTestRetriesEnabled = settings.FlakyTestRetriesEnabled
	meta.isQuarantined = false
	meta.isDisabled = false
	meta.isAttemptToFix = false
	meta.isNew = false
	meta.isModified = false

	// Test Management feature
	if meta.isTestManagementEnabled {
		if data, ok := getTestManagementData(testInfo); ok && data != nil {
			meta.isQuarantined = data.Quarantined
			meta.isDisabled = data.Disabled
			meta.isAttemptToFix = data.AttemptToFix
		}
	}

	// Early Flake Detection feature
	if meta.isEarlyFlakeDetectionEnabled {
		isKnown, hasKnownData := isKnownTest(testInfo)
		meta.isNew = hasKnownData && !isKnown
	}

	// get the pointer to use the reference in the wrapper
	ptrMeta := &meta

	// Create a unified wrapper that will use a single runTestWithRetry call.
	wrapper := func(t *testing.T) {
		t.Helper()
		originalExecMeta := getTestMetadata(t)

		// For Early Flake Detection: counters used to collect test results.
		var testPassCount, testSkipCount, testFailCount int
		// For Test Management and auto retries.
		var allAttemptsPassed int32 = 1
		var allRetriesFailed int32 = 1

		runTestWithRetry(&runTestWithRetryOptions{
<<<<<<< HEAD
			targetFunc:      f,
			t:               t,
			isEfdInParallel: internal.BoolEnv(constants.CIVisibilityInternalParallelEarlyFlakeDetectionEnabled, false),
			preExecMetaAdjust: func(execMeta *testExecutionMetadata, executionIndex int) {
=======
			targetFunc: f,
			t:          t,
			preExecMetaAdjust: func(execMeta *testExecutionMetadata, _ int) {
>>>>>>> 332f786e
				// Synchronize the test execution metadata with the original test execution metadata.

				execMeta.isQuarantined = execMeta.isQuarantined || ptrMeta.isQuarantined
				execMeta.isDisabled = execMeta.isDisabled || ptrMeta.isDisabled
				execMeta.isAttemptToFix = execMeta.isAttemptToFix || ptrMeta.isAttemptToFix
				execMeta.isEarlyFlakeDetectionEnabled = execMeta.isEarlyFlakeDetectionEnabled || ptrMeta.isEarlyFlakeDetectionEnabled
				execMeta.isFlakyTestRetriesEnabled = execMeta.isFlakyTestRetriesEnabled || ptrMeta.isFlakyTestRetriesEnabled
				execMeta.allAttemptsPassed = atomic.LoadInt32(&allAttemptsPassed) == 1
				execMeta.allRetriesFailed = atomic.LoadInt32(&allRetriesFailed) == 1
				execMeta.isANewTest = execMeta.isANewTest || ptrMeta.isNew
				execMeta.isAModifiedTest = execMeta.isAModifiedTest || ptrMeta.isModified

				// Propagate flags from the original test metadata.
				propagateTestExecutionMetadataFlags(execMeta, originalExecMeta)

				ptrMeta.isQuarantined = execMeta.isQuarantined
				ptrMeta.isDisabled = execMeta.isDisabled
				ptrMeta.isAttemptToFix = execMeta.isAttemptToFix
				ptrMeta.isEarlyFlakeDetectionEnabled = execMeta.isEarlyFlakeDetectionEnabled
				ptrMeta.isFlakyTestRetriesEnabled = execMeta.isFlakyTestRetriesEnabled
				ptrMeta.isNew = execMeta.isANewTest
				ptrMeta.isModified = execMeta.isAModifiedTest
			},
			preIsLastRetry: func(execMeta *testExecutionMetadata, _ int, remainingRetries int64) bool {
				if execMeta.isAttemptToFix || isAnEfdExecution(execMeta) {
					// For attempt-to-fix tests and EFD, the last retry is when remaining retries == 1.
					return remainingRetries == 1
				}

				// FlakyTestRetries also considers the global remaining retry count.
				if execMeta.isFlakyTestRetriesEnabled {
					return remainingRetries == 1 || atomic.LoadInt64(&integrations.GetFlakyRetriesSettings().RemainingTotalRetryCount) == 1
				}

				return false
			},
			postAdjustRetryCount: func(execMeta *testExecutionMetadata, duration time.Duration) int64 {
				// adjust retry count only runs after the first run

				// Attempt To Fix retries are always set to the configured value.
				if execMeta.isAttemptToFix {
					return int64(settings.TestManagement.AttemptToFixRetries)
				}

				// Early Flake Detection adjusts the retry count based on test duration.
				if isAnEfdExecution(execMeta) {
					slowTestRetries := settings.EarlyFlakeDetection.SlowTestRetries
					secs := duration.Seconds()
					if secs < 5 {
						return int64(slowTestRetries.FiveS)
					} else if secs < 10 {
						return int64(slowTestRetries.TenS)
					} else if secs < 30 {
						return int64(slowTestRetries.ThirtyS)
					} else if duration.Minutes() < 5 {
						return int64(slowTestRetries.FiveM)
					}
				}

				// Automatic flaky tests retries are set to the configured value.
				if execMeta.isFlakyTestRetriesEnabled {
					return integrations.GetFlakyRetriesSettings().RetryCount
				}

				// No retries
				return 0
			},
			postPerExecution: func(ptrToLocalT *testing.T, execMeta *testExecutionMetadata, executionIndex int, _ time.Duration) {
				if ptrToLocalT.Failed() || ptrToLocalT.Skipped() {
					atomic.StoreInt32(&allAttemptsPassed, 0)
				}
				if !ptrToLocalT.Failed() {
					atomic.StoreInt32(&allRetriesFailed, 0)
				}

				if execMeta.isAttemptToFix {
					status := "PASS"
					if ptrToLocalT.Failed() {
						status = "FAIL"
					} else if ptrToLocalT.Skipped() {
						status = "SKIP"
					}

					ptrToLocalT.Logf("  [attempt to fix retry: %d (%s)]", executionIndex+1, status)
					return
				}

				if isAnEfdExecution(execMeta) {
					if ptrToLocalT.Failed() {
						testFailCount++
					} else if ptrToLocalT.Skipped() {
						testSkipCount++
					} else {
						testPassCount++
					}
					return
				}

				if execMeta.isFlakyTestRetriesEnabled {
					if executionIndex > 0 {
						atomic.AddInt64(&integrations.GetFlakyRetriesSettings().RemainingTotalRetryCount, -1)
					}
					return
				}
			},
			postShouldRetry: func(ptrToLocalT *testing.T, execMeta *testExecutionMetadata, _ int, remainingRetries int64) bool {
				if execMeta.isAttemptToFix {
					// For attempt-to-fix tests, retry if remaining retries > 0.
					return remainingRetries > 0
				}

				if isAnEfdExecution(execMeta) {
					// For EFD, retry if remaining retries >= 0.
					return remainingRetries >= 0
				}

				if execMeta.isFlakyTestRetriesEnabled {
					// For flaky test retries, retry if the test failed and remaining retries >= 0.
					return ptrToLocalT.Failed() && remainingRetries >= 0 &&
						atomic.LoadInt64(&integrations.GetFlakyRetriesSettings().RemainingTotalRetryCount) >= 0
				}

				// No retries for other cases.
				return false
			},
			postOnRetryEnd: func(t *testing.T, executionIndex int, lastPtrToLocalT *testing.T) {
				// if the test is disabled or quarantined, skip the test result to the testing framework
				if ptrMeta.isDisabled || ptrMeta.isQuarantined {
					t.SkipNow()
					return
				}

				// get the test common privates
				tCommonPrivates := getTestPrivateFields(t)
				if tCommonPrivates == nil {
					panic("getting test private fields failed")
				}

				// if early flake detection is enabled, we need to set the test status
				efdOnNewTest := ptrMeta.isEarlyFlakeDetectionEnabled && ptrMeta.isNew
				efdOnModifiedTest := ptrMeta.isEarlyFlakeDetectionEnabled && ptrMeta.isModified && !ptrMeta.isAttemptToFix
				if efdOnNewTest || efdOnModifiedTest {
					status := "passed"
					if testPassCount == 0 {
						if testSkipCount > 0 {
							status = "skipped"
							tCommonPrivates.SetSkipped(true)
						}
						if testFailCount > 0 {
							status = "failed"
							tCommonPrivates.SetFailed(true)
							tParentCommonPrivates := getTestParentPrivateFields(t)
							if tParentCommonPrivates == nil {
								panic("getting test parent private fields failed")
							}
							tParentCommonPrivates.SetFailed(true)
						}
					}
					if executionIndex > 0 {
						fmt.Printf("  [ %v after %v retries by Datadog's early flake detection ]\n", status, executionIndex)
					}
					return
				}

				// if the test is a flaky test retries test, we need to set the test status
				if ptrMeta.isFlakyTestRetriesEnabled {
					tCommonPrivates.SetFailed(lastPtrToLocalT.Failed())
					tCommonPrivates.SetSkipped(lastPtrToLocalT.Skipped())
					if lastPtrToLocalT.Failed() {
						tParentCommonPrivates := getTestParentPrivateFields(t)
						if tParentCommonPrivates == nil {
							panic("getting test parent private fields failed")
						}
						tParentCommonPrivates.SetFailed(true)
					}
					if executionIndex > 0 {
						status := "passed"
						if t.Failed() {
							status = "failed"
						} else if t.Skipped() {
							status = "skipped"
						}
						fmt.Printf("    [ %v after %v retries by Datadog's auto test retries ]\n", status, executionIndex)
						if atomic.LoadInt64(&integrations.GetFlakyRetriesSettings().RemainingTotalRetryCount) < 1 {
							fmt.Println("    the maximum number of total retries was exceeded.")
						}
					}
					return
				}
			},
		})
	}

	// Mark the wrapper as instrumented.
	setInstrumentationMetadata(runtime.FuncForPC(reflect.ValueOf(wrapper).Pointer()), &instrumentationMetadata{IsInternal: true})
	return wrapper
}

// runTestWithRetry encapsulates the common retry logic for test functions.
func runTestWithRetry(options *runTestWithRetryOptions) {
	// Set this func as a helper func of t
	options.t.Helper()

	// Initialize execution options variables
	execOpts := &executionOptions{
		mutex:                     &noopMutex{},
		options:                   options,
		executionIndex:            -1,
		retryCount:                int64(0),
		originalExecutionMetadata: getTestMetadata(options.t),
	}

	// Create a mutex for synchronizing test iterations
	if options.isEfdInParallel {
		execOpts.mutex = &sync.Mutex{}
	}

	// Execute the test function for the first time
	if executeTestIteration(execOpts) {
		// retry is required
		if options.isEfdInParallel && isAnEfdExecution(execOpts.executionMetadata) {
			// In parallel, we use the retry count set in the first execution
			var wg sync.WaitGroup
			wg.Add(int(execOpts.retryCount + 1))
			for i := int64(0); i <= execOpts.retryCount; i++ {
				go func(idx int64) {
					defer wg.Done()
					executeTestIteration(execOpts)
				}(i)
			}
			wg.Wait()
		} else {
			// Execute retries sequentially
			for {
				if !executeTestIteration(execOpts) {
					break
				}
			}
		}
	}

	// Adjust execution metadata
	if options.preExecMetaAdjust != nil {
		options.preExecMetaAdjust(execOpts.executionMetadata, execOpts.executionIndex)
	}

	// Call onRetryEnd
	if options.postOnRetryEnd != nil {
		options.postOnRetryEnd(options.t, execOpts.executionIndex, execOpts.ptrToLocalT)
	}

	// After all test executions, check if we need to close the suite and the module
	if execOpts.originalExecutionMetadata == nil {
		checkModuleAndSuite(execOpts.module, execOpts.suite)
	}

	// Re-panic if test failed and panic data exists
	if options.t.Failed() && execOpts.panicExecutionMetadata != nil {
		// Ensure we flush all CI visibility data and close the session event
		integrations.ExitCiVisibility()
		panic(fmt.Sprintf("test failed and panicked after %d retries.\n%v\n%v", execOpts.executionIndex, execOpts.panicExecutionMetadata.panicData, execOpts.panicExecutionMetadata.panicStacktrace))
	}
}

// executeTestIteration executes a single test iteration and handles retries.
func executeTestIteration(execOpts *executionOptions) bool {
	// Iteration lock
	execOpts.mutex.Lock()
	defer execOpts.mutex.Unlock()

	// Clear the matcher subnames map before each execution to avoid subname tests being called "parent/subname#NN" due to retries
	matcher := getTestContextMatcherPrivateFields(execOpts.options.t)
	if matcher != nil {
		matcher.ClearSubNames()
	}

	// Increment execution index
	execOpts.executionIndex++
	currentIndex := execOpts.executionIndex

	// Create a new local copy of `t` to isolate execution results
	ptrToLocalT := &testing.T{}
	copyTestWithoutParent(execOpts.options.t, ptrToLocalT)
	ptrToLocalT.Helper()
	execOpts.options.t.Helper()

	// Create a dummy parent so we can run the test using this local copy
	// without affecting the test parent
	localTPrivateFields := getTestPrivateFields(ptrToLocalT)
	if localTPrivateFields == nil {
		panic("getting test private fields failed")
	}
	if localTPrivateFields.parent == nil {
		panic("parent of the test is nil")
	}
	*localTPrivateFields.parent = unsafe.Pointer(&testing.T{})

	// Create an execution metadata instance
	execMeta := createTestMetadata(ptrToLocalT)
	execMeta.hasAdditionalFeatureWrapper = true

	// Propagate set tags from a parent wrapper
	propagateTestExecutionMetadataFlags(execMeta, execOpts.originalExecutionMetadata)

	// If we are in a retry execution, set the `isARetry` flag
	execMeta.isARetry = currentIndex > 0

	// Adjust execution metadata
	if execOpts.options.preExecMetaAdjust != nil {
		execOpts.options.preExecMetaAdjust(execMeta, currentIndex)
	}

	// Set if we are in the last retry
	if execMeta.isARetry {
		execMeta.isLastRetry = execOpts.options.preIsLastRetry(execMeta, currentIndex, execOpts.retryCount)
	}

	// unlock the mutex
	execOpts.mutex.Unlock()

	// Run original func similar to how it gets run internally in tRunner
	startTime := time.Now()
	chn := make(chan struct{}, 1)
	go func(pLocalT *testing.T, opts *runTestWithRetryOptions, cn *chan struct{}) {
		defer func() {
			*cn <- struct{}{}
		}()
		pLocalT.Helper()
		opts.t.Helper()
		opts.targetFunc(pLocalT)
	}(ptrToLocalT, execOpts.options, &chn)
	<-chn
	duration := time.Since(startTime)

	// Call cleanup functions after this execution
	if err := testingTRunCleanup(ptrToLocalT, 1); err != nil {
		fmt.Printf("cleanup error: %v\n", err)
	}

	// Lock mutex
	execOpts.mutex.Lock()

	// Copy the current test to the wrapper if necessary
	if execOpts.originalExecutionMetadata != nil {
		execOpts.originalExecutionMetadata.test = execMeta.test
	}

	// Extract module and suite if present
	currentSuite := execMeta.test.Suite()
	if execOpts.suite == nil && currentSuite != nil {
		execOpts.suite = currentSuite
	}
	if execOpts.module == nil && currentSuite != nil && currentSuite.Module() != nil {
		execOpts.module = currentSuite.Module()
	}

	// Remove execution metadata
	deleteTestMetadata(ptrToLocalT)

	// Handle panic data
	if execMeta.panicData != nil {
		ptrToLocalT.Fail()
		if execOpts.panicExecutionMetadata == nil {
			execOpts.panicExecutionMetadata = execMeta
		}
	}

	// Adjust retry count after first execution if necessary
	if execOpts.options.postAdjustRetryCount != nil && currentIndex == 0 {
		execOpts.retryCount = execOpts.options.postAdjustRetryCount(execMeta, duration)
	}

	// Decrement retry count
	execOpts.retryCount--

	// Call perExecution function
	if execOpts.options.postPerExecution != nil {
		execOpts.options.postPerExecution(ptrToLocalT, execMeta, currentIndex, duration)
	}

	// Update lastPtrToLocalT and lastExecMeta
	execOpts.ptrToLocalT = ptrToLocalT
	execOpts.executionMetadata = execMeta

	// Decide whether to continue
	return execOpts.options.postShouldRetry(ptrToLocalT, execMeta, currentIndex, execOpts.retryCount)
}

// propagateTestExecutionMetadataFlags propagates the test execution metadata flags from the original test execution metadata to the current one.
func propagateTestExecutionMetadataFlags(execMeta *testExecutionMetadata, originalExecMeta *testExecutionMetadata) {
	if execMeta == nil || originalExecMeta == nil {
		return
	}

	// Propagate the test execution metadata
	execMeta.isANewTest = execMeta.isANewTest || originalExecMeta.isANewTest
	execMeta.isAModifiedTest = execMeta.isAModifiedTest || originalExecMeta.isAModifiedTest
	execMeta.isARetry = execMeta.isARetry || originalExecMeta.isARetry
	execMeta.isEarlyFlakeDetectionEnabled = execMeta.isEarlyFlakeDetectionEnabled || originalExecMeta.isEarlyFlakeDetectionEnabled
	execMeta.isFlakyTestRetriesEnabled = execMeta.isFlakyTestRetriesEnabled || originalExecMeta.isFlakyTestRetriesEnabled
	execMeta.isQuarantined = execMeta.isQuarantined || originalExecMeta.isQuarantined
	execMeta.isDisabled = execMeta.isDisabled || originalExecMeta.isDisabled
	execMeta.isAttemptToFix = execMeta.isAttemptToFix || originalExecMeta.isAttemptToFix
}

// isAnEfdExecution checks if the current test execution is an Early Flake Detection execution.
func isAnEfdExecution(execMeta *testExecutionMetadata) bool {
	isANewTest := execMeta.isANewTest
	isAModifiedTest := execMeta.isAModifiedTest && !execMeta.isAttemptToFix
	return execMeta.isEarlyFlakeDetectionEnabled && (isANewTest || isAModifiedTest)
}

type noopMutex struct{}

func (m *noopMutex) Lock()         {}
func (m *noopMutex) Unlock()       {}
func (m *noopMutex) TryLock() bool { return true }

//go:linkname testingTRunCleanup testing.(*common).runCleanup
func testingTRunCleanup(c *testing.T, ph int) (panicVal any)<|MERGE_RESOLUTION|>--- conflicted
+++ resolved
@@ -247,16 +247,10 @@
 		var allRetriesFailed int32 = 1
 
 		runTestWithRetry(&runTestWithRetryOptions{
-<<<<<<< HEAD
 			targetFunc:      f,
 			t:               t,
 			isEfdInParallel: internal.BoolEnv(constants.CIVisibilityInternalParallelEarlyFlakeDetectionEnabled, false),
-			preExecMetaAdjust: func(execMeta *testExecutionMetadata, executionIndex int) {
-=======
-			targetFunc: f,
-			t:          t,
 			preExecMetaAdjust: func(execMeta *testExecutionMetadata, _ int) {
->>>>>>> 332f786e
 				// Synchronize the test execution metadata with the original test execution metadata.
 
 				execMeta.isQuarantined = execMeta.isQuarantined || ptrMeta.isQuarantined
