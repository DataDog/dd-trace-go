--- conflicted
+++ resolved
@@ -18,10 +18,6 @@
 	"github.com/DataDog/dd-trace-go/v2/internal"
 	"github.com/DataDog/dd-trace-go/v2/internal/civisibility/constants"
 	"github.com/DataDog/dd-trace-go/v2/internal/civisibility/integrations"
-<<<<<<< HEAD
-	"github.com/DataDog/dd-trace-go/v2/internal/civisibility/utils/net"
-=======
->>>>>>> e137aa6d
 )
 
 type (
@@ -224,59 +220,12 @@
 	// get the pointer to use the reference in the wrapper
 	ptrMeta := &meta
 
-<<<<<<< HEAD
-// applyFlakyTestRetriesAdditionalFeature applies the flaky test retries feature as a wrapper of a func(*testing.T)
-func applyFlakyTestRetriesAdditionalFeature(targetFunc func(*testing.T)) (func(*testing.T), bool) {
-	flakyRetrySettings := integrations.GetFlakyRetriesSettings()
-
-	// If the retry count per test is > 1 and if we still have remaining total retry count
-	if flakyRetrySettings.RetryCount > 1 && flakyRetrySettings.RemainingTotalRetryCount > 0 {
-		return func(t *testing.T) {
-			// Set this func as a helper func of t
-			t.Helper()
-			allRetriesFailed := int32(1)
-			runTestWithRetry(&runTestWithRetryOptions{
-				targetFunc:        targetFunc,
-				t:                 t,
-				initialRetryCount: flakyRetrySettings.RetryCount,
-				adjustRetryCount:  nil, // No adjustRetryCount
-				isLastRetry: func(_ int, remainingRetries int64) bool {
-					t.Helper()
-					return remainingRetries == 1 || atomic.LoadInt64(&flakyRetrySettings.RemainingTotalRetryCount) == 1
-				},
-				shouldRetry: func(ptrToLocalT *testing.T, _ int, remainingRetries int64) bool {
-					ptrToLocalT.Helper()
-					t.Helper()
-					// Decide whether to retry
-					return ptrToLocalT.Failed() && remainingRetries >= 0 && atomic.LoadInt64(&flakyRetrySettings.RemainingTotalRetryCount) >= 0
-				},
-				perExecution: func(ptrToLocalT *testing.T, executionIndex int, _ time.Duration) {
-					ptrToLocalT.Helper()
-					t.Helper()
-					if executionIndex > 0 {
-						atomic.AddInt64(&flakyRetrySettings.RemainingTotalRetryCount, -1)
-					}
-					if !ptrToLocalT.Failed() {
-						atomic.StoreInt32(&allRetriesFailed, 0)
-					}
-				},
-				onRetryEnd: func(t *testing.T, executionIndex int, lastPtrToLocalT *testing.T) {
-					t.Helper()
-					// Update original `t` with results from last execution
-					tCommonPrivates := getTestPrivateFields(t)
-					if tCommonPrivates == nil {
-						panic("getting test private fields failed")
-					}
-					tCommonPrivates.SetFailed(lastPtrToLocalT.Failed())
-					tCommonPrivates.SetSkipped(lastPtrToLocalT.Skipped())
-=======
 	// function to detect if we should be in an efd execution
 	isAnEfdExecution := func(execMeta *testExecutionMetadata) bool {
 		isANewTest := execMeta.isANewTest
 		isAModifiedTest := execMeta.isAModifiedTest && !execMeta.isAttemptToFix
 		return execMeta.isEarlyFlakeDetectionEnabled && (isANewTest || isAModifiedTest)
 	}
->>>>>>> e137aa6d
 
 	// Create a unified wrapper that will use a single runTestWithRetry call.
 	wrapper := func(t *testing.T) {
@@ -322,30 +271,10 @@
 					return remainingRetries == 1
 				}
 
-<<<<<<< HEAD
-						// Check if total retry count was exceeded
-						if atomic.LoadInt64(&flakyRetrySettings.RemainingTotalRetryCount) < 1 {
-							fmt.Println("    the maximum number of total retries was exceeded.")
-						}
-					}
-				},
-				execMetaAdjust: func(execMeta *testExecutionMetadata, _ int) {
-					t.Helper()
-					execMeta.allRetriesFailed = atomic.LoadInt32(&allRetriesFailed) == 1
-					// Set the flag ATR execution to true
-					execMeta.isATRExecution = true
-				},
-			})
-		}, true
-	}
-	return targetFunc, false
-}
-=======
 				// FlakyTestRetries also considers the global remaining retry count.
 				if execMeta.isFlakyTestRetriesEnabled {
 					return remainingRetries == 1 || atomic.LoadInt64(&integrations.GetFlakyRetriesSettings().RemainingTotalRetryCount) == 1
 				}
->>>>>>> e137aa6d
 
 				return false
 			},
@@ -380,25 +309,10 @@
 				// No retries
 				return 0
 			},
-<<<<<<< HEAD
-			isLastRetry: func(_ int, remainingRetries int64) bool {
-				t.Helper()
-				return remainingRetries == 1
-			},
-			shouldRetry: func(ptrToLocalT *testing.T, _ int, remainingRetries int64) bool {
-				ptrToLocalT.Helper()
-				t.Helper()
-				return remainingRetries >= 0
-			},
-			perExecution: func(ptrToLocalT *testing.T, _ int, _ time.Duration) {
-				ptrToLocalT.Helper()
-				t.Helper()
-=======
 			postPerExecution: func(ptrToLocalT *testing.T, execMeta *testExecutionMetadata, executionIndex int, duration time.Duration) {
 				if ptrToLocalT.Failed() || ptrToLocalT.Skipped() {
 					atomic.StoreInt32(&allAttemptsPassed, 0)
 				}
->>>>>>> e137aa6d
 				if !ptrToLocalT.Failed() {
 					atomic.StoreInt32(&allRetriesFailed, 0)
 				}
@@ -453,11 +367,6 @@
 				// No retries for other cases.
 				return false
 			},
-<<<<<<< HEAD
-			onRetryEnd: func(t *testing.T, executionIndex int, _ *testing.T) {
-				t.Helper()
-				// Update test status based on collected counts
-=======
 			postOnRetryEnd: func(t *testing.T, executionIndex int, lastPtrToLocalT *testing.T) {
 				// if the test is disabled or quarantined, skip the test result to the testing framework
 				if ptrMeta.isDisabled || ptrMeta.isQuarantined {
@@ -466,7 +375,6 @@
 				}
 
 				// get the test common privates
->>>>>>> e137aa6d
 				tCommonPrivates := getTestPrivateFields(t)
 				if tCommonPrivates == nil {
 					panic("getting test private fields failed")
@@ -523,22 +431,6 @@
 					}
 					return
 				}
-<<<<<<< HEAD
-
-				// Print summary after retries
-				if executionIndex > 0 {
-					fmt.Printf("  [ %v after %v retries by Datadog's early flake detection ]\n", status, executionIndex)
-				}
-			},
-			execMetaAdjust: func(execMeta *testExecutionMetadata, _ int) {
-				t.Helper()
-				execMeta.allRetriesFailed = atomic.LoadInt32(&allRetriesFailed) == 1
-				// Set the flag new test to true
-				execMeta.isANewTest = true
-				// Set the flag EFD execution to true
-				execMeta.isEFDExecution = true
-=======
->>>>>>> e137aa6d
 			},
 		})
 	}
@@ -707,121 +599,6 @@
 		return
 	}
 
-<<<<<<< HEAD
-	// Check if the test is quarantined or disabled.
-	isQuarantined := testManagementData.Quarantined
-	isDisabled := testManagementData.Disabled
-
-	// Check if the test is marked as "attempt to fix"
-	isAttempToFix := testManagementData.AttemptToFix
-	attempToFixRetries := settings.TestManagement.AttemptToFixRetries
-
-	// If the test is neither disabled nor quarantined, then no additional test management features apply.
-	if !isQuarantined && !isDisabled {
-		return targetFunc, false
-	}
-
-	// Return a wrapped function that uses runTestWithRetry.
-	return func(t *testing.T) {
-		t.Helper()
-		// Capture the original test metadata to propagate any already-set tags.
-		originalExecMeta := getTestMetadata(t)
-
-		// Determine the number of retries: for "attempt to fix" tests use attempToFixRetries,
-		// otherwise, no retry is allowed.
-		var retryCount int64
-		if isAttempToFix {
-			retryCount = int64(attempToFixRetries)
-		} else {
-			retryCount = 0
-		}
-
-		// Variable to track whether all test executions passed or failed.
-		allAttemptsPassed := int32(1)
-		allRetriesFailed := int32(1)
-
-		if isDisabled {
-			t.Log("Flaky test is disabled by Datadog")
-		} else if isQuarantined {
-			t.Log("Flaky test is quarantined by Datadog")
-		}
-
-		runTestWithRetry(&runTestWithRetryOptions{
-			targetFunc:        targetFunc,
-			t:                 t,
-			initialRetryCount: retryCount,
-			adjustRetryCount:  nil, // No adjustment based on duration.
-			isLastRetry: func(_ int, remainingRetries int64) bool {
-				t.Helper()
-				// When no retries remain, we're on the last attempt.
-				return remainingRetries == 1
-			},
-			shouldRetry: func(ptrToLocalT *testing.T, _ int, remainingRetries int64) bool {
-				ptrToLocalT.Helper()
-				t.Helper()
-
-				// For attempt-to-fix tests, allow retries while remainingRetries > 0.
-				// Otherwise (non-attempt-to-fix), do not retry.
-				if isAttempToFix {
-					return remainingRetries > 0
-				}
-				return false
-			},
-			perExecution: func(ptrToLocalT *testing.T, executionIndex int, _ time.Duration) {
-				ptrToLocalT.Helper()
-				t.Helper()
-
-				// If any execution fails or is skipped, then not all attempts passed.
-				if ptrToLocalT.Failed() || ptrToLocalT.Skipped() {
-					atomic.StoreInt32(&allAttemptsPassed, 0)
-				}
-				if !ptrToLocalT.Failed() {
-					atomic.StoreInt32(&allRetriesFailed, 0)
-				}
-
-				status := "PASS"
-				if ptrToLocalT.Failed() {
-					status = "FAIL"
-				} else if ptrToLocalT.Skipped() {
-					status = "SKIP"
-				}
-
-				if retryCount > 0 {
-					t.Logf("Attemp to fix retry: %d/%d [%s]", executionIndex+1, retryCount, status)
-				}
-			},
-			onRetryEnd: func(t *testing.T, _ int, _ *testing.T) {
-				t.Helper()
-				if isDisabled || isQuarantined {
-					t.SkipNow()
-				}
-			},
-			execMetaAdjust: func(execMeta *testExecutionMetadata, _ int) {
-				t.Helper()
-
-				// Mark that this test execution used an additional feature wrapper.
-				execMeta.hasAdditionalFeatureWrapper = true
-				// Propagate the test management flags.
-				execMeta.isQuarantined = isQuarantined
-				execMeta.isDisabled = isDisabled
-				execMeta.isAttemptToFix = isAttempToFix
-				execMeta.allAttemptsPassed = atomic.LoadInt32(&allAttemptsPassed) == 1
-				execMeta.allRetriesFailed = atomic.LoadInt32(&allRetriesFailed) == 1
-
-				// Propagate any flags set in the original test metadata.
-				if originalExecMeta != nil {
-					execMeta.isANewTest = execMeta.isANewTest || originalExecMeta.isANewTest
-					execMeta.isARetry = execMeta.isARetry || originalExecMeta.isARetry
-					execMeta.isEFDExecution = execMeta.isEFDExecution || originalExecMeta.isEFDExecution
-					execMeta.isATRExecution = execMeta.isATRExecution || originalExecMeta.isATRExecution
-					execMeta.isQuarantined = execMeta.isQuarantined || originalExecMeta.isQuarantined
-					execMeta.isDisabled = execMeta.isDisabled || originalExecMeta.isDisabled
-					execMeta.isAttemptToFix = execMeta.isAttemptToFix || originalExecMeta.isAttemptToFix
-				}
-			},
-		})
-	}, true
-=======
 	// Propagate the test execution metadata
 	execMeta.isANewTest = execMeta.isANewTest || originalExecMeta.isANewTest
 	execMeta.isAModifiedTest = execMeta.isAModifiedTest || originalExecMeta.isAModifiedTest
@@ -831,7 +608,6 @@
 	execMeta.isQuarantined = execMeta.isQuarantined || originalExecMeta.isQuarantined
 	execMeta.isDisabled = execMeta.isDisabled || originalExecMeta.isDisabled
 	execMeta.isAttemptToFix = execMeta.isAttemptToFix || originalExecMeta.isAttemptToFix
->>>>>>> e137aa6d
 }
 
 //go:linkname testingTRunCleanup testing.(*common).runCleanup
