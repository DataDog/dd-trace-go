--- conflicted
+++ resolved
@@ -15,11 +15,7 @@
 
 	"github.com/DataDog/dd-trace-go/v2/ddtrace/mocktracer"
 	"github.com/DataDog/dd-trace-go/v2/ddtrace/tracer"
-<<<<<<< HEAD
-=======
-	"github.com/DataDog/dd-trace-go/v2/internal"
 	"github.com/DataDog/dd-trace-go/v2/internal/civisibility"
->>>>>>> 1d6075b6
 	"github.com/DataDog/dd-trace-go/v2/internal/civisibility/constants"
 	"github.com/DataDog/dd-trace-go/v2/internal/civisibility/utils"
 	"github.com/DataDog/dd-trace-go/v2/internal/log"
@@ -71,7 +67,7 @@
 		// check the debug flag to enable debug logs. The tracer initialization happens
 		// after the CI Visibility initialization so we need to handle this flag ourselves
 		// TODO: APMAPI-1358
-		if enabled, _, _ := stableconfig.BoolStableConfig("DD_TRACE_DEBUG", false); enabled {
+		if enabled, _, _ := stableconfig.Bool("DD_TRACE_DEBUG", false); enabled {
 			log.SetLevel(log.LevelDebug)
 		}
 
