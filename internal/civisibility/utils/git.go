--- conflicted
+++ resolved
@@ -17,13 +17,8 @@
 	"sync"
 	"time"
 
-<<<<<<< HEAD
 	"github.com/DataDog/dd-trace-go/v2/internal/civisibility/utils/telemetry"
 	"github.com/DataDog/dd-trace-go/v2/internal/log"
-=======
-	"gopkg.in/DataDog/dd-trace-go.v1/internal/civisibility/utils/telemetry"
-	"gopkg.in/DataDog/dd-trace-go.v1/internal/log"
->>>>>>> e9a64d3d
 )
 
 // MaxPackFileSizeInMb is the maximum size of a pack file in megabytes.
@@ -173,8 +168,6 @@
 func getLocalGitData() (localGitData, error) {
 	gitData := localGitData{}
 
-<<<<<<< HEAD
-=======
 	if !isGitFound() {
 		return gitData, errors.New("git executable not found")
 	}
@@ -193,7 +186,6 @@
 		log.Debug("civisibility.git: error getting the current working directory.")
 	}
 
->>>>>>> e9a64d3d
 	// Extract the absolute path to the Git directory
 	log.Debug("civisibility.git: getting the absolute path to the Git directory")
 	out, err := execGitString(telemetry.NotSpecifiedCommandsType, "rev-parse", "--absolute-git-dir")
