// Unless explicitly stated otherwise all files in this repository are licensed
// under the Apache License Version 2.0.
// This product includes software developed at Datadog (https://www.datadoghq.com/).
// Copyright 2016 Datadog, Inc.

// Package log provides logging utilities for the tracer.
package log

import (
	"fmt"
	"log"
	"os"
	"strconv"
	"strings"
	"sync"
	"time"

	"github.com/DataDog/dd-trace-go/v2/instrumentation/appsec/dyngo"
	"github.com/DataDog/dd-trace-go/v2/internal/version"
)

// Level specifies the logging level that the log package prints at.
type Level int

func (l Level) String() string {
	switch l {
	case LevelDebug:
		return "DEBUG"
	case LevelInfo:
		return "INFO"
	case LevelWarn:
		return "WARN"
	case LevelError:
		return "ERROR"
	default:
		return "UNKNOWN"
	}
}

const (
	// LevelDebug represents debug level messages.
	LevelDebug Level = iota
	// LevelInfo represents informational messages.
	LevelInfo
	// LevelWarn represents warning messages.
	LevelWarn
	// LevelError represents error messages.
	LevelError
)

var prefixMsg = fmt.Sprintf("Datadog Tracer %s", version.Tag)

// Logger implementations are able to log given messages that the tracer might
// output. This interface is duplicated here to avoid a cyclic dependency
// between this package and ddtrace
type Logger interface {
	// Log prints the given message.
	Log(msg string)
}

// File name for writing tracer logs, if DD_TRACE_LOG_DIRECTORY has been configured
const LoggerFile = "ddtrace.log"

// ManagedFile functions like a *os.File but is safe for concurrent use
type ManagedFile struct {
	mu     sync.RWMutex
	file   *os.File
	closed bool
}

// Close closes the ManagedFile's *os.File in a concurrent-safe manner, ensuring the file is closed only once
func (m *ManagedFile) Close() error {
	m.mu.Lock()
	defer m.mu.Unlock()
	if m.file == nil || m.closed {
		return nil
	}
	err := m.file.Close()
	if err != nil {
		return err
	}
	m.closed = true
	return nil
}

func (m *ManagedFile) Name() string {
	m.mu.RLock()
	defer m.mu.RUnlock()
	if m.file == nil {
		return ""
	}
	return m.file.Name()
}

var (
	mu             sync.RWMutex // guards below fields
	levelThreshold              = LevelWarn
	logger         Logger       = &defaultLogger{l: log.New(os.Stderr, "", log.LstdFlags)}
)

// UseLogger sets l as the active logger and returns a function to restore the
// previous logger. The return value is mostly useful when testing.
func UseLogger(l Logger) (undo func()) {
	Flush()
	mu.Lock()
	defer mu.Unlock()
	old := logger
	logger = l
	return func() {
		logger = old
	}
}

<<<<<<< HEAD
// SetLevel sets the given lvl as log threshold for logging.
=======
// OpenFileAtPath creates a new file at the specified dirPath and configures the logger to write to this file. The dirPath must already exist on the underlying os.
// It returns the file that was created, or nil and an error if the file creation was unsuccessful.
// The caller of OpenFileAtPath is responsible for calling Close() on the ManagedFile
func OpenFileAtPath(dirPath string) (*ManagedFile, error) {
	path, err := os.Stat(dirPath)
	if err != nil || !path.IsDir() {
		return nil, fmt.Errorf("file path %v invalid or does not exist on the underlying os; using default logger to stderr", dirPath)
	}
	filepath := dirPath + "/" + LoggerFile
	f, err := os.OpenFile(filepath, os.O_CREATE|os.O_WRONLY|os.O_APPEND, 0666)
	if err != nil {
		return nil, fmt.Errorf("using default logger to stderr due to error creating or opening log file: %v", err)
	}
	UseLogger(&defaultLogger{l: log.New(f, "", log.LstdFlags)})
	return &ManagedFile{
		file: f,
	}, nil
}

// SetLevel sets the given lvl for logging.
>>>>>>> 93311db4
func SetLevel(lvl Level) {
	mu.Lock()
	defer mu.Unlock()
	levelThreshold = lvl
}

func DefaultLevel() Level {
	mu.RLock()
	defer mu.RUnlock()
	return levelThreshold
}

// DebugEnabled returns true if debug log messages are enabled. This can be used in extremely
// hot code paths to avoid allocating the ...interface{} argument.
func DebugEnabled() bool {
	mu.RLock()
	lvl := levelThreshold
	mu.RUnlock()
	return lvl == LevelDebug
}

// Debug prints the given message if the level is LevelDebug.
func Debug(fmt string, a ...interface{}) {
	if !DebugEnabled() {
		return
	}
	printMsg(LevelDebug, fmt, a...)
}

// Warn prints a warning message.
func Warn(fmt string, a ...interface{}) {
	printMsg(LevelWarn, fmt, a...)
}

// Info prints an informational message.
func Info(fmt string, a ...interface{}) {
	printMsg(LevelInfo, fmt, a...)
}

var (
	errmu   sync.RWMutex                // guards below fields
	erragg  = map[string]*errorReport{} // aggregated errors
	errrate = time.Minute               // the rate at which errors are reported
	erron   bool                        // true if errors are being aggregated
)

func init() {
	if v := os.Getenv("DD_LOGGING_RATE"); v != "" {
		setLoggingRate(v)
	}

	// This is required because we really want to be able to log errors from dyngo
	// but the log package depend on too much packages that we want to instrument.
	// So we need to do this to avoid dependency cycles.
	dyngo.LogError = Error
}

func setLoggingRate(v string) {
	if sec, err := strconv.ParseInt(v, 10, 64); err != nil {
		Warn("Invalid value for DD_LOGGING_RATE: %v", err)
	} else {
		if sec < 0 {
			Warn("Invalid value for DD_LOGGING_RATE: negative value")
		} else {
			// DD_LOGGING_RATE = 0 allows to log errors immediately.
			errrate = time.Duration(sec) * time.Second
		}
	}
}

type errorReport struct {
	first time.Time // time when first error occurred
	err   error
	count uint64
}

// Error reports an error. Errors get aggregated and logged periodically. The
// default is once per minute or once every DD_LOGGING_RATE number of seconds.
func Error(format string, a ...interface{}) {
	key := format // format should 99.9% of the time be constant
	if reachedLimit(key) {
		// avoid too much lock contention on spammy errors
		return
	}
	errmu.Lock()
	defer errmu.Unlock()
	report, ok := erragg[key]
	if !ok {
		erragg[key] = &errorReport{
			err:   fmt.Errorf(format, a...),
			first: time.Now(),
		}
		report = erragg[key]
	}
	report.count++
	if errrate == 0 {
		flushLocked()
		return
	}
	if !erron {
		erron = true
		time.AfterFunc(errrate, Flush)
	}
}

// defaultErrorLimit specifies the maximum number of errors gathered in a report.
const defaultErrorLimit = 200

// reachedLimit reports whether the maximum count has been reached for this key.
func reachedLimit(key string) bool {
	errmu.RLock()
	e, ok := erragg[key]
	confirm := ok && e.count > defaultErrorLimit
	errmu.RUnlock()
	return confirm
}

// Flush flushes and resets all aggregated errors to the logger.
func Flush() {
	errmu.Lock()
	defer errmu.Unlock()
	flushLocked()
}

func flushLocked() {
	for _, report := range erragg {
		msg := fmt.Sprintf("%v", report.err)
		if report.count > defaultErrorLimit {
			msg += fmt.Sprintf(", %d+ additional messages skipped (first occurrence: %s)", defaultErrorLimit, report.first.Format(time.RFC822))
		} else if report.count > 1 {
			msg += fmt.Sprintf(", %d additional messages skipped (first occurrence: %s)", report.count-1, report.first.Format(time.RFC822))
		} else {
			msg += fmt.Sprintf(" (occurred: %s)", report.first.Format(time.RFC822))
		}
		printMsg(LevelError, msg)
	}
	for k := range erragg {
		// compiler-optimized map-clearing post go1.11 (golang/go#20138)
		delete(erragg, k)
	}
	erron = false
}

func printMsg(lvl Level, format string, a ...interface{}) {
	msg := fmt.Sprintf("%s %s: %s", prefixMsg, lvl, fmt.Sprintf(format, a...))
	mu.RLock()
	if ll, ok := logger.(interface {
		LogL(lvl Level, msg string)
	}); !ok {
		logger.Log(msg)
	} else {
		ll.LogL(lvl, msg)
	}
	mu.RUnlock()
}

type defaultLogger struct{ l *log.Logger }

var _ Logger = &defaultLogger{}

func (p *defaultLogger) Log(msg string) { p.l.Print(msg) }

// DiscardLogger discards every call to Log().
type DiscardLogger struct{}

var _ Logger = &DiscardLogger{}

// Log implements Logger.
func (d DiscardLogger) Log(_ string) {}

// RecordLogger records every call to Log() and makes it available via Logs().
type RecordLogger struct {
	m      sync.Mutex
	logs   []string
	ignore []string // a log is ignored if it contains a string in ignored
}

var _ Logger = &RecordLogger{}

// Ignore adds substrings to the ignore field of RecordLogger, allowing
// the RecordLogger to ignore attempts to log strings with certain substrings.
func (r *RecordLogger) Ignore(substrings ...string) {
	r.m.Lock()
	defer r.m.Unlock()
	r.ignore = append(r.ignore, substrings...)
}

// Log implements Logger.
func (r *RecordLogger) Log(msg string) {
	r.m.Lock()
	defer r.m.Unlock()
	for _, ignored := range r.ignore {
		if strings.Contains(msg, ignored) {
			return
		}
	}
	r.logs = append(r.logs, msg)
}

// Logs returns the ordered list of logs recorded by the logger.
func (r *RecordLogger) Logs() []string {
	r.m.Lock()
	defer r.m.Unlock()
	copied := make([]string, len(r.logs))
	copy(copied, r.logs)
	return copied
}

// Reset resets the logger's internal logs
func (r *RecordLogger) Reset() {
	r.m.Lock()
	defer r.m.Unlock()
	r.logs = r.logs[:0]
	r.ignore = r.ignore[:0]
}<|MERGE_RESOLUTION|>--- conflicted
+++ resolved
@@ -111,9 +111,6 @@
 	}
 }
 
-<<<<<<< HEAD
-// SetLevel sets the given lvl as log threshold for logging.
-=======
 // OpenFileAtPath creates a new file at the specified dirPath and configures the logger to write to this file. The dirPath must already exist on the underlying os.
 // It returns the file that was created, or nil and an error if the file creation was unsuccessful.
 // The caller of OpenFileAtPath is responsible for calling Close() on the ManagedFile
@@ -133,8 +130,7 @@
 	}, nil
 }
 
-// SetLevel sets the given lvl for logging.
->>>>>>> 93311db4
+// SetLevel sets the given lvl as log threshold for logging.
 func SetLevel(lvl Level) {
 	mu.Lock()
 	defer mu.Unlock()
