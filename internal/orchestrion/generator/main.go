--- conflicted
+++ resolved
@@ -107,15 +107,6 @@
 	if err != nil {
 		return nil, fmt.Errorf("listing packages to import: %w", err)
 	}
-<<<<<<< HEAD
-
-	// Add the instrumentation/testutils/grpc/v2 module to the identified modules.
-	// Adding the package to the paths causes issues.
-	instTestutilsGRPC := "github.com/DataDog/dd-trace-go/instrumentation/testutils/grpc/v2"
-	modules[instTestutilsGRPC] = filepath.Join(rootDir, "instrumentation", "testutils", "grpc")
-
-=======
->>>>>>> a00b1bdf
 	// Sort to ensure consistent ordering...
 	slices.Sort(paths)
 
