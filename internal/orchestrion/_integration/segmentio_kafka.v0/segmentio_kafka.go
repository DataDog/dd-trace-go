--- conflicted
+++ resolved
@@ -38,11 +38,7 @@
 func (tc *TestCase) Setup(_ context.Context, t *testing.T) {
 	containers.SkipIfProviderIsNotHealthy(t)
 
-<<<<<<< HEAD
-	tc.kafka, tc.addr = containers.StartKafkaTestContainer(t)
-=======
 	tc.kafka, tc.addr = containers.StartKafkaTestContainer(t, []string{topicA, topicB})
->>>>>>> e137aa6d
 }
 
 func (tc *TestCase) newReader(topic string) *kafka.Reader {
