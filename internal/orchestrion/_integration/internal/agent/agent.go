// Unless explicitly stated otherwise all files in this repository are licensed
// under the Apache License Version 2.0.
// This product includes software developed at Datadog (https://www.datadoghq.com/).
// Copyright 2023-present Datadog, Inc.

package agent

import (
	"encoding/json"
	"io"
	"net/http"
	"net/http/httptest"
	"net/url"
	"sync"
	"testing"

<<<<<<< HEAD
	"github.com/DataDog/dd-trace-go/v2/internal/orchestrion/_integration/internal/net"
	"github.com/google/uuid"

	"github.com/DataDog/dd-trace-go/v2/ddtrace/tracer"
=======
	pb "github.com/DataDog/datadog-agent/pkg/proto/pbgo/trace"
	"github.com/DataDog/dd-trace-go/v2/ddtrace/tracer"
	"github.com/stretchr/testify/assert"
	"github.com/stretchr/testify/require"

	"github.com/DataDog/dd-trace-go/v2/internal/orchestrion/_integration/internal/trace"
>>>>>>> e137aa6d
)

type MockAgent struct {
	T        *testing.T
	mu       sync.RWMutex
	payloads []pb.Traces
	srv      *httptest.Server
}

<<<<<<< HEAD
func New(t testing.TB) (*MockAgent, error) {
	var (
		agent MockAgent
		err   error
	)

	ctx := context.Background()
	if t, ok := t.(*testing.T); ok {
		// If this is a [*testing.T] with a known deadline, use it to automatically
		// terminate the test agent once the test has timed out.
		if deadline, ok := t.Deadline(); ok {
			ctx, _ = context.WithDeadline(ctx, deadline)
		}
	}

	ddapmTestAgent, _ := exec.LookPath("ddapm-test-agent")
	if ddapmTestAgent == "" {
		t.Log("No ddapm-test-agent found in $PATH, installing into a python venv...")
		if agent.virtualEnv, err = os.MkdirTemp("", "orchestrion-integ-venv-*"); err != nil {
			return nil, err
		}
		t.Logf("Creating Python venv at %q...\n", agent.virtualEnv)
		if err = exec.Command("python3", "-m", "venv", agent.virtualEnv).Run(); err != nil {
			return nil, err
		}
		venvBin := filepath.Join(agent.virtualEnv, "bin")
		if runtime.GOOS == "windows" {
			venvBin = filepath.Join(agent.virtualEnv, "Scripts")
		}
=======
func (m *MockAgent) ServeHTTP(w http.ResponseWriter, req *http.Request) {
	m.T.Logf("mockagent: handling request: %s", req.URL.String())
>>>>>>> e137aa6d

	switch req.URL.Path {
	case "/v0.4/traces":
		m.handleTraces(req)
	default:
		m.T.Logf("mockagent: handler not implemented for path: %s", req.URL.String())
	}

<<<<<<< HEAD
	// There is a possible race condition on the port number, so we'll retry
	for {
		agent.port = net.FreePort(t)
		t.Logf("Starting %s on port %d\n", ddapmTestAgent, agent.port)
		ctx, agent.processCancel = context.WithCancel(ctx)
		agent.process = exec.CommandContext(
			ctx,
			ddapmTestAgent,
			fmt.Sprintf("--port=%d", agent.port),
		)
		stdout, ready := newMonitorReady(os.Stdout)
		agent.process.Stdout = stdout
		agent.process.Stderr = os.Stderr

		if err = agent.process.Start(); err != nil {
			return nil, err
		}

		select {
		case ok := <-ready:
			if ok {
				return &agent, nil
			}
			// If the process was not dead yet, signal it to stop...
			agent.processCancel()
		case <-ctx.Done():
			agent.processCancel()
			return nil, ctx.Err()
		}
	}
=======
	w.WriteHeader(200)
	_, err := w.Write([]byte("{}"))
	assert.NoError(m.T, err)
}

func (m *MockAgent) handleTraces(req *http.Request) {
	var payload pb.Traces
	err := decodeRequest(req, &payload)
	require.NoError(m.T, err)

	m.mu.Lock()
	defer m.mu.Unlock()
	m.payloads = append(m.payloads, payload)
>>>>>>> e137aa6d
}

func decodeRequest(req *http.Request, dest *pb.Traces) error {
	b, err := io.ReadAll(req.Body)
	if err != nil {
		return err
	}
	defer req.Body.Close()

	_, err = dest.UnmarshalMsg(b)
	return err
}

func New(t *testing.T) *MockAgent {
	return &MockAgent{T: t}
}

func (m *MockAgent) Start(t *testing.T) {
	m.T.Log("mockagent: starting")

	srv := httptest.NewServer(m)
	m.srv = srv
	t.Cleanup(srv.Close)

	srvURL, err := url.Parse(srv.URL)
	require.NoError(t, err)

	tracer.Start(
<<<<<<< HEAD
		tracer.WithAgentAddr(fmt.Sprintf("127.0.0.1:%d", a.port)),
		tracer.WithHTTPClient(&http.Client{Transport: session}),
=======
		tracer.WithAgentAddr(srvURL.Host),
		tracer.WithHTTPClient(&internalClient),
>>>>>>> e137aa6d
		tracer.WithSampler(tracer.NewAllSampler()),
		tracer.WithLogStartup(false),
		tracer.WithLogger(testLogger{t}),
	)
	t.Cleanup(tracer.Stop)
}

func (m *MockAgent) Traces(t *testing.T) trace.Traces {
	m.T.Log("mockagent: fetching spans")

	tracer.Flush()
	tracer.Stop()
	m.srv.Close()

	m.mu.RLock()
	defer m.mu.RUnlock()

	spansByID := make(map[trace.ID]*trace.Trace)
	for _, payload := range m.payloads {
		for _, spans := range payload {
			for _, span := range spans {
				b, err := json.Marshal(span)
				require.NoError(t, err)

				var tr trace.Trace
				err = json.Unmarshal(b, &tr)
				require.NoError(t, err)

				spansByID[trace.ID(span.SpanID)] = &tr
			}
		}
	}
	var result trace.Traces
	for _, span := range spansByID {
		if span.ParentID == 0 {
			result = append(result, span)
			continue
		}
		parent, ok := spansByID[span.ParentID]
		if ok {
			parent.Children = append(parent.Children, span)
		}
	}
	return result
}

type testLogger struct {
	*testing.T
}

func (l testLogger) Log(msg string) {
	l.T.Log(msg)
}

var (
	defaultTransport, _ = http.DefaultTransport.(*http.Transport)
	// A copy of the default transport, except it will be marked internal by orchestrion, so it is not traced.
	internalTransport = &http.Transport{
		Proxy:                 defaultTransport.Proxy,
		DialContext:           defaultTransport.DialContext,
		ForceAttemptHTTP2:     defaultTransport.ForceAttemptHTTP2,
		MaxIdleConns:          defaultTransport.MaxIdleConns,
		IdleConnTimeout:       defaultTransport.IdleConnTimeout,
		TLSHandshakeTimeout:   defaultTransport.TLSHandshakeTimeout,
		ExpectContinueTimeout: defaultTransport.ExpectContinueTimeout,
	}

	internalClient = http.Client{Transport: internalTransport}
)<|MERGE_RESOLUTION|>--- conflicted
+++ resolved
@@ -14,19 +14,12 @@
 	"sync"
 	"testing"
 
-<<<<<<< HEAD
-	"github.com/DataDog/dd-trace-go/v2/internal/orchestrion/_integration/internal/net"
-	"github.com/google/uuid"
-
-	"github.com/DataDog/dd-trace-go/v2/ddtrace/tracer"
-=======
 	pb "github.com/DataDog/datadog-agent/pkg/proto/pbgo/trace"
 	"github.com/DataDog/dd-trace-go/v2/ddtrace/tracer"
 	"github.com/stretchr/testify/assert"
 	"github.com/stretchr/testify/require"
 
 	"github.com/DataDog/dd-trace-go/v2/internal/orchestrion/_integration/internal/trace"
->>>>>>> e137aa6d
 )
 
 type MockAgent struct {
@@ -36,40 +29,8 @@
 	srv      *httptest.Server
 }
 
-<<<<<<< HEAD
-func New(t testing.TB) (*MockAgent, error) {
-	var (
-		agent MockAgent
-		err   error
-	)
-
-	ctx := context.Background()
-	if t, ok := t.(*testing.T); ok {
-		// If this is a [*testing.T] with a known deadline, use it to automatically
-		// terminate the test agent once the test has timed out.
-		if deadline, ok := t.Deadline(); ok {
-			ctx, _ = context.WithDeadline(ctx, deadline)
-		}
-	}
-
-	ddapmTestAgent, _ := exec.LookPath("ddapm-test-agent")
-	if ddapmTestAgent == "" {
-		t.Log("No ddapm-test-agent found in $PATH, installing into a python venv...")
-		if agent.virtualEnv, err = os.MkdirTemp("", "orchestrion-integ-venv-*"); err != nil {
-			return nil, err
-		}
-		t.Logf("Creating Python venv at %q...\n", agent.virtualEnv)
-		if err = exec.Command("python3", "-m", "venv", agent.virtualEnv).Run(); err != nil {
-			return nil, err
-		}
-		venvBin := filepath.Join(agent.virtualEnv, "bin")
-		if runtime.GOOS == "windows" {
-			venvBin = filepath.Join(agent.virtualEnv, "Scripts")
-		}
-=======
 func (m *MockAgent) ServeHTTP(w http.ResponseWriter, req *http.Request) {
 	m.T.Logf("mockagent: handling request: %s", req.URL.String())
->>>>>>> e137aa6d
 
 	switch req.URL.Path {
 	case "/v0.4/traces":
@@ -78,38 +39,6 @@
 		m.T.Logf("mockagent: handler not implemented for path: %s", req.URL.String())
 	}
 
-<<<<<<< HEAD
-	// There is a possible race condition on the port number, so we'll retry
-	for {
-		agent.port = net.FreePort(t)
-		t.Logf("Starting %s on port %d\n", ddapmTestAgent, agent.port)
-		ctx, agent.processCancel = context.WithCancel(ctx)
-		agent.process = exec.CommandContext(
-			ctx,
-			ddapmTestAgent,
-			fmt.Sprintf("--port=%d", agent.port),
-		)
-		stdout, ready := newMonitorReady(os.Stdout)
-		agent.process.Stdout = stdout
-		agent.process.Stderr = os.Stderr
-
-		if err = agent.process.Start(); err != nil {
-			return nil, err
-		}
-
-		select {
-		case ok := <-ready:
-			if ok {
-				return &agent, nil
-			}
-			// If the process was not dead yet, signal it to stop...
-			agent.processCancel()
-		case <-ctx.Done():
-			agent.processCancel()
-			return nil, ctx.Err()
-		}
-	}
-=======
 	w.WriteHeader(200)
 	_, err := w.Write([]byte("{}"))
 	assert.NoError(m.T, err)
@@ -123,7 +52,6 @@
 	m.mu.Lock()
 	defer m.mu.Unlock()
 	m.payloads = append(m.payloads, payload)
->>>>>>> e137aa6d
 }
 
 func decodeRequest(req *http.Request, dest *pb.Traces) error {
@@ -152,13 +80,8 @@
 	require.NoError(t, err)
 
 	tracer.Start(
-<<<<<<< HEAD
-		tracer.WithAgentAddr(fmt.Sprintf("127.0.0.1:%d", a.port)),
-		tracer.WithHTTPClient(&http.Client{Transport: session}),
-=======
 		tracer.WithAgentAddr(srvURL.Host),
 		tracer.WithHTTPClient(&internalClient),
->>>>>>> e137aa6d
 		tracer.WithSampler(tracer.NewAllSampler()),
 		tracer.WithLogStartup(false),
 		tracer.WithLogger(testLogger{t}),
