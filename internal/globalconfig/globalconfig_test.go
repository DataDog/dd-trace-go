// Unless explicitly stated otherwise all files in this repository are licensed
// under the Apache License Version 2.0.
// This product includes software developed at Datadog (https://www.datadoghq.com/).
// Copyright 2016 Datadog, Inc.

package globalconfig

import (
	"testing"

<<<<<<< HEAD
	"github.com/DataDog/datadog-go/v5/statsd"
	"github.com/DataDog/dd-trace-go/v2/internal"
	"github.com/DataDog/dd-trace-go/v2/internal/statsdtest"
=======
>>>>>>> 635266fd
	"github.com/stretchr/testify/assert"
)

func TestHeaderTag(t *testing.T) {
	SetHeaderTag("header1", "tag1")
	SetHeaderTag("header2", "tag2")

	assert.Equal(t, "tag1", cfg.headersAsTags.Get("header1"))
	assert.Equal(t, "tag2", cfg.headersAsTags.Get("header2"))
<<<<<<< HEAD
}

func TestSetStatsCarrier(t *testing.T) {
	t.Cleanup(ResetGlobalConfig)
	sc := internal.NewStatsCarrier(&statsd.NoOpClient{})
	SetStatsCarrier(sc)
	assert.NotNil(t, cfg.statsCarrier)

}

// Reset globalconfig for running multiple tests
func ResetGlobalConfig() {
	cfg.statsCarrier = nil
}
func TestPushStat(t *testing.T) {
	t.Skip("disabled until fixed")

	t.Cleanup(ResetGlobalConfig)
	var tg statsdtest.TestStatsdClient
	sc := internal.NewStatsCarrier(&tg)
	sc.Start()
	defer sc.Stop()
	cfg.statsCarrier = sc
	stat := internal.NewGauge("name", float64(1), nil, 1)
	PushStat(stat)
	calls := tg.CallNames()
	assert.Len(t, calls, 1)
	assert.Contains(t, calls, "name")
}

func TestStatsCarrier(t *testing.T) {
	t.Run("default none", func(t *testing.T) {
		assert.False(t, StatsCarrier())
	})
	t.Run("exists", func(t *testing.T) {
		t.Cleanup(ResetGlobalConfig)
		sc := internal.NewStatsCarrier(&statsd.NoOpClient{})
		cfg.statsCarrier = sc
		assert.True(t, StatsCarrier())
	})
=======
>>>>>>> 635266fd
}<|MERGE_RESOLUTION|>--- conflicted
+++ resolved
@@ -8,12 +8,6 @@
 import (
 	"testing"
 
-<<<<<<< HEAD
-	"github.com/DataDog/datadog-go/v5/statsd"
-	"github.com/DataDog/dd-trace-go/v2/internal"
-	"github.com/DataDog/dd-trace-go/v2/internal/statsdtest"
-=======
->>>>>>> 635266fd
 	"github.com/stretchr/testify/assert"
 )
 
@@ -23,47 +17,4 @@
 
 	assert.Equal(t, "tag1", cfg.headersAsTags.Get("header1"))
 	assert.Equal(t, "tag2", cfg.headersAsTags.Get("header2"))
-<<<<<<< HEAD
-}
-
-func TestSetStatsCarrier(t *testing.T) {
-	t.Cleanup(ResetGlobalConfig)
-	sc := internal.NewStatsCarrier(&statsd.NoOpClient{})
-	SetStatsCarrier(sc)
-	assert.NotNil(t, cfg.statsCarrier)
-
-}
-
-// Reset globalconfig for running multiple tests
-func ResetGlobalConfig() {
-	cfg.statsCarrier = nil
-}
-func TestPushStat(t *testing.T) {
-	t.Skip("disabled until fixed")
-
-	t.Cleanup(ResetGlobalConfig)
-	var tg statsdtest.TestStatsdClient
-	sc := internal.NewStatsCarrier(&tg)
-	sc.Start()
-	defer sc.Stop()
-	cfg.statsCarrier = sc
-	stat := internal.NewGauge("name", float64(1), nil, 1)
-	PushStat(stat)
-	calls := tg.CallNames()
-	assert.Len(t, calls, 1)
-	assert.Contains(t, calls, "name")
-}
-
-func TestStatsCarrier(t *testing.T) {
-	t.Run("default none", func(t *testing.T) {
-		assert.False(t, StatsCarrier())
-	})
-	t.Run("exists", func(t *testing.T) {
-		t.Cleanup(ResetGlobalConfig)
-		sc := internal.NewStatsCarrier(&statsd.NoOpClient{})
-		cfg.statsCarrier = sc
-		assert.True(t, StatsCarrier())
-	})
-=======
->>>>>>> 635266fd
 }