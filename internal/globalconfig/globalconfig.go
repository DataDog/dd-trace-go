--- conflicted
+++ resolved
@@ -70,20 +70,9 @@
 	cfg.headersAsTags[from] = to
 }
 
-<<<<<<< HEAD
-// GetAllHeaderTags returns a copy of the header tags held in the global config (or empty map)
-func GetAllHeaderTags() map[string]string {
-	headersAsTags := make(map[string]string)
-=======
-// HeaderTag returns tag representation of header `header`
-func HeaderTag(header string) (tag string) {
-	return cfg.headersAsTags[header]
-}
-
 // HeaderTagsCopy returns a copy of the header tags held in the global config (or empty map)
 func HeaderTagsCopy() map[string]string {
 	headersAsTags := make(map[string]string, len(cfg.headersAsTags))
->>>>>>> 89757443
 	for header, tag := range cfg.headersAsTags {
 		headersAsTags[header] = tag
 	}
