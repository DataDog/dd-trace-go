// Unless explicitly stated otherwise all files in this repository are licensed
// under the Apache License Version 2.0.
// This product includes software developed at Datadog (https://www.datadoghq.com/).
// Copyright 2016 Datadog, Inc.

package appsec

import (
	"errors"

	"gopkg.in/DataDog/dd-trace-go.v1/internal/appsec/dyngo"
	"gopkg.in/DataDog/dd-trace-go.v1/internal/appsec/dyngo/instrumentation/sharedsec"
	"gopkg.in/DataDog/dd-trace-go.v1/internal/appsec/limiter"
	"gopkg.in/DataDog/dd-trace-go.v1/internal/appsec/listener/grpc"
	"gopkg.in/DataDog/dd-trace-go.v1/internal/appsec/listener/http"
	"gopkg.in/DataDog/dd-trace-go.v1/internal/log"

	waf "github.com/DataDog/go-libddwaf/v2"
)

const (
	eventRulesVersionTag = "_dd.appsec.event_rules.version"
	eventRulesErrorsTag  = "_dd.appsec.event_rules.errors"
	eventRulesLoadedTag  = "_dd.appsec.event_rules.loaded"
	eventRulesFailedTag  = "_dd.appsec.event_rules.error_count"
	wafDurationTag       = "_dd.appsec.waf.duration"
	wafDurationExtTag    = "_dd.appsec.waf.duration_ext"
	wafTimeoutTag        = "_dd.appsec.waf.timeouts"
	wafVersionTag        = "_dd.appsec.waf.version"
)

type wafHandle struct {
	*waf.Handle
	// actions are tightly link to a ruleset, which is linked to a waf handle
	actions sharedsec.Actions
}

func (a *appsec) swapWAF(rules rulesFragment) (err error) {
	// Instantiate a new WAF handle and verify its state
	newHandle, err := newWAFHandle(rules, a.cfg)
	if err != nil {
		return err
	}

	// Close the WAF handle in case of an error in what's following
	defer func() {
		if err != nil {
			newHandle.Close()
		}
	}()

	listeners, err := newWAFEventListeners(newHandle, a.cfg, a.limiter)
	if err != nil {
		return err
	}

	// Register the event listeners now that we know that the new handle is valid
	newRoot := dyngo.NewRootOperation()
	for _, l := range listeners {
		newRoot.On(l)
	}

	// Hot-swap dyngo's root operation
	dyngo.SwapRootOperation(newRoot)

	// Close old handle.
	// Note that concurrent requests are still using it, and it will be released
	// only when no more requests use it.
	// TODO: implement in dyngo ref-counting of the root operation so we can
	//   rely on a Finish event listener on the root operation instead?
	//   Avoiding saving the current WAF handle would guarantee no one is
	//   accessing a.wafHandle while we swap
	oldHandle := a.wafHandle
	a.wafHandle = newHandle
	if oldHandle != nil {
		oldHandle.Close()
	}

	return nil
}

func actionFromEntry(e *actionEntry) *sharedsec.Action {
	switch e.Type {
	case "block_request":
		grpcCode := 10 // use the grpc.Codes value for "Aborted" by default
		if e.Parameters.GRPCStatusCode != nil {
			grpcCode = *e.Parameters.GRPCStatusCode
		}
		return sharedsec.NewBlockRequestAction(e.Parameters.StatusCode, grpcCode, e.Parameters.Type)
	case "redirect_request":
		return sharedsec.NewRedirectRequestAction(e.Parameters.StatusCode, e.Parameters.Location)
	default:
		log.Debug("appsec: unknown action type `%s`", e.Type)
		return nil
	}
}

func newWAFHandle(rules rulesFragment, cfg *Config) (*wafHandle, error) {
	handle, err := waf.NewHandle(rules, cfg.obfuscator.KeyRegex, cfg.obfuscator.ValueRegex)
	actions := map[string]*sharedsec.Action{
		// Default built-in block action
		"block": sharedsec.NewBlockRequestAction(403, 10, "auto"),
	}

	for _, entry := range rules.Actions {
		a := actionFromEntry(&entry)
		if a != nil {
			actions[entry.ID] = a
		}
	}
	return &wafHandle{
		Handle:  handle,
		actions: actions,
	}, err
}

func newWAFEventListeners(waf *wafHandle, cfg *Config, l limiter.Limiter) (listeners []dyngo.EventListener, err error) {
	// Check if there are addresses in the rule
	ruleAddresses := waf.Addresses()
	if len(ruleAddresses) == 0 {
		return nil, errors.New("no addresses found in the rule")
	}

	// Check which addresses are supported by what listener
	httpAddresses := make(map[string]struct{}, len(ruleAddresses))
	grpcAddresses := make(map[string]struct{}, len(ruleAddresses))
	notSupported := make([]string, 0, len(ruleAddresses))
	for _, address := range ruleAddresses {
		supported := false
		if http.SupportsAddress(address) {
			httpAddresses[address] = struct{}{}
			supported = true
		}
		if grpc.SupportsAddress(address) {
			grpcAddresses[address] = struct{}{}
			supported = true
		}
		if !supported {
			notSupported = append(notSupported, address)
		}
	}

	if len(notSupported) > 0 {
		log.Debug("appsec: the addresses present in the rules are partially supported: not supported=%v", notSupported)
	}

	// Register the WAF event listeners
	if len(httpAddresses) > 0 {
		log.Debug("appsec: creating http waf event listener of the rules addresses %v", httpAddresses)
		listeners = append(listeners, http.NewWAFEventListener(waf.Handle, waf.actions, httpAddresses, cfg.wafTimeout, l))
	}

	if len(grpcAddresses) > 0 {
		log.Debug("appsec: creating the grpc waf event listener of the rules addresses %v", grpcAddresses)
		listeners = append(listeners, grpc.NewWAFEventListener(waf.Handle, waf.actions, grpcAddresses, cfg.wafTimeout, l))
	}

	return listeners, nil
<<<<<<< HEAD
=======
}

// newWAFEventListener returns the WAF event listener to register in order to enable it.
func newHTTPWAFEventListener(handle *wafHandle, addresses map[string]struct{}, timeout time.Duration, limiter Limiter) dyngo.EventListener {
	var monitorRulesOnce sync.Once // per instantiation
	// TODO: port wafDiags to telemetry metrics and logs instead of span tags (ultimately removing them from here hopefully)
	wafDiags := handle.Diagnostics()

	return httpsec.OnHandlerOperationStart(func(op *httpsec.Operation, args httpsec.HandlerOperationArgs) {
		wafCtx := waf.NewContext(handle.Handle)
		if wafCtx == nil {
			// The WAF event listener got concurrently released
			return
		}

		if _, ok := addresses[userIDAddr]; ok {
			// OnUserIDOperationStart happens when appsec.SetUser() is called. We run the WAF and apply actions to
			// see if the associated user should be blocked. Since we don't control the execution flow in this case
			// (SetUser is SDK), we delegate the responsibility of interrupting the handler to the user.
			op.On(sharedsec.OnUserIDOperationStart(func(operation *sharedsec.UserIDOperation, args sharedsec.UserIDOperationArgs) {
				wafResult := runWAF(wafCtx, waf.RunAddressData{Persistent: map[string]any{userIDAddr: args.UserID}}, timeout)
				if wafResult.HasActions() || wafResult.HasEvents() {
					processHTTPSDKAction(operation, handle.actions, wafResult.Actions)
					addSecurityEvents(op, limiter, wafResult.Events)
					log.Debug("appsec: WAF detected a suspicious user: %s", args.UserID)
				}
			}))
		}

		values := make(map[string]any, 7)
		for addr := range addresses {
			switch addr {
			case httpClientIPAddr:
				if args.ClientIP.IsValid() {
					values[httpClientIPAddr] = args.ClientIP.String()
				}
			case serverRequestMethodAddr:
				values[serverRequestMethodAddr] = args.Method
			case serverRequestRawURIAddr:
				values[serverRequestRawURIAddr] = args.RequestURI
			case serverRequestHeadersNoCookiesAddr:
				if headers := args.Headers; headers != nil {
					values[serverRequestHeadersNoCookiesAddr] = headers
				}
			case serverRequestCookiesAddr:
				if cookies := args.Cookies; cookies != nil {
					values[serverRequestCookiesAddr] = cookies
				}
			case serverRequestQueryAddr:
				if query := args.Query; query != nil {
					values[serverRequestQueryAddr] = query
				}
			case serverRequestPathParamsAddr:
				if pathParams := args.PathParams; pathParams != nil {
					values[serverRequestPathParamsAddr] = pathParams
				}
			}
		}

		wafResult := runWAF(wafCtx, waf.RunAddressData{Persistent: values}, timeout)
		if wafResult.HasActions() || wafResult.HasEvents() {
			interrupt := processActions(op, handle.actions, wafResult.Actions)
			addSecurityEvents(op, limiter, wafResult.Events)
			log.Debug("appsec: WAF detected an attack before executing the request")
			if interrupt {
				wafCtx.Close()
				return
			}
		}

		if _, ok := addresses[serverRequestBodyAddr]; ok {
			op.On(httpsec.OnSDKBodyOperationStart(func(sdkBodyOp *httpsec.SDKBodyOperation, args httpsec.SDKBodyOperationArgs) {
				wafResult := runWAF(wafCtx, waf.RunAddressData{Persistent: map[string]any{serverRequestBodyAddr: args.Body}}, timeout)
				if wafResult.HasActions() || wafResult.HasEvents() {
					processHTTPSDKAction(sdkBodyOp, handle.actions, wafResult.Actions)
					addSecurityEvents(op, limiter, wafResult.Events)
					log.Debug("appsec: WAF detected a suspicious request body")
				}
			}))
		}

		op.On(httpsec.OnHandlerOperationFinish(func(op *httpsec.Operation, res httpsec.HandlerOperationRes) {
			defer wafCtx.Close()

			values := map[string]any{}
			if _, ok := addresses[serverResponseStatusAddr]; ok {
				// serverResponseStatusAddr is a string address, so we must format the status code...
				values[serverResponseStatusAddr] = fmt.Sprintf("%d", res.Status)
			}

			if _, ok := addresses[serverResponseHeadersNoCookiesAddr]; ok && res.Headers != nil {
				values[serverResponseHeadersNoCookiesAddr] = res.Headers
			}

			// Run the WAF, ignoring the returned actions - if any - since blocking after the request handler's
			// response is not supported at the moment.
			wafResult := runWAF(wafCtx, waf.RunAddressData{Persistent: values}, timeout)

			// Add WAF metrics.
			overallRuntimeNs, internalRuntimeNs := wafCtx.TotalRuntime()
			addWAFMonitoringTags(op, wafDiags.Version, overallRuntimeNs, internalRuntimeNs, wafCtx.TotalTimeouts())

			// Add the following metrics once per instantiation of a WAF handle
			monitorRulesOnce.Do(func() {
				addRulesMonitoringTags(op, &wafDiags)
				op.AddTag(ext.ManualKeep, samplernames.AppSec)
			})

			// Log the attacks if any
			if wafResult.HasEvents() {
				log.Debug("appsec: attack detected by the waf")
				addSecurityEvents(op, limiter, wafResult.Events)
			}
		}))
	})
}

// newGRPCWAFEventListener returns the WAF event listener to register in order
// to enable it.
func newGRPCWAFEventListener(handle *wafHandle, addresses map[string]struct{}, timeout time.Duration, limiter Limiter) dyngo.EventListener {
	var monitorRulesOnce sync.Once // per instantiation
	wafDiags := handle.Diagnostics()

	return grpcsec.OnHandlerOperationStart(func(op *grpcsec.HandlerOperation, handlerArgs grpcsec.HandlerOperationArgs) {
		// Limit the maximum number of security events, as a streaming RPC could
		// receive unlimited number of messages where we could find security events
		const maxWAFEventsPerRequest = 10
		var (
			nbEvents atomic.Uint32
			logOnce  sync.Once // per request

			events []any
			mu     sync.Mutex // events mutex
		)

		wafCtx := waf.NewContext(handle.Handle)
		if wafCtx == nil {
			// The WAF event listener got concurrently released
			return
		}

		// OnUserIDOperationStart happens when appsec.SetUser() is called. We run the WAF and apply actions to
		// see if the associated user should be blocked. Since we don't control the execution flow in this case
		// (SetUser is SDK), we delegate the responsibility of interrupting the handler to the user.
		op.On(sharedsec.OnUserIDOperationStart(func(userIDOp *sharedsec.UserIDOperation, args sharedsec.UserIDOperationArgs) {
			values := map[string]any{}
			for addr := range addresses {
				if addr == userIDAddr {
					values[userIDAddr] = args.UserID
				}
			}
			wafResult := runWAF(wafCtx, waf.RunAddressData{Persistent: values}, timeout)
			if wafResult.HasActions() || wafResult.HasEvents() {
				for _, id := range wafResult.Actions {
					if a, ok := handle.actions[id]; ok && a.Blocking() {
						code, err := a.GRPC()(map[string][]string{})
						userIDOp.EmitData(grpcsec.NewMonitoringError(err.Error(), code))
					}
				}
				addSecurityEvents(op, limiter, wafResult.Events)
				log.Debug("appsec: WAF detected an authenticated user attack: %s", args.UserID)
			}
		}))

		// The same address is used for gRPC and http when it comes to client ip
		values := map[string]any{}
		for addr := range addresses {
			if addr == httpClientIPAddr && handlerArgs.ClientIP.IsValid() {
				values[httpClientIPAddr] = handlerArgs.ClientIP.String()
			}
		}

		wafResult := runWAF(wafCtx, waf.RunAddressData{Persistent: values}, timeout)
		if wafResult.HasActions() || wafResult.HasEvents() {
			interrupt := processActions(op, handle.actions, wafResult.Actions)
			addSecurityEvents(op, limiter, wafResult.Events)
			log.Debug("appsec: WAF detected an attack before executing the request")
			if interrupt {
				wafCtx.Close()
				return
			}
		}

		op.On(grpcsec.OnReceiveOperationFinish(func(_ grpcsec.ReceiveOperation, res grpcsec.ReceiveOperationRes) {
			if nbEvents.Load() == maxWAFEventsPerRequest {
				logOnce.Do(func() {
					log.Debug("appsec: ignoring the rpc message due to the maximum number of security events per grpc call reached")
				})
				return
			}

			// Run the WAF on the rule addresses available in the args
			// Note that we don't check if the address is present in the rules
			// as we only support one at the moment, so this callback cannot be
			// set when the address is not present.
			values := waf.RunAddressData{
				Ephemeral: map[string]any{grpcServerRequestMessage: res.Message},
			}
			if md := handlerArgs.Metadata; len(md) > 0 {
				values.Persistent = map[string]any{grpcServerRequestMetadata: md}
			}
			// Run the WAF, ignoring the returned actions - if any - since blocking after the request handler's
			// response is not supported at the moment.
			wafResult := runWAF(wafCtx, values, timeout)

			if wafResult.HasEvents() {
				log.Debug("appsec: attack detected by the grpc waf")
				nbEvents.Inc()
				mu.Lock()
				defer mu.Unlock()
				events = append(events, wafResult.Events...)
			}
		}))

		op.On(grpcsec.OnHandlerOperationFinish(func(op *grpcsec.HandlerOperation, _ grpcsec.HandlerOperationRes) {
			defer wafCtx.Close()
			overallRuntimeNs, internalRuntimeNs := wafCtx.TotalRuntime()
			addWAFMonitoringTags(op, wafDiags.Version, overallRuntimeNs, internalRuntimeNs, wafCtx.TotalTimeouts())

			// Log the following metrics once per instantiation of a WAF handle
			monitorRulesOnce.Do(func() {
				addRulesMonitoringTags(op, &wafDiags)
				op.AddTag(ext.ManualKeep, samplernames.AppSec)
			})

			addSecurityEvents(op, limiter, events)
		}))
	})
}

func runWAF(wafCtx *waf.Context, values waf.RunAddressData, timeout time.Duration) waf.Result {
	result, err := wafCtx.Run(values, timeout)
	if err == waf.ErrTimeout {
		log.Debug("appsec: waf timeout value of %s reached", timeout)
	} else if err != nil {
		log.Error("appsec: unexpected waf error: %v", err)
	}
	return result
}

// HTTP rule addresses currently supported by the WAF
const (
	serverRequestMethodAddr            = "server.request.method"
	serverRequestRawURIAddr            = "server.request.uri.raw"
	serverRequestHeadersNoCookiesAddr  = "server.request.headers.no_cookies"
	serverRequestCookiesAddr           = "server.request.cookies"
	serverRequestQueryAddr             = "server.request.query"
	serverRequestPathParamsAddr        = "server.request.path_params"
	serverRequestBodyAddr              = "server.request.body"
	serverResponseStatusAddr           = "server.response.status"
	serverResponseHeadersNoCookiesAddr = "server.response.headers.no_cookies"
	httpClientIPAddr                   = "http.client_ip"
	userIDAddr                         = "usr.id"
)

// List of HTTP rule addresses currently supported by the WAF
var httpAddresses = []string{
	serverRequestMethodAddr,
	serverRequestRawURIAddr,
	serverRequestHeadersNoCookiesAddr,
	serverRequestCookiesAddr,
	serverRequestQueryAddr,
	serverRequestPathParamsAddr,
	serverRequestBodyAddr,
	serverResponseStatusAddr,
	serverResponseHeadersNoCookiesAddr,
	httpClientIPAddr,
	userIDAddr,
}

// gRPC rule addresses currently supported by the WAF
const (
	grpcServerRequestMessage  = "grpc.server.request.message"
	grpcServerRequestMetadata = "grpc.server.request.metadata"
)

// List of gRPC rule addresses currently supported by the WAF
var grpcAddresses = []string{
	grpcServerRequestMessage,
	grpcServerRequestMetadata,
	httpClientIPAddr,
	userIDAddr,
}

func init() {
	// sort the address lists to avoid mistakes and use sort.SearchStrings()
	sort.Strings(httpAddresses)
	sort.Strings(grpcAddresses)
}

// supportedAddresses returns the list of addresses we actually support from the
// given rule addresses.
func supportedAddresses(ruleAddresses []string) (supportedHTTP, supportedGRPC map[string]struct{}, notSupported []string) {
	// Filter the supported addresses only
	supportedHTTP = map[string]struct{}{}
	supportedGRPC = map[string]struct{}{}
	for _, addr := range ruleAddresses {
		supported := false
		if i := sort.SearchStrings(httpAddresses, addr); i < len(httpAddresses) && httpAddresses[i] == addr {
			supportedHTTP[addr] = struct{}{}
			supported = true
		}
		if i := sort.SearchStrings(grpcAddresses, addr); i < len(grpcAddresses) && grpcAddresses[i] == addr {
			supportedGRPC[addr] = struct{}{}
			supported = true
		}

		if !supported {
			notSupported = append(notSupported, addr)
		}
	}

	return supportedHTTP, supportedGRPC, notSupported
}

type tagsHolder interface {
	AddTag(string, any)
}

// Add the tags related to security rules monitoring
func addRulesMonitoringTags(th tagsHolder, wafDiags *waf.Diagnostics) {
	rInfo := wafDiags.Rules
	if rInfo == nil {
		return
	}

	if len(rInfo.Errors) == 0 {
		rInfo.Errors = nil
	}
	rulesetErrors, err := json.Marshal(rInfo.Errors)
	if err != nil {
		log.Error("appsec: could not marshal the waf ruleset info errors to json")
	}
	th.AddTag(eventRulesErrorsTag, string(rulesetErrors)) // avoid the tracer's call to fmt.Sprintf on the value
	th.AddTag(eventRulesLoadedTag, float64(len(rInfo.Loaded)))
	th.AddTag(eventRulesFailedTag, float64(len(rInfo.Failed)))
	th.AddTag(wafVersionTag, waf.Version())
}

// Add the tags related to the monitoring of the WAF
func addWAFMonitoringTags(th tagsHolder, rulesVersion string, overallRuntimeNs, internalRuntimeNs, timeouts uint64) {
	// Rules version is set for every request to help the backend associate WAF duration metrics with rule version
	th.AddTag(eventRulesVersionTag, rulesVersion)
	th.AddTag(wafTimeoutTag, float64(timeouts))
	th.AddTag(wafDurationTag, float64(internalRuntimeNs)/1e3)   // ns to us
	th.AddTag(wafDurationExtTag, float64(overallRuntimeNs)/1e3) // ns to us
}

type securityEventsAdder interface {
	AddSecurityEvents(events []any)
}

// Helper function to add sec events to an operation taking into account the rate limiter.
func addSecurityEvents(op securityEventsAdder, limiter Limiter, matches []any) {
	if len(matches) > 0 && limiter.Allow() {
		op.AddSecurityEvents(matches)
	}
}

// processActions sends the relevant actions to the operation's data listener.
// It returns true if at least one of those actions require interrupting the request handler
func processActions(op dyngo.Operation, actions map[string]*sharedsec.Action, actionIds []string) (interrupt bool) {
	for _, id := range actionIds {
		if a, ok := actions[id]; ok {
			op.EmitData(actions[id])
			interrupt = interrupt || a.Blocking()
		}
	}
	return interrupt
}

// processHTTPSDKAction does two things:
//   - send actions to the parent operation's data listener, for their handlers to be executed after the user handler
//   - send an error to the current operation's data listener (created by an SDK call), to signal users to interrupt
//     their handler.
func processHTTPSDKAction(op dyngo.Operation, actions map[string]*sharedsec.Action, actionIds []string) {
	for _, id := range actionIds {
		if action, ok := actions[id]; ok {
			if op.Parent() != nil {
				op.Parent().EmitData(action) // Send the action so that the handler gets executed
			}
			if action.Blocking() { // Send the error to be returned by the SDK
				op.EmitData(httpsec.NewMonitoringError("Request blocked")) // Send error
			}
		}
	}
>>>>>>> 55aa9306
}<|MERGE_RESOLUTION|>--- conflicted
+++ resolved
@@ -156,393 +156,4 @@
 	}
 
 	return listeners, nil
-<<<<<<< HEAD
-=======
-}
-
-// newWAFEventListener returns the WAF event listener to register in order to enable it.
-func newHTTPWAFEventListener(handle *wafHandle, addresses map[string]struct{}, timeout time.Duration, limiter Limiter) dyngo.EventListener {
-	var monitorRulesOnce sync.Once // per instantiation
-	// TODO: port wafDiags to telemetry metrics and logs instead of span tags (ultimately removing them from here hopefully)
-	wafDiags := handle.Diagnostics()
-
-	return httpsec.OnHandlerOperationStart(func(op *httpsec.Operation, args httpsec.HandlerOperationArgs) {
-		wafCtx := waf.NewContext(handle.Handle)
-		if wafCtx == nil {
-			// The WAF event listener got concurrently released
-			return
-		}
-
-		if _, ok := addresses[userIDAddr]; ok {
-			// OnUserIDOperationStart happens when appsec.SetUser() is called. We run the WAF and apply actions to
-			// see if the associated user should be blocked. Since we don't control the execution flow in this case
-			// (SetUser is SDK), we delegate the responsibility of interrupting the handler to the user.
-			op.On(sharedsec.OnUserIDOperationStart(func(operation *sharedsec.UserIDOperation, args sharedsec.UserIDOperationArgs) {
-				wafResult := runWAF(wafCtx, waf.RunAddressData{Persistent: map[string]any{userIDAddr: args.UserID}}, timeout)
-				if wafResult.HasActions() || wafResult.HasEvents() {
-					processHTTPSDKAction(operation, handle.actions, wafResult.Actions)
-					addSecurityEvents(op, limiter, wafResult.Events)
-					log.Debug("appsec: WAF detected a suspicious user: %s", args.UserID)
-				}
-			}))
-		}
-
-		values := make(map[string]any, 7)
-		for addr := range addresses {
-			switch addr {
-			case httpClientIPAddr:
-				if args.ClientIP.IsValid() {
-					values[httpClientIPAddr] = args.ClientIP.String()
-				}
-			case serverRequestMethodAddr:
-				values[serverRequestMethodAddr] = args.Method
-			case serverRequestRawURIAddr:
-				values[serverRequestRawURIAddr] = args.RequestURI
-			case serverRequestHeadersNoCookiesAddr:
-				if headers := args.Headers; headers != nil {
-					values[serverRequestHeadersNoCookiesAddr] = headers
-				}
-			case serverRequestCookiesAddr:
-				if cookies := args.Cookies; cookies != nil {
-					values[serverRequestCookiesAddr] = cookies
-				}
-			case serverRequestQueryAddr:
-				if query := args.Query; query != nil {
-					values[serverRequestQueryAddr] = query
-				}
-			case serverRequestPathParamsAddr:
-				if pathParams := args.PathParams; pathParams != nil {
-					values[serverRequestPathParamsAddr] = pathParams
-				}
-			}
-		}
-
-		wafResult := runWAF(wafCtx, waf.RunAddressData{Persistent: values}, timeout)
-		if wafResult.HasActions() || wafResult.HasEvents() {
-			interrupt := processActions(op, handle.actions, wafResult.Actions)
-			addSecurityEvents(op, limiter, wafResult.Events)
-			log.Debug("appsec: WAF detected an attack before executing the request")
-			if interrupt {
-				wafCtx.Close()
-				return
-			}
-		}
-
-		if _, ok := addresses[serverRequestBodyAddr]; ok {
-			op.On(httpsec.OnSDKBodyOperationStart(func(sdkBodyOp *httpsec.SDKBodyOperation, args httpsec.SDKBodyOperationArgs) {
-				wafResult := runWAF(wafCtx, waf.RunAddressData{Persistent: map[string]any{serverRequestBodyAddr: args.Body}}, timeout)
-				if wafResult.HasActions() || wafResult.HasEvents() {
-					processHTTPSDKAction(sdkBodyOp, handle.actions, wafResult.Actions)
-					addSecurityEvents(op, limiter, wafResult.Events)
-					log.Debug("appsec: WAF detected a suspicious request body")
-				}
-			}))
-		}
-
-		op.On(httpsec.OnHandlerOperationFinish(func(op *httpsec.Operation, res httpsec.HandlerOperationRes) {
-			defer wafCtx.Close()
-
-			values := map[string]any{}
-			if _, ok := addresses[serverResponseStatusAddr]; ok {
-				// serverResponseStatusAddr is a string address, so we must format the status code...
-				values[serverResponseStatusAddr] = fmt.Sprintf("%d", res.Status)
-			}
-
-			if _, ok := addresses[serverResponseHeadersNoCookiesAddr]; ok && res.Headers != nil {
-				values[serverResponseHeadersNoCookiesAddr] = res.Headers
-			}
-
-			// Run the WAF, ignoring the returned actions - if any - since blocking after the request handler's
-			// response is not supported at the moment.
-			wafResult := runWAF(wafCtx, waf.RunAddressData{Persistent: values}, timeout)
-
-			// Add WAF metrics.
-			overallRuntimeNs, internalRuntimeNs := wafCtx.TotalRuntime()
-			addWAFMonitoringTags(op, wafDiags.Version, overallRuntimeNs, internalRuntimeNs, wafCtx.TotalTimeouts())
-
-			// Add the following metrics once per instantiation of a WAF handle
-			monitorRulesOnce.Do(func() {
-				addRulesMonitoringTags(op, &wafDiags)
-				op.AddTag(ext.ManualKeep, samplernames.AppSec)
-			})
-
-			// Log the attacks if any
-			if wafResult.HasEvents() {
-				log.Debug("appsec: attack detected by the waf")
-				addSecurityEvents(op, limiter, wafResult.Events)
-			}
-		}))
-	})
-}
-
-// newGRPCWAFEventListener returns the WAF event listener to register in order
-// to enable it.
-func newGRPCWAFEventListener(handle *wafHandle, addresses map[string]struct{}, timeout time.Duration, limiter Limiter) dyngo.EventListener {
-	var monitorRulesOnce sync.Once // per instantiation
-	wafDiags := handle.Diagnostics()
-
-	return grpcsec.OnHandlerOperationStart(func(op *grpcsec.HandlerOperation, handlerArgs grpcsec.HandlerOperationArgs) {
-		// Limit the maximum number of security events, as a streaming RPC could
-		// receive unlimited number of messages where we could find security events
-		const maxWAFEventsPerRequest = 10
-		var (
-			nbEvents atomic.Uint32
-			logOnce  sync.Once // per request
-
-			events []any
-			mu     sync.Mutex // events mutex
-		)
-
-		wafCtx := waf.NewContext(handle.Handle)
-		if wafCtx == nil {
-			// The WAF event listener got concurrently released
-			return
-		}
-
-		// OnUserIDOperationStart happens when appsec.SetUser() is called. We run the WAF and apply actions to
-		// see if the associated user should be blocked. Since we don't control the execution flow in this case
-		// (SetUser is SDK), we delegate the responsibility of interrupting the handler to the user.
-		op.On(sharedsec.OnUserIDOperationStart(func(userIDOp *sharedsec.UserIDOperation, args sharedsec.UserIDOperationArgs) {
-			values := map[string]any{}
-			for addr := range addresses {
-				if addr == userIDAddr {
-					values[userIDAddr] = args.UserID
-				}
-			}
-			wafResult := runWAF(wafCtx, waf.RunAddressData{Persistent: values}, timeout)
-			if wafResult.HasActions() || wafResult.HasEvents() {
-				for _, id := range wafResult.Actions {
-					if a, ok := handle.actions[id]; ok && a.Blocking() {
-						code, err := a.GRPC()(map[string][]string{})
-						userIDOp.EmitData(grpcsec.NewMonitoringError(err.Error(), code))
-					}
-				}
-				addSecurityEvents(op, limiter, wafResult.Events)
-				log.Debug("appsec: WAF detected an authenticated user attack: %s", args.UserID)
-			}
-		}))
-
-		// The same address is used for gRPC and http when it comes to client ip
-		values := map[string]any{}
-		for addr := range addresses {
-			if addr == httpClientIPAddr && handlerArgs.ClientIP.IsValid() {
-				values[httpClientIPAddr] = handlerArgs.ClientIP.String()
-			}
-		}
-
-		wafResult := runWAF(wafCtx, waf.RunAddressData{Persistent: values}, timeout)
-		if wafResult.HasActions() || wafResult.HasEvents() {
-			interrupt := processActions(op, handle.actions, wafResult.Actions)
-			addSecurityEvents(op, limiter, wafResult.Events)
-			log.Debug("appsec: WAF detected an attack before executing the request")
-			if interrupt {
-				wafCtx.Close()
-				return
-			}
-		}
-
-		op.On(grpcsec.OnReceiveOperationFinish(func(_ grpcsec.ReceiveOperation, res grpcsec.ReceiveOperationRes) {
-			if nbEvents.Load() == maxWAFEventsPerRequest {
-				logOnce.Do(func() {
-					log.Debug("appsec: ignoring the rpc message due to the maximum number of security events per grpc call reached")
-				})
-				return
-			}
-
-			// Run the WAF on the rule addresses available in the args
-			// Note that we don't check if the address is present in the rules
-			// as we only support one at the moment, so this callback cannot be
-			// set when the address is not present.
-			values := waf.RunAddressData{
-				Ephemeral: map[string]any{grpcServerRequestMessage: res.Message},
-			}
-			if md := handlerArgs.Metadata; len(md) > 0 {
-				values.Persistent = map[string]any{grpcServerRequestMetadata: md}
-			}
-			// Run the WAF, ignoring the returned actions - if any - since blocking after the request handler's
-			// response is not supported at the moment.
-			wafResult := runWAF(wafCtx, values, timeout)
-
-			if wafResult.HasEvents() {
-				log.Debug("appsec: attack detected by the grpc waf")
-				nbEvents.Inc()
-				mu.Lock()
-				defer mu.Unlock()
-				events = append(events, wafResult.Events...)
-			}
-		}))
-
-		op.On(grpcsec.OnHandlerOperationFinish(func(op *grpcsec.HandlerOperation, _ grpcsec.HandlerOperationRes) {
-			defer wafCtx.Close()
-			overallRuntimeNs, internalRuntimeNs := wafCtx.TotalRuntime()
-			addWAFMonitoringTags(op, wafDiags.Version, overallRuntimeNs, internalRuntimeNs, wafCtx.TotalTimeouts())
-
-			// Log the following metrics once per instantiation of a WAF handle
-			monitorRulesOnce.Do(func() {
-				addRulesMonitoringTags(op, &wafDiags)
-				op.AddTag(ext.ManualKeep, samplernames.AppSec)
-			})
-
-			addSecurityEvents(op, limiter, events)
-		}))
-	})
-}
-
-func runWAF(wafCtx *waf.Context, values waf.RunAddressData, timeout time.Duration) waf.Result {
-	result, err := wafCtx.Run(values, timeout)
-	if err == waf.ErrTimeout {
-		log.Debug("appsec: waf timeout value of %s reached", timeout)
-	} else if err != nil {
-		log.Error("appsec: unexpected waf error: %v", err)
-	}
-	return result
-}
-
-// HTTP rule addresses currently supported by the WAF
-const (
-	serverRequestMethodAddr            = "server.request.method"
-	serverRequestRawURIAddr            = "server.request.uri.raw"
-	serverRequestHeadersNoCookiesAddr  = "server.request.headers.no_cookies"
-	serverRequestCookiesAddr           = "server.request.cookies"
-	serverRequestQueryAddr             = "server.request.query"
-	serverRequestPathParamsAddr        = "server.request.path_params"
-	serverRequestBodyAddr              = "server.request.body"
-	serverResponseStatusAddr           = "server.response.status"
-	serverResponseHeadersNoCookiesAddr = "server.response.headers.no_cookies"
-	httpClientIPAddr                   = "http.client_ip"
-	userIDAddr                         = "usr.id"
-)
-
-// List of HTTP rule addresses currently supported by the WAF
-var httpAddresses = []string{
-	serverRequestMethodAddr,
-	serverRequestRawURIAddr,
-	serverRequestHeadersNoCookiesAddr,
-	serverRequestCookiesAddr,
-	serverRequestQueryAddr,
-	serverRequestPathParamsAddr,
-	serverRequestBodyAddr,
-	serverResponseStatusAddr,
-	serverResponseHeadersNoCookiesAddr,
-	httpClientIPAddr,
-	userIDAddr,
-}
-
-// gRPC rule addresses currently supported by the WAF
-const (
-	grpcServerRequestMessage  = "grpc.server.request.message"
-	grpcServerRequestMetadata = "grpc.server.request.metadata"
-)
-
-// List of gRPC rule addresses currently supported by the WAF
-var grpcAddresses = []string{
-	grpcServerRequestMessage,
-	grpcServerRequestMetadata,
-	httpClientIPAddr,
-	userIDAddr,
-}
-
-func init() {
-	// sort the address lists to avoid mistakes and use sort.SearchStrings()
-	sort.Strings(httpAddresses)
-	sort.Strings(grpcAddresses)
-}
-
-// supportedAddresses returns the list of addresses we actually support from the
-// given rule addresses.
-func supportedAddresses(ruleAddresses []string) (supportedHTTP, supportedGRPC map[string]struct{}, notSupported []string) {
-	// Filter the supported addresses only
-	supportedHTTP = map[string]struct{}{}
-	supportedGRPC = map[string]struct{}{}
-	for _, addr := range ruleAddresses {
-		supported := false
-		if i := sort.SearchStrings(httpAddresses, addr); i < len(httpAddresses) && httpAddresses[i] == addr {
-			supportedHTTP[addr] = struct{}{}
-			supported = true
-		}
-		if i := sort.SearchStrings(grpcAddresses, addr); i < len(grpcAddresses) && grpcAddresses[i] == addr {
-			supportedGRPC[addr] = struct{}{}
-			supported = true
-		}
-
-		if !supported {
-			notSupported = append(notSupported, addr)
-		}
-	}
-
-	return supportedHTTP, supportedGRPC, notSupported
-}
-
-type tagsHolder interface {
-	AddTag(string, any)
-}
-
-// Add the tags related to security rules monitoring
-func addRulesMonitoringTags(th tagsHolder, wafDiags *waf.Diagnostics) {
-	rInfo := wafDiags.Rules
-	if rInfo == nil {
-		return
-	}
-
-	if len(rInfo.Errors) == 0 {
-		rInfo.Errors = nil
-	}
-	rulesetErrors, err := json.Marshal(rInfo.Errors)
-	if err != nil {
-		log.Error("appsec: could not marshal the waf ruleset info errors to json")
-	}
-	th.AddTag(eventRulesErrorsTag, string(rulesetErrors)) // avoid the tracer's call to fmt.Sprintf on the value
-	th.AddTag(eventRulesLoadedTag, float64(len(rInfo.Loaded)))
-	th.AddTag(eventRulesFailedTag, float64(len(rInfo.Failed)))
-	th.AddTag(wafVersionTag, waf.Version())
-}
-
-// Add the tags related to the monitoring of the WAF
-func addWAFMonitoringTags(th tagsHolder, rulesVersion string, overallRuntimeNs, internalRuntimeNs, timeouts uint64) {
-	// Rules version is set for every request to help the backend associate WAF duration metrics with rule version
-	th.AddTag(eventRulesVersionTag, rulesVersion)
-	th.AddTag(wafTimeoutTag, float64(timeouts))
-	th.AddTag(wafDurationTag, float64(internalRuntimeNs)/1e3)   // ns to us
-	th.AddTag(wafDurationExtTag, float64(overallRuntimeNs)/1e3) // ns to us
-}
-
-type securityEventsAdder interface {
-	AddSecurityEvents(events []any)
-}
-
-// Helper function to add sec events to an operation taking into account the rate limiter.
-func addSecurityEvents(op securityEventsAdder, limiter Limiter, matches []any) {
-	if len(matches) > 0 && limiter.Allow() {
-		op.AddSecurityEvents(matches)
-	}
-}
-
-// processActions sends the relevant actions to the operation's data listener.
-// It returns true if at least one of those actions require interrupting the request handler
-func processActions(op dyngo.Operation, actions map[string]*sharedsec.Action, actionIds []string) (interrupt bool) {
-	for _, id := range actionIds {
-		if a, ok := actions[id]; ok {
-			op.EmitData(actions[id])
-			interrupt = interrupt || a.Blocking()
-		}
-	}
-	return interrupt
-}
-
-// processHTTPSDKAction does two things:
-//   - send actions to the parent operation's data listener, for their handlers to be executed after the user handler
-//   - send an error to the current operation's data listener (created by an SDK call), to signal users to interrupt
-//     their handler.
-func processHTTPSDKAction(op dyngo.Operation, actions map[string]*sharedsec.Action, actionIds []string) {
-	for _, id := range actionIds {
-		if action, ok := actions[id]; ok {
-			if op.Parent() != nil {
-				op.Parent().EmitData(action) // Send the action so that the handler gets executed
-			}
-			if action.Blocking() { // Send the error to be returned by the SDK
-				op.EmitData(httpsec.NewMonitoringError("Request blocked")) // Send error
-			}
-		}
-	}
->>>>>>> 55aa9306
 }