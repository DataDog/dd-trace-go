--- conflicted
+++ resolved
@@ -150,15 +150,9 @@
 	}
 
 	// Register the WAF event listeners
-<<<<<<< HEAD
 	if len(graphQLAddresses) > 0 {
 		log.Debug("appsec: creating the GraphQL waf event listener of the rules addresses %v", graphQLAddresses)
 		listeners = append(listeners, graphqlsec.NewWAFEventListener(waf.Handle, waf.actions, graphQLAddresses, cfg.wafTimeout, l))
-=======
-	if len(httpAddresses) > 0 {
-		log.Debug("appsec: creating http waf event listener of the rules addresses %v", httpAddresses)
-		listeners = append(listeners, http.NewWAFEventListener(waf.Handle, waf.actions, httpAddresses, cfg.wafTimeout, &cfg.apiSec, l))
->>>>>>> 92773e79
 	}
 
 	if len(grpcAddresses) > 0 {
@@ -168,7 +162,7 @@
 
 	if len(httpAddresses) > 0 {
 		log.Debug("appsec: creating http waf event listener of the rules addresses %v", httpAddresses)
-		listeners = append(listeners, httpsec.NewWAFEventListener(waf.Handle, waf.actions, httpAddresses, cfg.wafTimeout, l))
+		listeners = append(listeners, httpsec.NewWAFEventListener(waf.Handle, waf.actions, httpAddresses, cfg.wafTimeout, &cfg.apiSec, l))
 	}
 
 	return listeners, nil
