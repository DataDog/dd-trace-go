// Unless explicitly stated otherwise all files in this repository are licensed
// under the Apache License Version 2.0.
// This product includes software developed at Datadog (https://www.datadoghq.com/).
// Copyright 2016 Datadog, Inc.

//go:build appsec
// +build appsec

package appsec

import (
	"encoding/json"
	"errors"
	"fmt"
	"sort"
	"sync"
	"sync/atomic"
	"time"

	"gopkg.in/DataDog/dd-trace-go.v1/ddtrace/ext"
	"gopkg.in/DataDog/dd-trace-go.v1/internal/appsec/dyngo"
	"gopkg.in/DataDog/dd-trace-go.v1/internal/appsec/dyngo/instrumentation/grpcsec"
	"gopkg.in/DataDog/dd-trace-go.v1/internal/appsec/dyngo/instrumentation/httpsec"
	"gopkg.in/DataDog/dd-trace-go.v1/internal/appsec/dyngo/instrumentation/sharedsec"
	"gopkg.in/DataDog/dd-trace-go.v1/internal/log"
	"gopkg.in/DataDog/dd-trace-go.v1/internal/samplernames"

	waf "github.com/DataDog/go-libddwaf"
)

const (
	eventRulesVersionTag = "_dd.appsec.event_rules.version"
	eventRulesErrorsTag  = "_dd.appsec.event_rules.errors"
	eventRulesLoadedTag  = "_dd.appsec.event_rules.loaded"
	eventRulesFailedTag  = "_dd.appsec.event_rules.error_count"
	wafDurationTag       = "_dd.appsec.waf.duration"
	wafDurationExtTag    = "_dd.appsec.waf.duration_ext"
	wafTimeoutTag        = "_dd.appsec.waf.timeouts"
	wafVersionTag        = "_dd.appsec.waf.version"
)

func (a *appsec) swapWAF(rules rulesFragment) (err error) {
	// Instantiate a new WAF handle and verify its state
	newHandle, err := newWAFHandle(rules, a.cfg)
	if err != nil {
		return err
	}

	// Close the WAF handle in case of an error in what's following
	defer func() {
		if err != nil {
			newHandle.Close()
		}
	}()

	listeners, err := newWAFEventListeners(newHandle, a.cfg, a.limiter)
	if err != nil {
		return err
	}

	// Register the event listeners now that we know that the new handle is valid
	newRoot := dyngo.NewRootOperation()
	for _, l := range listeners {
		newRoot.On(l)
	}

	// Hot-swap dyngo's root operation
	dyngo.SwapRootOperation(newRoot)

	// Close old handle.
	// Note that concurrent requests are still using it, and it will be released
	// only when no more requests use it.
	// TODO: implement in dyngo ref-counting of the root operation so we can
	//   rely on a Finish event listener on the root operation instead?
	//   Avoiding saving the current WAF handle would guarantee no one is
	//   accessing a.wafHandle while we swap
	oldHandle := a.wafHandle
	a.wafHandle = newHandle
	if oldHandle != nil {
		oldHandle.Close()
	}

	return nil
}

func newWAFHandle(rules rulesFragment, cfg *Config) (*waf.Handle, error) {
	return waf.NewHandleFromRuleSet(rules, cfg.obfuscator.KeyRegex, cfg.obfuscator.ValueRegex)
}

func newWAFEventListeners(waf *waf.Handle, cfg *Config, l Limiter) (listeners []dyngo.EventListener, err error) {
	// Check if there are addresses in the rule
	ruleAddresses := waf.Addresses()
	if len(ruleAddresses) == 0 {
		return nil, errors.New("no addresses found in the rule")
	}

	// Check there are supported addresses in the rule
	httpAddresses, grpcAddresses, notSupported := supportedAddresses(ruleAddresses)
	if len(httpAddresses) == 0 && len(grpcAddresses) == 0 {
		return nil, fmt.Errorf("the addresses present in the rules are not supported: %v", notSupported)
	}

	if len(notSupported) > 0 {
		log.Debug("appsec: the addresses present in the rules are partially supported: not supported=%v", notSupported)
	}

	// Register the WAF event listeners
	if len(httpAddresses) > 0 {
		log.Debug("appsec: creating http waf event listener of the rules addresses %v", httpAddresses)
		listeners = append(listeners, newHTTPWAFEventListener(waf, httpAddresses, cfg.wafTimeout, l))
	}

	if len(grpcAddresses) > 0 {
		log.Debug("appsec: creating the grpc waf event listener of the rules addresses %v", grpcAddresses)
		listeners = append(listeners, newGRPCWAFEventListener(waf, grpcAddresses, cfg.wafTimeout, l))
	}

	return listeners, nil
}

// newWAFEventListener returns the WAF event listener to register in order to enable it.
func newHTTPWAFEventListener(handle *waf.Handle, addresses map[string]struct{}, timeout time.Duration, limiter Limiter) dyngo.EventListener {
	var monitorRulesOnce sync.Once // per instantiation
	actionHandler := httpsec.NewActionsHandler()

	return httpsec.OnHandlerOperationStart(func(op *httpsec.Operation, args httpsec.HandlerOperationArgs) {
		wafCtx := waf.NewContext(handle)
		if wafCtx == nil {
			// The WAF event listener got concurrently released
			return
		}

		if _, ok := addresses[userIDAddr]; ok {
			// OnUserIDOperationStart happens when appsec.SetUser() is called. We run the WAF and apply actions to
			// see if the associated user should be blocked. Since we don't control the execution flow in this case
			// (SetUser is SDK), we delegate the responsibility of interrupting the handler to the user.
			op.On(sharedsec.OnUserIDOperationStart(func(operation *sharedsec.UserIDOperation, args sharedsec.UserIDOperationArgs) {
				matches, actionIds := runWAF(wafCtx, map[string]interface{}{userIDAddr: args.UserID}, timeout)
				if len(matches) > 0 {
					for _, id := range actionIds {
						if actionHandler.Apply(id, op) {
							operation.Error = sharedsec.NewUserMonitoringError("Request blocked")
						}
					}
					op.AddSecurityEvents(matches)
					log.Debug("appsec: WAF detected a suspicious user: %s", args.UserID)
				}
<<<<<<< HEAD
				op.AddSecurityEvents(matches)
				log.Debug("appsec: WAF detected a suspicious user: %s", args.UserID)
=======
>>>>>>> a2e8eb1a
			}))
		}

		values := map[string]interface{}{}
		for addr, _ := range addresses {
			switch addr {
			case httpClientIPAddr:
				if args.ClientIP.IsValid() {
					values[httpClientIPAddr] = args.ClientIP.String()
				}
			case serverRequestMethodAddr:
				values[serverRequestMethodAddr] = args.Method
			case serverRequestRawURIAddr:
				values[serverRequestRawURIAddr] = args.RequestURI
			case serverRequestHeadersNoCookiesAddr:
				if headers := args.Headers; headers != nil {
					values[serverRequestHeadersNoCookiesAddr] = headers
				}
			case serverRequestCookiesAddr:
				if cookies := args.Cookies; cookies != nil {
					values[serverRequestCookiesAddr] = cookies
				}
			case serverRequestQueryAddr:
				if query := args.Query; query != nil {
					values[serverRequestQueryAddr] = query
				}
			case serverRequestPathParamsAddr:
				if pathParams := args.PathParams; pathParams != nil {
					values[serverRequestPathParamsAddr] = pathParams
				}
			}
		}

		matches, actionIds := runWAF(wafCtx, values, timeout)
		if len(matches) > 0 {
			interrupt := false
			for _, id := range actionIds {
				interrupt = actionHandler.Apply(id, op) || interrupt
			}
			op.AddSecurityEvents(matches)
			log.Debug("appsec: WAF detected an attack before executing the request")
			if interrupt {
				wafCtx.Close()
				return
			}
		}

		if _, ok := addresses[serverRequestBodyAddr]; ok {
			op.On(httpsec.OnSDKBodyOperationStart(func(sdkBodyOp *httpsec.SDKBodyOperation, args httpsec.SDKBodyOperationArgs) {
				matches, actionIds := runWAF(wafCtx, map[string]interface{}{serverRequestBodyAddr: args.Body}, timeout)
				if len(matches) > 0 {
					for _, id := range actionIds {
						if actionHandler.Apply(id, op) {
							sdkBodyOp.Error = httpsec.NewBodyMonitoringError("Request blocked")
						}
					}
					op.AddSecurityEvents(matches)
					log.Debug("appsec: WAF detected a suspicious request body")
				}
			}))
		}

		// At the moment, AppSec doesn't block the requests, and so we can use the fact we are in monitoring-only mode
		// to call the WAF only once at the end of the handler operation.
		op.On(httpsec.OnHandlerOperationFinish(func(op *httpsec.Operation, res httpsec.HandlerOperationRes) {
			defer wafCtx.Close()

			values := make(map[string]interface{}, 1)
			if _, ok := addresses[serverResponseStatusAddr]; ok {
				values[serverResponseStatusAddr] = res.Status
			}

			// Run the WAF, ignoring the returned actions - if any - since blocking after the request handler's
			// response is not supported at the moment.
			matches, _ := runWAF(wafCtx, values, timeout)

			// Add WAF metrics.
			rInfo := handle.RulesetInfo()
			overallRuntimeNs, internalRuntimeNs := wafCtx.TotalRuntime()
			addWAFMonitoringTags(op, rInfo.Version, overallRuntimeNs, internalRuntimeNs, wafCtx.TotalTimeouts())

			// Add the following metrics once per instantiation of a WAF handle
			monitorRulesOnce.Do(func() {
				addRulesMonitoringTags(op, rInfo)
				op.AddTag(ext.ManualKeep, samplernames.AppSec)
			})

			// Log the attacks if any
			if len(matches) == 0 {
				return
			}
			log.Debug("appsec: attack detected by the waf")
			if limiter.Allow() {
				op.AddSecurityEvents(matches)
			}
		}))
	})
}

// newGRPCWAFEventListener returns the WAF event listener to register in order
// to enable it.
func newGRPCWAFEventListener(handle *waf.Handle, addresses map[string]struct{}, timeout time.Duration, limiter Limiter) dyngo.EventListener {
	var monitorRulesOnce sync.Once // per instantiation
	actionHandler := grpcsec.NewActionsHandler()

	return grpcsec.OnHandlerOperationStart(func(op *grpcsec.HandlerOperation, handlerArgs grpcsec.HandlerOperationArgs) {
		// Limit the maximum number of security events, as a streaming RPC could
		// receive unlimited number of messages where we could find security events
		const maxWAFEventsPerRequest = 10
		var (
			nbEvents          uint32
			logOnce           sync.Once // per request
			overallRuntimeNs  waf.AtomicU64
			internalRuntimeNs waf.AtomicU64
			nbTimeouts        waf.AtomicU64

			events []json.RawMessage
			mu     sync.Mutex // events mutex
		)

		wafCtx := waf.NewContext(handle)
		if wafCtx == nil {
			// The WAF event listener got concurrently released
			return
		}

		// OnUserIDOperationStart happens when appsec.SetUser() is called. We run the WAF and apply actions to
		// see if the associated user should be blocked. Since we don't control the execution flow in this case
		// (SetUser is SDK), we delegate the responsibility of interrupting the handler to the user.
		op.On(sharedsec.OnUserIDOperationStart(func(operation *sharedsec.UserIDOperation, args sharedsec.UserIDOperationArgs) {
			values := map[string]interface{}{}
			for addr, _ := range addresses {
				if addr == userIDAddr {
					values[userIDAddr] = args.UserID
				}
			}
			matches, actionIds := runWAF(wafCtx, values, timeout)
			if len(matches) > 0 {
				for _, id := range actionIds {
					actionHandler.Apply(id, op)
				}
				operation.Error = op.Error
				op.AddSecurityEvents(matches)
				log.Debug("appsec: WAF detected an authenticated user attack: %s", args.UserID)
			}
		}))

		// The same address is used for gRPC and http when it comes to client ip
		values := map[string]interface{}{}
		for addr, _ := range addresses {
			if addr == httpClientIPAddr && handlerArgs.ClientIP.IsValid() {
				values[httpClientIPAddr] = handlerArgs.ClientIP.String()
			}
		}

		matches, actionIds := runWAF(wafCtx, values, timeout)
		if len(matches) > 0 {
			interrupt := false
			for _, id := range actionIds {
				interrupt = actionHandler.Apply(id, op) || interrupt
			}
			op.AddSecurityEvents(matches)
			log.Debug("appsec: WAF detected an attack before executing the request")
			if interrupt {
				wafCtx.Close()
				return
			}
		}

		op.On(grpcsec.OnReceiveOperationFinish(func(_ grpcsec.ReceiveOperation, res grpcsec.ReceiveOperationRes) {
			if atomic.LoadUint32(&nbEvents) == maxWAFEventsPerRequest {
				logOnce.Do(func() {
					log.Debug("appsec: ignoring the rpc message due to the maximum number of security events per grpc call reached")
				})
				return
			}
			// The current workaround of the WAF context limitations is to
			// simply instantiate and release the WAF context for the operation
			// lifetime so that:
			//   1. We avoid growing the memory usage of the context every time
			//      a grpc.server.request.message value is added to it during
			//      the RPC lifetime.
			//   2. We avoid the limitation of 1 event per attack type.
			// TODO(Julio-Guerra): a future libddwaf API should solve this out.
			wafCtx := waf.NewContext(handle)
			if wafCtx == nil {
				// The WAF event listener got concurrently released
				return
			}
			defer wafCtx.Close()
			// Run the WAF on the rule addresses available in the args
			// Note that we don't check if the address is present in the rules
			// as we only support one at the moment, so this callback cannot be
			// set when the address is not present.
			values := map[string]interface{}{grpcServerRequestMessage: res.Message}
			if md := handlerArgs.Metadata; len(md) > 0 {
				values[grpcServerRequestMetadata] = md
			}
			// Run the WAF, ignoring the returned actions - if any - since blocking after the request handler's
			// response is not supported at the moment.
			event, _ := runWAF(wafCtx, values, timeout)

			// WAF run durations are WAF context bound. As of now we need to keep track of those externally since
			// we use a new WAF context for each callback. When we are able to re-use the same WAF context across
			// callbacks, we can get rid of these variables and simply use the WAF bindings in OnHandlerOperationFinish.
			overall, internal := wafCtx.TotalRuntime()
			overallRuntimeNs.Add(overall)
			internalRuntimeNs.Add(internal)
			nbTimeouts.Add(wafCtx.TotalTimeouts())

			if len(event) == 0 {
				return
			}
			log.Debug("appsec: attack detected by the grpc waf")
			atomic.AddUint32(&nbEvents, 1)
			mu.Lock()
			events = append(events, event)
			mu.Unlock()
		}))

		op.On(grpcsec.OnHandlerOperationFinish(func(op *grpcsec.HandlerOperation, _ grpcsec.HandlerOperationRes) {
			defer wafCtx.Close()
			rInfo := handle.RulesetInfo()
			addWAFMonitoringTags(op, rInfo.Version, overallRuntimeNs.Load(), internalRuntimeNs.Load(), nbTimeouts.Load())

			// Log the following metrics once per instantiation of a WAF handle
			monitorRulesOnce.Do(func() {
				addRulesMonitoringTags(op, rInfo)
				op.AddTag(ext.ManualKeep, samplernames.AppSec)
			})

			// Log the events if any
			if len(events) > 0 && limiter.Allow() {
				op.AddSecurityEvents(events...)
			}
		}))
	})
}

func runWAF(wafCtx *waf.Context, values map[string]interface{}, timeout time.Duration) ([]byte, []string) {
	matches, actions, err := wafCtx.Run(values, timeout)
	if err != nil {
		if err == waf.ErrTimeout {
			log.Debug("appsec: waf timeout value of %s reached", timeout)
		} else {
			log.Error("appsec: unexpected waf error: %v", err)
			return nil, nil
		}
	}
	return matches, actions
}

// HTTP rule addresses currently supported by the WAF
const (
	serverRequestMethodAddr           = "server.request.method"
	serverRequestRawURIAddr           = "server.request.uri.raw"
	serverRequestHeadersNoCookiesAddr = "server.request.headers.no_cookies"
	serverRequestCookiesAddr          = "server.request.cookies"
	serverRequestQueryAddr            = "server.request.query"
	serverRequestPathParamsAddr       = "server.request.path_params"
	serverRequestBodyAddr             = "server.request.body"
	serverResponseStatusAddr          = "server.response.status"
	httpClientIPAddr                  = "http.client_ip"
	userIDAddr                        = "usr.id"
)

// List of HTTP rule addresses currently supported by the WAF
var httpAddresses = []string{
	serverRequestMethodAddr,
	serverRequestRawURIAddr,
	serverRequestHeadersNoCookiesAddr,
	serverRequestCookiesAddr,
	serverRequestQueryAddr,
	serverRequestPathParamsAddr,
	serverRequestBodyAddr,
	serverResponseStatusAddr,
	httpClientIPAddr,
	userIDAddr,
}

// gRPC rule addresses currently supported by the WAF
const (
	grpcServerRequestMessage  = "grpc.server.request.message"
	grpcServerRequestMetadata = "grpc.server.request.metadata"
)

// List of gRPC rule addresses currently supported by the WAF
var grpcAddresses = []string{
	grpcServerRequestMessage,
	grpcServerRequestMetadata,
	httpClientIPAddr,
	userIDAddr,
}

func init() {
	// sort the address lists to avoid mistakes and use sort.SearchStrings()
	sort.Strings(httpAddresses)
	sort.Strings(grpcAddresses)
}

// supportedAddresses returns the list of addresses we actually support from the
// given rule addresses.
func supportedAddresses(ruleAddresses []string) (supportedHTTP, supportedGRPC map[string]struct{}, notSupported []string) {
	// Filter the supported addresses only
	supportedHTTP = map[string]struct{}{}
	supportedGRPC = map[string]struct{}{}
	for _, addr := range ruleAddresses {
		supported := false
		if i := sort.SearchStrings(httpAddresses, addr); i < len(httpAddresses) && httpAddresses[i] == addr {
			supportedHTTP[addr] = struct{}{}
			supported = true
		}
		if i := sort.SearchStrings(grpcAddresses, addr); i < len(grpcAddresses) && grpcAddresses[i] == addr {
			supportedGRPC[addr] = struct{}{}
			supported = true
		}

		if !supported {
			notSupported = append(notSupported, addr)
		}
	}

	return supportedHTTP, supportedGRPC, notSupported
}

type tagsHolder interface {
	AddTag(string, interface{})
}

// Add the tags related to security rules monitoring
func addRulesMonitoringTags(th tagsHolder, rInfo waf.RulesetInfo) {
	if len(rInfo.Errors) == 0 {
		rInfo.Errors = nil
	}
	rulesetErrors, err := json.Marshal(rInfo.Errors)
	if err != nil {
		log.Error("appsec: could not marshal the waf ruleset info errors to json")
	}
	th.AddTag(eventRulesErrorsTag, string(rulesetErrors)) // avoid the tracer's call to fmt.Sprintf on the value
	th.AddTag(eventRulesLoadedTag, float64(rInfo.Loaded))
	th.AddTag(eventRulesFailedTag, float64(rInfo.Failed))
	th.AddTag(wafVersionTag, waf.Version())
}

// Add the tags related to the monitoring of the WAF
func addWAFMonitoringTags(th tagsHolder, rulesVersion string, overallRuntimeNs, internalRuntimeNs, timeouts uint64) {
	// Rules version is set for every request to help the backend associate WAF duration metrics with rule version
	th.AddTag(eventRulesVersionTag, rulesVersion)
	th.AddTag(wafTimeoutTag, float64(timeouts))
	th.AddTag(wafDurationTag, float64(internalRuntimeNs)/1e3)   // ns to us
	th.AddTag(wafDurationExtTag, float64(overallRuntimeNs)/1e3) // ns to us
}<|MERGE_RESOLUTION|>--- conflicted
+++ resolved
@@ -145,11 +145,6 @@
 					op.AddSecurityEvents(matches)
 					log.Debug("appsec: WAF detected a suspicious user: %s", args.UserID)
 				}
-<<<<<<< HEAD
-				op.AddSecurityEvents(matches)
-				log.Debug("appsec: WAF detected a suspicious user: %s", args.UserID)
-=======
->>>>>>> a2e8eb1a
 			}))
 		}
 
