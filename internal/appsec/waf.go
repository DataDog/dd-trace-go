--- conflicted
+++ resolved
@@ -89,7 +89,6 @@
 	return nil
 }
 
-<<<<<<< HEAD
 func actionFromEntry(e *actionEntry) *sharedsec.Action {
 	switch e.Type {
 	case "block_request":
@@ -104,14 +103,10 @@
 		log.Debug("appsec: unknown action type `%s`", e.Type)
 		return nil
 	}
-=======
-func newWAFHandle(rules rulesFragment, cfg *Config) (*waf.Handle, error) {
-	return waf.NewHandle(rules, cfg.obfuscator.KeyRegex, cfg.obfuscator.ValueRegex)
->>>>>>> 7f9ab67d
 }
 
 func newWAFHandle(rules rulesFragment, cfg *Config) (*wafHandle, error) {
-	handle, err := waf.NewHandleFromRuleSet(rules, cfg.obfuscator.KeyRegex, cfg.obfuscator.ValueRegex)
+	handle, err := waf.NewHandle(rules, cfg.obfuscator.KeyRegex, cfg.obfuscator.ValueRegex)
 	actions := map[string]*sharedsec.Action{
 		// Default built-in block action
 		"block": sharedsec.NewBlockRequestAction(403, 10, "auto"),
