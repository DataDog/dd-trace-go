// Unless explicitly stated otherwise all files in this repository are licensed
// under the Apache License Version 2.0.
// This product includes software developed at Datadog (https://www.datadoghq.com/).
// Copyright 2016 Datadog, Inc.

//go:build appsec
// +build appsec

package appsec

import (
	"encoding/json"
	"errors"
	"fmt"
	"sort"
	"sync"
	"time"

	"gopkg.in/DataDog/dd-trace-go.v1/ddtrace/ext"
	"gopkg.in/DataDog/dd-trace-go.v1/internal/appsec/dyngo"
	"gopkg.in/DataDog/dd-trace-go.v1/internal/appsec/dyngo/instrumentation/graphqlsec"
	"gopkg.in/DataDog/dd-trace-go.v1/internal/appsec/dyngo/instrumentation/grpcsec"
	"gopkg.in/DataDog/dd-trace-go.v1/internal/appsec/dyngo/instrumentation/httpsec"
	"gopkg.in/DataDog/dd-trace-go.v1/internal/appsec/dyngo/instrumentation/sharedsec"
	"gopkg.in/DataDog/dd-trace-go.v1/internal/log"
	"gopkg.in/DataDog/dd-trace-go.v1/internal/samplernames"

	waf "github.com/DataDog/go-libddwaf/v2"
	"go.uber.org/atomic"
)

const (
	eventRulesVersionTag = "_dd.appsec.event_rules.version"
	eventRulesErrorsTag  = "_dd.appsec.event_rules.errors"
	eventRulesLoadedTag  = "_dd.appsec.event_rules.loaded"
	eventRulesFailedTag  = "_dd.appsec.event_rules.error_count"
	wafDurationTag       = "_dd.appsec.waf.duration"
	wafDurationExtTag    = "_dd.appsec.waf.duration_ext"
	wafTimeoutTag        = "_dd.appsec.waf.timeouts"
	wafVersionTag        = "_dd.appsec.waf.version"
)

type wafHandle struct {
	*waf.Handle
	// Actions are tightly link to a ruleset, which is linked to a waf handle
	actions map[string]*sharedsec.Action
}

func (a *appsec) swapWAF(rules rulesFragment) (err error) {
	// Instantiate a new WAF handle and verify its state
	newHandle, err := newWAFHandle(rules, a.cfg)
	if err != nil {
		return err
	}

	// Close the WAF handle in case of an error in what's following
	defer func() {
		if err != nil {
			newHandle.Close()
		}
	}()

	listeners, err := newWAFEventListeners(newHandle, a.cfg, a.limiter)
	if err != nil {
		return err
	}

	// Register the event listeners now that we know that the new handle is valid
	newRoot := dyngo.NewRootOperation()
	for _, l := range listeners {
		newRoot.On(l)
	}

	// Hot-swap dyngo's root operation
	dyngo.SwapRootOperation(newRoot)

	// Close old handle.
	// Note that concurrent requests are still using it, and it will be released
	// only when no more requests use it.
	// TODO: implement in dyngo ref-counting of the root operation so we can
	//   rely on a Finish event listener on the root operation instead?
	//   Avoiding saving the current WAF handle would guarantee no one is
	//   accessing a.wafHandle while we swap
	oldHandle := a.wafHandle
	a.wafHandle = newHandle
	if oldHandle != nil {
		oldHandle.Close()
	}

	return nil
}

func actionFromEntry(e *actionEntry) *sharedsec.Action {
	switch e.Type {
	case "block_request":
		grpcCode := 10 // use the grpc.Codes value for "Aborted" by default
		if e.Parameters.GRPCStatusCode != nil {
			grpcCode = *e.Parameters.GRPCStatusCode
		}
		return sharedsec.NewBlockRequestAction(e.Parameters.StatusCode, grpcCode, e.Parameters.Type)
	case "redirect_request":
		return sharedsec.NewRedirectRequestAction(e.Parameters.StatusCode, e.Parameters.Location)
	default:
		log.Debug("appsec: unknown action type `%s`", e.Type)
		return nil
	}
}

func newWAFHandle(rules rulesFragment, cfg *Config) (*wafHandle, error) {
	handle, err := waf.NewHandle(rules, cfg.obfuscator.KeyRegex, cfg.obfuscator.ValueRegex)
	actions := map[string]*sharedsec.Action{
		// Default built-in block action
		"block": sharedsec.NewBlockRequestAction(403, 10, "auto"),
	}

	for _, entry := range rules.Actions {
		a := actionFromEntry(&entry)
		if a != nil {
			actions[entry.ID] = a
		}
	}
	return &wafHandle{
		Handle:  handle,
		actions: actions,
	}, err
}

func newWAFEventListeners(waf *wafHandle, cfg *Config, l Limiter) (listeners []dyngo.EventListener, err error) {
	// Check if there are addresses in the rule
	ruleAddresses := waf.Addresses()
	if len(ruleAddresses) == 0 {
		return nil, errors.New("no addresses found in the rule")
	}

	// Check there are supported addresses in the rule
	httpAddresses, grpcAddresses, graphQLAddresses, notSupported := supportedAddresses(ruleAddresses)
	if len(httpAddresses) == 0 && len(grpcAddresses) == 0 && len(graphQLAddresses) == 0 {
		return nil, fmt.Errorf("the addresses present in the rules are not supported: %v", notSupported)
	}

	if len(notSupported) > 0 {
		log.Debug("appsec: the addresses present in the rules are partially supported: not supported=%v", notSupported)
	}

	// Register the WAF event listeners
	if len(httpAddresses) > 0 {
		log.Debug("appsec: creating http waf event listener of the rules addresses %v", httpAddresses)
		listeners = append(listeners, newHTTPWAFEventListener(waf, httpAddresses, cfg.wafTimeout, l))
	}

	if len(grpcAddresses) > 0 {
		log.Debug("appsec: creating the grpc waf event listener of the rules addresses %v", grpcAddresses)
		listeners = append(listeners, newGRPCWAFEventListener(waf, grpcAddresses, cfg.wafTimeout, l))
	}

	if len(graphQLAddresses) > 0 {
		log.Debug("appsec: creating the GraphQL waf event listener of the rules addresses %v", graphQLAddresses)
		listeners = append(listeners, newGraphQLWAFEventListener(waf, graphQLAddresses, cfg.wafTimeout, l))
	}

	return listeners, nil
}

// newWAFEventListener returns the WAF event listener to register in order to enable it.
func newHTTPWAFEventListener(handle *wafHandle, addresses map[string]struct{}, timeout time.Duration, limiter Limiter) dyngo.EventListener {
	var monitorRulesOnce sync.Once // per instantiation
	// TODO: port wafDiags to telemetry metrics and logs instead of span tags (ultimately removing them from here hopefully)
	wafDiags := handle.Diagnostics()

	return httpsec.OnHandlerOperationStart(func(op *httpsec.Operation, args httpsec.HandlerOperationArgs) {
		wafCtx := waf.NewContext(handle.Handle)

		if wafCtx == nil {
			// The WAF event listener got concurrently released
			return
		}

		if _, ok := addresses[userIDAddr]; ok {
			// OnUserIDOperationStart happens when appsec.SetUser() is called. We run the WAF and apply actions to
			// see if the associated user should be blocked. Since we don't control the execution flow in this case
			// (SetUser is SDK), we delegate the responsibility of interrupting the handler to the user.
			op.On(sharedsec.OnUserIDOperationStart(func(operation *sharedsec.UserIDOperation, args sharedsec.UserIDOperationArgs) {
				wafResult := runWAF(wafCtx, waf.RunAddressData{Persistent: map[string]any{userIDAddr: args.UserID}}, timeout)
<<<<<<< HEAD
				if wafResult.HasEvents() {
=======
				if wafResult.HasActions() || wafResult.HasEvents() {
>>>>>>> b659879c
					processHTTPSDKAction(operation, handle.actions, wafResult.Actions)
					addSecurityEvents(op, limiter, wafResult.Events)
					log.Debug("appsec: WAF detected a suspicious user: %s", args.UserID)
				}
			}))
		}

<<<<<<< HEAD
		values := waf.RunAddressData{Persistent: make(map[string]any, 7)}
=======
		values := make(map[string]any, 7)
>>>>>>> b659879c
		for addr := range addresses {
			switch addr {
			case httpClientIPAddr:
				if args.ClientIP.IsValid() {
					values.Persistent[httpClientIPAddr] = args.ClientIP.String()
				}
			case serverRequestMethodAddr:
				values.Persistent[serverRequestMethodAddr] = args.Method
			case serverRequestRawURIAddr:
				values.Persistent[serverRequestRawURIAddr] = args.RequestURI
			case serverRequestHeadersNoCookiesAddr:
				if headers := args.Headers; headers != nil {
					values.Persistent[serverRequestHeadersNoCookiesAddr] = headers
				}
			case serverRequestCookiesAddr:
				if cookies := args.Cookies; cookies != nil {
					values.Persistent[serverRequestCookiesAddr] = cookies
				}
			case serverRequestQueryAddr:
				if query := args.Query; query != nil {
					values.Persistent[serverRequestQueryAddr] = query
				}
			case serverRequestPathParamsAddr:
				if pathParams := args.PathParams; pathParams != nil {
					values.Persistent[serverRequestPathParamsAddr] = pathParams
				}
			}
		}

<<<<<<< HEAD
		wafResult := runWAF(wafCtx, values, timeout)
		if wafResult.HasEvents() {
=======
		wafResult := runWAF(wafCtx, waf.RunAddressData{Persistent: values}, timeout)
		if wafResult.HasActions() || wafResult.HasEvents() {
>>>>>>> b659879c
			interrupt := processActions(op, handle.actions, wafResult.Actions)
			addSecurityEvents(op, limiter, wafResult.Events)
			log.Debug("appsec: WAF detected an attack before executing the request")
			if interrupt {
				wafCtx.Close()
				return
			}
		}

		if _, ok := addresses[serverRequestBodyAddr]; ok {
			op.On(httpsec.OnSDKBodyOperationStart(func(sdkBodyOp *httpsec.SDKBodyOperation, args httpsec.SDKBodyOperationArgs) {
				wafResult := runWAF(wafCtx, waf.RunAddressData{Persistent: map[string]any{serverRequestBodyAddr: args.Body}}, timeout)
<<<<<<< HEAD
				if wafResult.HasEvents() {
=======
				if wafResult.HasActions() || wafResult.HasEvents() {
>>>>>>> b659879c
					processHTTPSDKAction(sdkBodyOp, handle.actions, wafResult.Actions)
					addSecurityEvents(op, limiter, wafResult.Events)
					log.Debug("appsec: WAF detected a suspicious request body")
				}
			}))
		}

		op.On(httpsec.OnHandlerOperationFinish(func(op *httpsec.Operation, res httpsec.HandlerOperationRes) {
			defer wafCtx.Close()

<<<<<<< HEAD
			values := waf.RunAddressData{Persistent: make(map[string]interface{}, 1)}
			if _, ok := addresses[serverResponseStatusAddr]; ok {
				values.Persistent[serverResponseStatusAddr] = res.Status
=======
			values := map[string]any{}
			if _, ok := addresses[serverResponseStatusAddr]; ok {
				// serverResponseStatusAddr is a string address, so we must format the status code...
				values[serverResponseStatusAddr] = fmt.Sprintf("%d", res.Status)
>>>>>>> b659879c
			}

			// Run the WAF, ignoring the returned actions - if any - since blocking after the request handler's
			// response is not supported at the moment.
<<<<<<< HEAD
			wafResult := runWAF(wafCtx, values, timeout)

			// Add WAF metrics.
			overallRuntimeNs, internalRuntimeNs := wafCtx.TotalRuntime()
			wafDiags := handle.Diagnostics()
=======
			wafResult := runWAF(wafCtx, waf.RunAddressData{Persistent: values}, timeout)

			// Add WAF metrics.
			overallRuntimeNs, internalRuntimeNs := wafCtx.TotalRuntime()
>>>>>>> b659879c
			addWAFMonitoringTags(op, wafDiags.Version, overallRuntimeNs, internalRuntimeNs, wafCtx.TotalTimeouts())

			// Add the following metrics once per instantiation of a WAF handle
			monitorRulesOnce.Do(func() {
<<<<<<< HEAD
				addRulesMonitoringTags(op, wafDiags)
=======
				addRulesMonitoringTags(op, &wafDiags)
>>>>>>> b659879c
				op.AddTag(ext.ManualKeep, samplernames.AppSec)
			})

			// Log the attacks if any
<<<<<<< HEAD
			if !wafResult.HasEvents() {
				return
			}
			log.Debug("appsec: attack detected by the waf")
			addSecurityEvents(op, limiter, wafResult.Events)
=======
			if wafResult.HasEvents() {
				log.Debug("appsec: attack detected by the waf")
				addSecurityEvents(op, limiter, wafResult.Events)
			}
>>>>>>> b659879c
		}))
	})
}

// newGRPCWAFEventListener returns the WAF event listener to register in order
// to enable it.
func newGRPCWAFEventListener(handle *wafHandle, addresses map[string]struct{}, timeout time.Duration, limiter Limiter) dyngo.EventListener {
	var monitorRulesOnce sync.Once // per instantiation
	wafDiags := handle.Diagnostics()

	return grpcsec.OnHandlerOperationStart(func(op *grpcsec.HandlerOperation, handlerArgs grpcsec.HandlerOperationArgs) {
		// Limit the maximum number of security events, as a streaming RPC could
		// receive unlimited number of messages where we could find security events
		const maxWAFEventsPerRequest = 10
		var (
			nbEvents atomic.Uint32
			logOnce  sync.Once // per request

			events []any
			mu     sync.Mutex // events mutex
		)

		wafCtx := waf.NewContext(handle.Handle)
		if wafCtx == nil {
			// The WAF event listener got concurrently released
			return
		}

		// OnUserIDOperationStart happens when appsec.SetUser() is called. We run the WAF and apply actions to
		// see if the associated user should be blocked. Since we don't control the execution flow in this case
		// (SetUser is SDK), we delegate the responsibility of interrupting the handler to the user.
		op.On(sharedsec.OnUserIDOperationStart(func(userIDOp *sharedsec.UserIDOperation, args sharedsec.UserIDOperationArgs) {
<<<<<<< HEAD
			values := waf.RunAddressData{Persistent: make(map[string]any, 1)}
=======
			values := map[string]any{}
>>>>>>> b659879c
			for addr := range addresses {
				if addr == userIDAddr {
					values.Persistent[userIDAddr] = args.UserID
				}
			}
<<<<<<< HEAD
			wafResult := runWAF(wafCtx, values, timeout)
			if len(wafResult.Events) > 0 {
=======
			wafResult := runWAF(wafCtx, waf.RunAddressData{Persistent: values}, timeout)
			if wafResult.HasActions() || wafResult.HasEvents() {
>>>>>>> b659879c
				for _, id := range wafResult.Actions {
					if a, ok := handle.actions[id]; ok && a.Blocking() {
						code, err := a.GRPC()(map[string][]string{})
						userIDOp.EmitData(grpcsec.NewMonitoringError(err.Error(), code))
					}
				}
				addSecurityEvents(op, limiter, wafResult.Events)
				log.Debug("appsec: WAF detected an authenticated user attack: %s", args.UserID)
			}
		}))

		// The same address is used for gRPC and http when it comes to client ip
<<<<<<< HEAD
		values := waf.RunAddressData{Persistent: make(map[string]any, 1)}
=======
		values := map[string]any{}
>>>>>>> b659879c
		for addr := range addresses {
			if addr == httpClientIPAddr && handlerArgs.ClientIP.IsValid() {
				values.Persistent[httpClientIPAddr] = handlerArgs.ClientIP.String()
			}
		}

<<<<<<< HEAD
		wafResult := runWAF(wafCtx, values, timeout)
		if len(wafResult.Events) > 0 {
=======
		wafResult := runWAF(wafCtx, waf.RunAddressData{Persistent: values}, timeout)
		if wafResult.HasActions() || wafResult.HasEvents() {
>>>>>>> b659879c
			interrupt := processActions(op, handle.actions, wafResult.Actions)
			addSecurityEvents(op, limiter, wafResult.Events)
			log.Debug("appsec: WAF detected an attack before executing the request")
			if interrupt {
				wafCtx.Close()
				return
			}
		}

		op.On(grpcsec.OnReceiveOperationFinish(func(_ grpcsec.ReceiveOperation, res grpcsec.ReceiveOperationRes) {
			if nbEvents.Load() == maxWAFEventsPerRequest {
				logOnce.Do(func() {
					log.Debug("appsec: ignoring the rpc message due to the maximum number of security events per grpc call reached")
				})
				return
			}

			// Run the WAF on the rule addresses available in the args
			// Note that we don't check if the address is present in the rules
			// as we only support one at the moment, so this callback cannot be
			// set when the address is not present.
			values := waf.RunAddressData{
				Ephemeral: map[string]any{grpcServerRequestMessage: res.Message},
			}
			if md := handlerArgs.Metadata; len(md) > 0 {
<<<<<<< HEAD
				values.Ephemeral[grpcServerRequestMetadata] = md
=======
				values.Persistent = map[string]any{grpcServerRequestMetadata: md}
>>>>>>> b659879c
			}
			// Run the WAF, ignoring the returned actions - if any - since blocking after the request handler's
			// response is not supported at the moment.
			wafResult := runWAF(wafCtx, values, timeout)

<<<<<<< HEAD
			// WAF run durations are WAF context bound. As of now we need to keep track of those externally since
			// we use a new WAF context for each callback. When we are able to re-use the same WAF context across
			// callbacks, we can get rid of these variables and simply use the WAF bindings in OnHandlerOperationFinish.
			overall, internal := wafCtx.TotalRuntime()
			overallRuntimeNs.Add(overall)
			internalRuntimeNs.Add(internal)
			nbTimeouts.Add(wafCtx.TotalTimeouts())

			if !wafResult.HasEvents() {
				return
			}
			log.Debug("appsec: attack detected by the grpc waf")
			nbEvents.Inc()
			mu.Lock()
			events = append(events, wafResult.Events...)
			mu.Unlock()
=======
			if wafResult.HasEvents() {
				log.Debug("appsec: attack detected by the grpc waf")
				nbEvents.Inc()
				mu.Lock()
				defer mu.Unlock()
				events = append(events, wafResult.Events...)
			}
>>>>>>> b659879c
		}))

		op.On(grpcsec.OnHandlerOperationFinish(func(op *grpcsec.HandlerOperation, _ grpcsec.HandlerOperationRes) {
			defer wafCtx.Close()
<<<<<<< HEAD
			wafDiags := handle.Diagnostics()
			addWAFMonitoringTags(op, wafDiags.Version, overallRuntimeNs.Load(), internalRuntimeNs.Load(), nbTimeouts.Load())

			// Log the following metrics once per instantiation of a WAF handle
			monitorRulesOnce.Do(func() {
				addRulesMonitoringTags(op, wafDiags)
=======
			overallRuntimeNs, internalRuntimeNs := wafCtx.TotalRuntime()
			addWAFMonitoringTags(op, wafDiags.Version, overallRuntimeNs, internalRuntimeNs, wafCtx.TotalTimeouts())

			// Log the following metrics once per instantiation of a WAF handle
			monitorRulesOnce.Do(func() {
				addRulesMonitoringTags(op, &wafDiags)
>>>>>>> b659879c
				op.AddTag(ext.ManualKeep, samplernames.AppSec)
			})

			addSecurityEvents(op, limiter, events)
<<<<<<< HEAD
		}))
	})
}

func newGraphQLWAFEventListener(handle *wafHandle, addresses map[string]struct{}, timeout time.Duration, limiter Limiter) dyngo.EventListener {
	return graphqlsec.OnQueryStart(func(query *graphqlsec.Query, args graphqlsec.QueryArguments) {
		wafCtx := waf.NewContext(handle.Handle)
		if wafCtx == nil {
			return
		}

		var (
			allResolvers   map[string][]map[string]any
			allResolversMu sync.Mutex
		)

		query.On(graphqlsec.OnFieldStart(func(field *graphqlsec.Field, args graphqlsec.FieldArguments) {
			if _, found := addresses[graphQLServerResolverAddr]; found {
				wafResult := runWAF(
					wafCtx,
					waf.RunAddressData{
						Ephemeral: map[string]any{
							graphQLServerResolverAddr: map[string]any{args.FieldName: args.Arguments},
						},
					},
					timeout,
				)
				addSecurityEvents(field, limiter, wafResult.Events)
			}

			if args.FieldName != "" {
				// Register in all resolvers
				allResolversMu.Lock()
				defer allResolversMu.Unlock()
				if allResolvers == nil {
					allResolvers = make(map[string][]map[string]any)
				}
				allResolvers[args.FieldName] = append(allResolvers[args.FieldName], args.Arguments)
			}

			// field.On(graphqlsec.OnFieldFinish(func(field *graphqlsec.Field, res graphqlsec.FieldResult) {}))
		}))

		query.On(graphqlsec.OnQueryFinish(func(query *graphqlsec.Query, res graphqlsec.QueryResult) {
			defer wafCtx.Close()

			if _, found := addresses[graphQLServerAllResolversAddr]; found && len(allResolvers) > 0 {
				// TODO: this is currently happening AFTER the resolvers have all run, which is... too late to block side-effects.
				wafResult := runWAF(wafCtx, waf.RunAddressData{Persistent: map[string]any{graphQLServerAllResolversAddr: allResolvers}}, timeout)
				addSecurityEvents(query, limiter, wafResult.Events)
			}

			wafDiags := handle.Diagnostics()
			overall, internal := wafCtx.TotalRuntime()
			nbTimeouts := wafCtx.TotalTimeouts()
			addWAFMonitoringTags(query, wafDiags.Version, overall, internal, nbTimeouts)

			addRulesMonitoringTags(query, wafDiags)
			query.AddTag(ext.ManualKeep, samplernames.AppSec)
		}))
	})
}

func runWAF(wafCtx *waf.Context, addressData waf.RunAddressData, timeout time.Duration) waf.Result {
	result, err := wafCtx.Run(addressData, timeout)
	if err != nil {
		if err == waf.ErrTimeout {
			log.Debug("appsec: waf timeout value of %s reached", timeout)
		} else {
			log.Error("appsec: unexpected waf error: %v", err)
		}
=======
		}))
	})
}

func runWAF(wafCtx *waf.Context, values waf.RunAddressData, timeout time.Duration) waf.Result {
	result, err := wafCtx.Run(values, timeout)
	if err == waf.ErrTimeout {
		log.Debug("appsec: waf timeout value of %s reached", timeout)
	} else if err != nil {
		log.Error("appsec: unexpected waf error: %v", err)
>>>>>>> b659879c
	}
	return result
}

// HTTP rule addresses currently supported by the WAF
const (
	serverRequestMethodAddr           = "server.request.method"
	serverRequestRawURIAddr           = "server.request.uri.raw"
	serverRequestHeadersNoCookiesAddr = "server.request.headers.no_cookies"
	serverRequestCookiesAddr          = "server.request.cookies"
	serverRequestQueryAddr            = "server.request.query"
	serverRequestPathParamsAddr       = "server.request.path_params"
	serverRequestBodyAddr             = "server.request.body"
	serverResponseStatusAddr          = "server.response.status"
	httpClientIPAddr                  = "http.client_ip"
	userIDAddr                        = "usr.id"
)

// List of HTTP rule addresses currently supported by the WAF
var httpAddresses = []string{
	serverRequestMethodAddr,
	serverRequestRawURIAddr,
	serverRequestHeadersNoCookiesAddr,
	serverRequestCookiesAddr,
	serverRequestQueryAddr,
	serverRequestPathParamsAddr,
	serverRequestBodyAddr,
	serverResponseStatusAddr,
	httpClientIPAddr,
	userIDAddr,
}

// gRPC rule addresses currently supported by the WAF
const (
	grpcServerRequestMessage  = "grpc.server.request.message"
	grpcServerRequestMetadata = "grpc.server.request.metadata"
)

// List of gRPC rule addresses currently supported by the WAF
var grpcAddresses = []string{
	grpcServerRequestMessage,
	grpcServerRequestMetadata,
	httpClientIPAddr,
	userIDAddr,
}

// GraphQL rule addresses currently supported by the WAF
const (
	graphQLServerAllResolversAddr = "graphql.server.all_resolvers"
	graphQLServerResolverAddr     = "graphql.server.resolver"
)

// List of GraphQL rule addresses currently supported by the WAF
var graphQLAddresses = []string{
	graphQLServerAllResolversAddr,
	graphQLServerResolverAddr,
}

func init() {
	// sort the address lists to avoid mistakes and use sort.SearchStrings()
	sort.Strings(httpAddresses)
	sort.Strings(grpcAddresses)
	sort.Strings(graphQLAddresses)
}

// supportedAddresses returns the list of addresses we actually support from the
// given rule addresses.
func supportedAddresses(ruleAddresses []string) (supportedHTTP, supportedGRPC, supportedGraphQL map[string]struct{}, notSupported []string) {
	mark := struct{}{}
	// Filter the supported addresses only
	supportedHTTP = map[string]struct{}{}
	supportedGRPC = map[string]struct{}{}
	supportedGraphQL = map[string]struct{}{}
	for _, addr := range ruleAddresses {
		supported := false
		if i := sort.SearchStrings(httpAddresses, addr); i < len(httpAddresses) && httpAddresses[i] == addr {
			supportedHTTP[addr] = mark
			supported = true
		}
		if i := sort.SearchStrings(grpcAddresses, addr); i < len(grpcAddresses) && grpcAddresses[i] == addr {
			supportedGRPC[addr] = mark
			supported = true
		}
		if i := sort.SearchStrings(graphQLAddresses, addr); i < len(graphQLAddresses) && graphQLAddresses[i] == addr {
			supportedGraphQL[addr] = mark
			supported = true
		}

		if !supported {
			notSupported = append(notSupported, addr)
		}
	}

	return
}

type tagsHolder interface {
	AddTag(string, any)
}

// Add the tags related to security rules monitoring
<<<<<<< HEAD
func addRulesMonitoringTags(th tagsHolder, wafDiags waf.Diagnostics) {
	if len(wafDiags.Rules.Errors) == 0 {
		wafDiags.Rules.Errors = nil
=======
func addRulesMonitoringTags(th tagsHolder, wafDiags *waf.Diagnostics) {
	rInfo := wafDiags.Rules
	if rInfo == nil {
		return
	}

	if len(rInfo.Errors) == 0 {
		rInfo.Errors = nil
>>>>>>> b659879c
	}
	rulesetErrors, err := json.Marshal(wafDiags.Rules.Errors)
	if err != nil {
		log.Error("appsec: could not marshal the waf ruleset info errors to json")
	}
	th.AddTag(eventRulesErrorsTag, string(rulesetErrors)) // avoid the tracer's call to fmt.Sprintf on the value
<<<<<<< HEAD
	th.AddTag(eventRulesLoadedTag, float64(len(wafDiags.Rules.Loaded)))
	th.AddTag(eventRulesFailedTag, float64(len(wafDiags.Rules.Failed)))
=======
	th.AddTag(eventRulesLoadedTag, float64(len(rInfo.Loaded)))
	th.AddTag(eventRulesFailedTag, float64(len(rInfo.Failed)))
>>>>>>> b659879c
	th.AddTag(wafVersionTag, waf.Version())
}

// Add the tags related to the monitoring of the WAF
func addWAFMonitoringTags(th tagsHolder, rulesVersion string, overallRuntimeNs, internalRuntimeNs, timeouts uint64) {
	// Rules version is set for every request to help the backend associate WAF duration metrics with rule version
	th.AddTag(eventRulesVersionTag, rulesVersion)
	th.AddTag(wafTimeoutTag, float64(timeouts))
	th.AddTag(wafDurationTag, float64(internalRuntimeNs)/1e3)   // ns to us
	th.AddTag(wafDurationExtTag, float64(overallRuntimeNs)/1e3) // ns to us
}

type securityEventsAdder interface {
	AddSecurityEvents(events []any)
}

<<<<<<< HEAD
// Helper function to add sec events to an operation taking into account the rate limiter. This is a no-op if the
// provided waf.Result value has an empty waf.Result.Events slice.
func addSecurityEvents(op securityEventsAdder, limiter Limiter, events []any) {
	if len(events) > 0 && limiter.Allow() {
		op.AddSecurityEvents(events)
=======
// Helper function to add sec events to an operation taking into account the rate limiter.
func addSecurityEvents(op securityEventsAdder, limiter Limiter, matches []any) {
	if len(matches) > 0 && limiter.Allow() {
		op.AddSecurityEvents(matches)
>>>>>>> b659879c
	}
}

// processActions sends the relevant actions to the operation's data listener.
// It returns true if at least one of those actions require interrupting the request handler
func processActions(op dyngo.Operation, actions map[string]*sharedsec.Action, actionIds []string) (interrupt bool) {
	for _, id := range actionIds {
		if a, ok := actions[id]; ok {
			op.EmitData(actions[id])
			interrupt = interrupt || a.Blocking()
		}
	}
	return interrupt
}

// processHTTPSDKAction does two things:
//   - send actions to the parent operation's data listener, for their handlers to be executed after the user handler
//   - send an error to the current operation's data listener (created by an SDK call), to signal users to interrupt
//     their handler.
func processHTTPSDKAction(op dyngo.Operation, actions map[string]*sharedsec.Action, actionIds []string) {
	for _, id := range actionIds {
		if action, ok := actions[id]; ok {
			if op.Parent() != nil {
				op.Parent().EmitData(action) // Send the action so that the handler gets executed
			}
			if action.Blocking() { // Send the error to be returned by the SDK
				op.EmitData(httpsec.NewMonitoringError("Request blocked")) // Send error
			}
		}
	}
}<|MERGE_RESOLUTION|>--- conflicted
+++ resolved
@@ -181,11 +181,7 @@
 			// (SetUser is SDK), we delegate the responsibility of interrupting the handler to the user.
 			op.On(sharedsec.OnUserIDOperationStart(func(operation *sharedsec.UserIDOperation, args sharedsec.UserIDOperationArgs) {
 				wafResult := runWAF(wafCtx, waf.RunAddressData{Persistent: map[string]any{userIDAddr: args.UserID}}, timeout)
-<<<<<<< HEAD
-				if wafResult.HasEvents() {
-=======
 				if wafResult.HasActions() || wafResult.HasEvents() {
->>>>>>> b659879c
 					processHTTPSDKAction(operation, handle.actions, wafResult.Actions)
 					addSecurityEvents(op, limiter, wafResult.Events)
 					log.Debug("appsec: WAF detected a suspicious user: %s", args.UserID)
@@ -193,47 +189,38 @@
 			}))
 		}
 
-<<<<<<< HEAD
-		values := waf.RunAddressData{Persistent: make(map[string]any, 7)}
-=======
 		values := make(map[string]any, 7)
->>>>>>> b659879c
 		for addr := range addresses {
 			switch addr {
 			case httpClientIPAddr:
 				if args.ClientIP.IsValid() {
-					values.Persistent[httpClientIPAddr] = args.ClientIP.String()
+					values[httpClientIPAddr] = args.ClientIP.String()
 				}
 			case serverRequestMethodAddr:
-				values.Persistent[serverRequestMethodAddr] = args.Method
+				values[serverRequestMethodAddr] = args.Method
 			case serverRequestRawURIAddr:
-				values.Persistent[serverRequestRawURIAddr] = args.RequestURI
+				values[serverRequestRawURIAddr] = args.RequestURI
 			case serverRequestHeadersNoCookiesAddr:
 				if headers := args.Headers; headers != nil {
-					values.Persistent[serverRequestHeadersNoCookiesAddr] = headers
+					values[serverRequestHeadersNoCookiesAddr] = headers
 				}
 			case serverRequestCookiesAddr:
 				if cookies := args.Cookies; cookies != nil {
-					values.Persistent[serverRequestCookiesAddr] = cookies
+					values[serverRequestCookiesAddr] = cookies
 				}
 			case serverRequestQueryAddr:
 				if query := args.Query; query != nil {
-					values.Persistent[serverRequestQueryAddr] = query
+					values[serverRequestQueryAddr] = query
 				}
 			case serverRequestPathParamsAddr:
 				if pathParams := args.PathParams; pathParams != nil {
-					values.Persistent[serverRequestPathParamsAddr] = pathParams
-				}
-			}
-		}
-
-<<<<<<< HEAD
-		wafResult := runWAF(wafCtx, values, timeout)
-		if wafResult.HasEvents() {
-=======
+					values[serverRequestPathParamsAddr] = pathParams
+				}
+			}
+		}
+
 		wafResult := runWAF(wafCtx, waf.RunAddressData{Persistent: values}, timeout)
 		if wafResult.HasActions() || wafResult.HasEvents() {
->>>>>>> b659879c
 			interrupt := processActions(op, handle.actions, wafResult.Actions)
 			addSecurityEvents(op, limiter, wafResult.Events)
 			log.Debug("appsec: WAF detected an attack before executing the request")
@@ -246,11 +233,7 @@
 		if _, ok := addresses[serverRequestBodyAddr]; ok {
 			op.On(httpsec.OnSDKBodyOperationStart(func(sdkBodyOp *httpsec.SDKBodyOperation, args httpsec.SDKBodyOperationArgs) {
 				wafResult := runWAF(wafCtx, waf.RunAddressData{Persistent: map[string]any{serverRequestBodyAddr: args.Body}}, timeout)
-<<<<<<< HEAD
-				if wafResult.HasEvents() {
-=======
 				if wafResult.HasActions() || wafResult.HasEvents() {
->>>>>>> b659879c
 					processHTTPSDKAction(sdkBodyOp, handle.actions, wafResult.Actions)
 					addSecurityEvents(op, limiter, wafResult.Events)
 					log.Debug("appsec: WAF detected a suspicious request body")
@@ -261,57 +244,31 @@
 		op.On(httpsec.OnHandlerOperationFinish(func(op *httpsec.Operation, res httpsec.HandlerOperationRes) {
 			defer wafCtx.Close()
 
-<<<<<<< HEAD
-			values := waf.RunAddressData{Persistent: make(map[string]interface{}, 1)}
-			if _, ok := addresses[serverResponseStatusAddr]; ok {
-				values.Persistent[serverResponseStatusAddr] = res.Status
-=======
 			values := map[string]any{}
 			if _, ok := addresses[serverResponseStatusAddr]; ok {
 				// serverResponseStatusAddr is a string address, so we must format the status code...
 				values[serverResponseStatusAddr] = fmt.Sprintf("%d", res.Status)
->>>>>>> b659879c
 			}
 
 			// Run the WAF, ignoring the returned actions - if any - since blocking after the request handler's
 			// response is not supported at the moment.
-<<<<<<< HEAD
-			wafResult := runWAF(wafCtx, values, timeout)
+			wafResult := runWAF(wafCtx, waf.RunAddressData{Persistent: values}, timeout)
 
 			// Add WAF metrics.
 			overallRuntimeNs, internalRuntimeNs := wafCtx.TotalRuntime()
-			wafDiags := handle.Diagnostics()
-=======
-			wafResult := runWAF(wafCtx, waf.RunAddressData{Persistent: values}, timeout)
-
-			// Add WAF metrics.
-			overallRuntimeNs, internalRuntimeNs := wafCtx.TotalRuntime()
->>>>>>> b659879c
 			addWAFMonitoringTags(op, wafDiags.Version, overallRuntimeNs, internalRuntimeNs, wafCtx.TotalTimeouts())
 
 			// Add the following metrics once per instantiation of a WAF handle
 			monitorRulesOnce.Do(func() {
-<<<<<<< HEAD
-				addRulesMonitoringTags(op, wafDiags)
-=======
 				addRulesMonitoringTags(op, &wafDiags)
->>>>>>> b659879c
 				op.AddTag(ext.ManualKeep, samplernames.AppSec)
 			})
 
 			// Log the attacks if any
-<<<<<<< HEAD
-			if !wafResult.HasEvents() {
-				return
-			}
-			log.Debug("appsec: attack detected by the waf")
-			addSecurityEvents(op, limiter, wafResult.Events)
-=======
 			if wafResult.HasEvents() {
 				log.Debug("appsec: attack detected by the waf")
 				addSecurityEvents(op, limiter, wafResult.Events)
 			}
->>>>>>> b659879c
 		}))
 	})
 }
@@ -344,23 +301,14 @@
 		// see if the associated user should be blocked. Since we don't control the execution flow in this case
 		// (SetUser is SDK), we delegate the responsibility of interrupting the handler to the user.
 		op.On(sharedsec.OnUserIDOperationStart(func(userIDOp *sharedsec.UserIDOperation, args sharedsec.UserIDOperationArgs) {
-<<<<<<< HEAD
-			values := waf.RunAddressData{Persistent: make(map[string]any, 1)}
-=======
 			values := map[string]any{}
->>>>>>> b659879c
 			for addr := range addresses {
 				if addr == userIDAddr {
-					values.Persistent[userIDAddr] = args.UserID
-				}
-			}
-<<<<<<< HEAD
-			wafResult := runWAF(wafCtx, values, timeout)
-			if len(wafResult.Events) > 0 {
-=======
+					values[userIDAddr] = args.UserID
+				}
+			}
 			wafResult := runWAF(wafCtx, waf.RunAddressData{Persistent: values}, timeout)
 			if wafResult.HasActions() || wafResult.HasEvents() {
->>>>>>> b659879c
 				for _, id := range wafResult.Actions {
 					if a, ok := handle.actions[id]; ok && a.Blocking() {
 						code, err := a.GRPC()(map[string][]string{})
@@ -373,24 +321,15 @@
 		}))
 
 		// The same address is used for gRPC and http when it comes to client ip
-<<<<<<< HEAD
-		values := waf.RunAddressData{Persistent: make(map[string]any, 1)}
-=======
 		values := map[string]any{}
->>>>>>> b659879c
 		for addr := range addresses {
 			if addr == httpClientIPAddr && handlerArgs.ClientIP.IsValid() {
-				values.Persistent[httpClientIPAddr] = handlerArgs.ClientIP.String()
-			}
-		}
-
-<<<<<<< HEAD
-		wafResult := runWAF(wafCtx, values, timeout)
-		if len(wafResult.Events) > 0 {
-=======
+				values[httpClientIPAddr] = handlerArgs.ClientIP.String()
+			}
+		}
+
 		wafResult := runWAF(wafCtx, waf.RunAddressData{Persistent: values}, timeout)
 		if wafResult.HasActions() || wafResult.HasEvents() {
->>>>>>> b659879c
 			interrupt := processActions(op, handle.actions, wafResult.Actions)
 			addSecurityEvents(op, limiter, wafResult.Events)
 			log.Debug("appsec: WAF detected an attack before executing the request")
@@ -416,34 +355,12 @@
 				Ephemeral: map[string]any{grpcServerRequestMessage: res.Message},
 			}
 			if md := handlerArgs.Metadata; len(md) > 0 {
-<<<<<<< HEAD
-				values.Ephemeral[grpcServerRequestMetadata] = md
-=======
 				values.Persistent = map[string]any{grpcServerRequestMetadata: md}
->>>>>>> b659879c
 			}
 			// Run the WAF, ignoring the returned actions - if any - since blocking after the request handler's
 			// response is not supported at the moment.
 			wafResult := runWAF(wafCtx, values, timeout)
 
-<<<<<<< HEAD
-			// WAF run durations are WAF context bound. As of now we need to keep track of those externally since
-			// we use a new WAF context for each callback. When we are able to re-use the same WAF context across
-			// callbacks, we can get rid of these variables and simply use the WAF bindings in OnHandlerOperationFinish.
-			overall, internal := wafCtx.TotalRuntime()
-			overallRuntimeNs.Add(overall)
-			internalRuntimeNs.Add(internal)
-			nbTimeouts.Add(wafCtx.TotalTimeouts())
-
-			if !wafResult.HasEvents() {
-				return
-			}
-			log.Debug("appsec: attack detected by the grpc waf")
-			nbEvents.Inc()
-			mu.Lock()
-			events = append(events, wafResult.Events...)
-			mu.Unlock()
-=======
 			if wafResult.HasEvents() {
 				log.Debug("appsec: attack detected by the grpc waf")
 				nbEvents.Inc()
@@ -451,31 +368,20 @@
 				defer mu.Unlock()
 				events = append(events, wafResult.Events...)
 			}
->>>>>>> b659879c
 		}))
 
 		op.On(grpcsec.OnHandlerOperationFinish(func(op *grpcsec.HandlerOperation, _ grpcsec.HandlerOperationRes) {
 			defer wafCtx.Close()
-<<<<<<< HEAD
-			wafDiags := handle.Diagnostics()
-			addWAFMonitoringTags(op, wafDiags.Version, overallRuntimeNs.Load(), internalRuntimeNs.Load(), nbTimeouts.Load())
-
-			// Log the following metrics once per instantiation of a WAF handle
-			monitorRulesOnce.Do(func() {
-				addRulesMonitoringTags(op, wafDiags)
-=======
 			overallRuntimeNs, internalRuntimeNs := wafCtx.TotalRuntime()
 			addWAFMonitoringTags(op, wafDiags.Version, overallRuntimeNs, internalRuntimeNs, wafCtx.TotalTimeouts())
 
 			// Log the following metrics once per instantiation of a WAF handle
 			monitorRulesOnce.Do(func() {
 				addRulesMonitoringTags(op, &wafDiags)
->>>>>>> b659879c
 				op.AddTag(ext.ManualKeep, samplernames.AppSec)
 			})
 
 			addSecurityEvents(op, limiter, events)
-<<<<<<< HEAD
 		}))
 	})
 }
@@ -533,21 +439,8 @@
 			nbTimeouts := wafCtx.TotalTimeouts()
 			addWAFMonitoringTags(query, wafDiags.Version, overall, internal, nbTimeouts)
 
-			addRulesMonitoringTags(query, wafDiags)
+			addRulesMonitoringTags(query, &wafDiags)
 			query.AddTag(ext.ManualKeep, samplernames.AppSec)
-		}))
-	})
-}
-
-func runWAF(wafCtx *waf.Context, addressData waf.RunAddressData, timeout time.Duration) waf.Result {
-	result, err := wafCtx.Run(addressData, timeout)
-	if err != nil {
-		if err == waf.ErrTimeout {
-			log.Debug("appsec: waf timeout value of %s reached", timeout)
-		} else {
-			log.Error("appsec: unexpected waf error: %v", err)
-		}
-=======
 		}))
 	})
 }
@@ -558,7 +451,6 @@
 		log.Debug("appsec: waf timeout value of %s reached", timeout)
 	} else if err != nil {
 		log.Error("appsec: unexpected waf error: %v", err)
->>>>>>> b659879c
 	}
 	return result
 }
@@ -660,11 +552,6 @@
 }
 
 // Add the tags related to security rules monitoring
-<<<<<<< HEAD
-func addRulesMonitoringTags(th tagsHolder, wafDiags waf.Diagnostics) {
-	if len(wafDiags.Rules.Errors) == 0 {
-		wafDiags.Rules.Errors = nil
-=======
 func addRulesMonitoringTags(th tagsHolder, wafDiags *waf.Diagnostics) {
 	rInfo := wafDiags.Rules
 	if rInfo == nil {
@@ -673,20 +560,14 @@
 
 	if len(rInfo.Errors) == 0 {
 		rInfo.Errors = nil
->>>>>>> b659879c
 	}
 	rulesetErrors, err := json.Marshal(wafDiags.Rules.Errors)
 	if err != nil {
 		log.Error("appsec: could not marshal the waf ruleset info errors to json")
 	}
 	th.AddTag(eventRulesErrorsTag, string(rulesetErrors)) // avoid the tracer's call to fmt.Sprintf on the value
-<<<<<<< HEAD
-	th.AddTag(eventRulesLoadedTag, float64(len(wafDiags.Rules.Loaded)))
-	th.AddTag(eventRulesFailedTag, float64(len(wafDiags.Rules.Failed)))
-=======
 	th.AddTag(eventRulesLoadedTag, float64(len(rInfo.Loaded)))
 	th.AddTag(eventRulesFailedTag, float64(len(rInfo.Failed)))
->>>>>>> b659879c
 	th.AddTag(wafVersionTag, waf.Version())
 }
 
@@ -703,18 +584,10 @@
 	AddSecurityEvents(events []any)
 }
 
-<<<<<<< HEAD
-// Helper function to add sec events to an operation taking into account the rate limiter. This is a no-op if the
-// provided waf.Result value has an empty waf.Result.Events slice.
-func addSecurityEvents(op securityEventsAdder, limiter Limiter, events []any) {
-	if len(events) > 0 && limiter.Allow() {
-		op.AddSecurityEvents(events)
-=======
 // Helper function to add sec events to an operation taking into account the rate limiter.
 func addSecurityEvents(op securityEventsAdder, limiter Limiter, matches []any) {
 	if len(matches) > 0 && limiter.Allow() {
 		op.AddSecurityEvents(matches)
->>>>>>> b659879c
 	}
 }
 
