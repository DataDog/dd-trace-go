--- conflicted
+++ resolved
@@ -9,22 +9,10 @@
 	"errors"
 	"runtime"
 
-<<<<<<< HEAD
 	"github.com/DataDog/dd-trace-go/v2/internal/telemetry"
 	"github.com/DataDog/go-libddwaf/v4"
 	"github.com/DataDog/go-libddwaf/v4/waferrors"
-)
-
-// cgoEnabled is true if cgo is enabled, false otherwise.
-// No way to check this at runtime, so we compute it at build time in
-// telemetry_cgo.go.
-var cgoEnabled bool
-=======
-	waf "github.com/DataDog/go-libddwaf/v3"
->>>>>>> 79375bfb
-
 	"github.com/DataDog/dd-trace-go/v2/internal/appsec/config"
-	"github.com/DataDog/dd-trace-go/v2/internal/telemetry"
 )
 
 var (
