// Unless explicitly stated otherwise all files in this repository are licensed
// under the Apache License Version 2.0.
// This product includes software developed at Datadog (https://www.datadoghq.com/).
// Copyright 2016 Datadog, Inc.

// Package httpsec defines is the HTTP instrumentation API and contract for
// AppSec. It defines an abstract representation of HTTP handlers, along with
// helper functions to wrap (aka. instrument) standard net/http handlers.
// HTTP integrations must use this package to enable AppSec features for HTTP,
// which listens to this package's operation events.
package httpsec

import (
	"context"
<<<<<<< HEAD
=======
	// Blank import needed to use embed for the default blocked response payloads
>>>>>>> 6896fe88
	_ "embed"
	"encoding/json"
	"errors"
	"net/http"
	"reflect"
	"strings"
	"sync"

	"gopkg.in/DataDog/dd-trace-go.v1/ddtrace"
	"gopkg.in/DataDog/dd-trace-go.v1/internal/appsec/dyngo"
	"gopkg.in/DataDog/dd-trace-go.v1/internal/appsec/dyngo/instrumentation"
	"gopkg.in/DataDog/dd-trace-go.v1/internal/appsec/dyngo/instrumentation/sharedsec"
	"gopkg.in/DataDog/dd-trace-go.v1/internal/log"

	"github.com/DataDog/appsec-internal-go/netip"
)

// Abstract HTTP handler operation definition.
type (
	// HandlerOperationArgs is the HTTP handler operation arguments.
	HandlerOperationArgs struct {
		// Method is the http method verb of the request, address is `server.request.method`
		Method string
		// RequestURI corresponds to the address `server.request.uri.raw`
		RequestURI string
		// Headers corresponds to the address `server.request.headers.no_cookies`
		Headers map[string][]string
		// Cookies corresponds to the address `server.request.cookies`
		Cookies map[string][]string
		// Query corresponds to the address `server.request.query`
		Query map[string][]string
		// PathParams corresponds to the address `server.request.path_params`
		PathParams map[string]string
		// ClientIP corresponds to the address `http.client_ip`
		ClientIP netip.Addr
	}

	// HandlerOperationRes is the HTTP handler operation results.
	HandlerOperationRes struct {
		// Status corresponds to the address `server.response.status`.
		Status int
	}

	// SDKBodyOperationArgs is the SDK body operation arguments.
	SDKBodyOperationArgs struct {
		// Body corresponds to the address `server.request.body`.
		Body interface{}
	}

	// SDKBodyOperationRes is the SDK body operation results.
	SDKBodyOperationRes struct{}

	// MonitoringError is used to vehicle an HTTP error, usually resurfaced through Appsec SDKs.
	MonitoringError struct {
		msg string
	}
)

// Error implements the Error interface
func (e *MonitoringError) Error() string {
	return e.msg
}

// NewMonitoringError creates and returns a new HTTP monitoring error, wrapped under
// sharedesec.MonitoringError
func NewMonitoringError(msg string) error {
	return &MonitoringError{
		msg: msg,
	}
}

// MonitorParsedBody starts and finishes the SDK body operation.
// This function should not be called when AppSec is disabled in order to
// get preciser error logs.
func MonitorParsedBody(ctx context.Context, body interface{}) error {
	parent := fromContext(ctx)
	if parent == nil {
		log.Error("appsec: parsed http body monitoring ignored: could not find the http handler instrumentation metadata in the request context: the request handler is not being monitored by a middleware function or the provided context is not the expected request context")
		return nil
	}

	return ExecuteSDKBodyOperation(parent, SDKBodyOperationArgs{Body: body})
}

// ExecuteSDKBodyOperation starts and finishes the SDK Body operation by emitting a dyngo start and finish events
// An error is returned if the body associated to that operation must be blocked
func ExecuteSDKBodyOperation(parent dyngo.Operation, args SDKBodyOperationArgs) error {
	var err error
	op := &SDKBodyOperation{Operation: dyngo.NewOperation(parent)}
	sharedsec.OnErrorData(op, func(e error) {
		err = e
	})
	dyngo.StartOperation(op, args)
	dyngo.FinishOperation(op, SDKBodyOperationRes{})
	return err
}

// WrapHandler wraps the given HTTP handler with the abstract HTTP operation defined by HandlerOperationArgs and
// HandlerOperationRes.
// The onBlock params are used to cleanup the context when needed.
// It is a specific patch meant for Gin, for which we must abort the
// context since it uses a queue of handlers and it's the only way to make
// sure other queued handlers don't get executed.
// TODO: this patch must be removed/improved when we rework our actions/operations system
func WrapHandler(handler http.Handler, span ddtrace.Span, pathParams map[string]string, onBlock ...func()) http.Handler {
	instrumentation.SetAppSecEnabledTags(span)
	return http.HandlerFunc(func(w http.ResponseWriter, r *http.Request) {
		ipTags, clientIP := ClientIPTags(r.Header, true, r.RemoteAddr)
		log.Debug("appsec: http client ip detection returned `%s` given the http headers `%v`", clientIP, r.Header)
		instrumentation.SetStringTags(span, ipTags)

		var bypassHandler http.Handler
		var blocking bool
		args := MakeHandlerOperationArgs(r, clientIP, pathParams)
<<<<<<< HEAD

		// Add the request headers span tags out of args.Headers instead of r.Header as it was normalized and some
		// extra headers have been added such as the Host header which is removed from the original Go request headers
		// map
		setRequestHeadersTags(span, args.Headers)

		ctx, op := StartOperation(r.Context(), args)
		r = r.WithContext(ctx)
		if h := applyActions(op); h != nil {
			handler = h
		}
		defer func() {
			events := op.Finish(MakeHandlerOperationRes(w))
			if h := applyActions(op); h != nil {
				h.ServeHTTP(w, r)
			}
=======
		ctx, op := StartOperation(r.Context(), args, dyngo.NewDataListener(func(a *sharedsec.Action) {
			bypassHandler = a.HTTP()
			blocking = a.Blocking()
		}))
		r = r.WithContext(ctx)

		defer func() {
			var status int
			if mw, ok := w.(interface{ Status() int }); ok {
				status = mw.Status()
			}

			events := op.Finish(HandlerOperationRes{Status: status})
>>>>>>> 6896fe88
			// Execute the onBlock functions to make sure blocking works properly
			// in case we are instrumenting the Gin framework
			if blocking {
				op.AddTag(instrumentation.BlockedRequestTag, true)
				for _, f := range onBlock {
					f()
				}
			}
<<<<<<< HEAD

=======
			if bypassHandler != nil {
				bypassHandler.ServeHTTP(w, r)
			}
>>>>>>> 6896fe88
			instrumentation.SetTags(span, op.Tags())
			setResponseHeadersTags(span, w.Header())
			if len(events) > 0 {
				SetSecurityEventsTags(span, events)
			}
		}()

		if bypassHandler != nil {
			handler = bypassHandler
			bypassHandler = nil
		}
		handler.ServeHTTP(w, r)
	})
}

// MakeHandlerOperationArgs creates the HandlerOperationArgs value.
func MakeHandlerOperationArgs(r *http.Request, clientIP netip.Addr, pathParams map[string]string) HandlerOperationArgs {
	headers := make(http.Header, len(r.Header))
	for k, v := range r.Header {
		k := strings.ToLower(k)
		if k == "cookie" {
			// Do not include cookies in the request headers
			continue
		}
		headers[k] = v
	}
	cookies := makeCookies(r) // TODO(Julio-Guerra): avoid actively parsing the cookies thanks to dynamic instrumentation
	headers["host"] = []string{r.Host}
	return HandlerOperationArgs{
		Method:     r.Method,
		RequestURI: r.RequestURI,
		Headers:    headers,
		Cookies:    cookies,
		Query:      r.URL.Query(), // TODO(Julio-Guerra): avoid actively parsing the query values thanks to dynamic instrumentation
		PathParams: pathParams,
		ClientIP:   clientIP,
	}
}

// MakeHandlerOperationRes creates the HandlerOperationRes value.
func MakeHandlerOperationRes(w http.ResponseWriter) HandlerOperationRes {
	var status int
	if mw, ok := w.(interface{ Status() int }); ok {
		status = mw.Status()
	}
	return HandlerOperationRes{Status: status}
}

// Return the map of parsed cookies if any and following the specification of
// the rule address `server.request.cookies`.
func makeCookies(r *http.Request) map[string][]string {
	parsed := r.Cookies()
	if len(parsed) == 0 {
		return nil
	}
	cookies := make(map[string][]string, len(parsed))
	for _, c := range parsed {
		cookies[c.Name] = append(cookies[c.Name], c.Value)
	}
	return cookies
}

// TODO(Julio-Guerra): create a go-generate tool to generate the types, vars and methods below

// Operation type representing an HTTP operation. It must be created with
// StartOperation() and finished with its Finish().
type (
	Operation struct {
		dyngo.Operation
		instrumentation.TagsHolder
		instrumentation.SecurityEventsHolder
		mu sync.RWMutex
	}

	// SDKBodyOperation type representing an SDK body
	SDKBodyOperation struct {
		dyngo.Operation
	}
)

// StartOperation starts an HTTP handler operation, along with the given
// context and arguments and emits a start event up in the operation stack.
// The operation is linked to the global root operation since an HTTP operation
// is always expected to be first in the operation stack.
func StartOperation(ctx context.Context, args HandlerOperationArgs, listeners ...dyngo.DataListener) (context.Context, *Operation) {
	op := &Operation{
		Operation:  dyngo.NewOperation(nil),
		TagsHolder: instrumentation.NewTagsHolder(),
	}
	for _, l := range listeners {
		op.OnData(l)
	}
	newCtx := context.WithValue(ctx, instrumentation.ContextKey{}, op)
	dyngo.StartOperation(op, args)
	return newCtx, op
}

// fromContext returns the Operation object stored in the context, if any
func fromContext(ctx context.Context) *Operation {
	// Avoid a runtime panic in case of type-assertion error by collecting the 2 return values
	op, _ := ctx.Value(instrumentation.ContextKey{}).(*Operation)
	return op
}

// Finish the HTTP handler operation, along with the given results and emits a
// finish event up in the operation stack.
func (op *Operation) Finish(res HandlerOperationRes) []json.RawMessage {
	dyngo.FinishOperation(op, res)
	return op.Events()
}

// Finish finishes the SDKBody operation and emits a finish event
func (op *SDKBodyOperation) Finish() {
	dyngo.FinishOperation(op, SDKBodyOperationRes{})
}

// HTTP handler operation's start and finish event callback function types.
type (
	// OnHandlerOperationStart function type, called when an HTTP handler
	// operation starts.
	OnHandlerOperationStart func(*Operation, HandlerOperationArgs)
	// OnHandlerOperationFinish function type, called when an HTTP handler
	// operation finishes.
	OnHandlerOperationFinish func(*Operation, HandlerOperationRes)
	// OnSDKBodyOperationStart function type, called when an SDK body
	// operation starts.
	OnSDKBodyOperationStart func(*SDKBodyOperation, SDKBodyOperationArgs)
	// OnSDKBodyOperationFinish function type, called when an SDK body
	// operation finishes.
	OnSDKBodyOperationFinish func(*SDKBodyOperation, SDKBodyOperationRes)
)

var (
	handlerOperationArgsType = reflect.TypeOf((*HandlerOperationArgs)(nil)).Elem()
	handlerOperationResType  = reflect.TypeOf((*HandlerOperationRes)(nil)).Elem()
	sdkBodyOperationArgsType = reflect.TypeOf((*SDKBodyOperationArgs)(nil)).Elem()
	sdkBodyOperationResType  = reflect.TypeOf((*SDKBodyOperationRes)(nil)).Elem()
)

// ListenedType returns the type a OnHandlerOperationStart event listener
// listens to, which is the HandlerOperationArgs type.
func (OnHandlerOperationStart) ListenedType() reflect.Type { return handlerOperationArgsType }

// Call calls the underlying event listener function by performing the
// type-assertion on v whose type is the one returned by ListenedType().
func (f OnHandlerOperationStart) Call(op dyngo.Operation, v interface{}) {
	f(op.(*Operation), v.(HandlerOperationArgs))
}

// ListenedType returns the type a OnHandlerOperationFinish event listener
// listens to, which is the HandlerOperationRes type.
func (OnHandlerOperationFinish) ListenedType() reflect.Type { return handlerOperationResType }

// Call calls the underlying event listener function by performing the
// type-assertion on v whose type is the one returned by ListenedType().
func (f OnHandlerOperationFinish) Call(op dyngo.Operation, v interface{}) {
	f(op.(*Operation), v.(HandlerOperationRes))
}

// ListenedType returns the type a OnSDKBodyOperationStart event listener
// listens to, which is the SDKBodyOperationStartArgs type.
func (OnSDKBodyOperationStart) ListenedType() reflect.Type { return sdkBodyOperationArgsType }

// Call calls the underlying event listener function by performing the
// type-assertion  on v whose type is the one returned by ListenedType().
func (f OnSDKBodyOperationStart) Call(op dyngo.Operation, v interface{}) {
	f(op.(*SDKBodyOperation), v.(SDKBodyOperationArgs))
}

// ListenedType returns the type a OnSDKBodyOperationFinish event listener
// listens to, which is the SDKBodyOperationRes type.
func (OnSDKBodyOperationFinish) ListenedType() reflect.Type { return sdkBodyOperationResType }

// Call calls the underlying event listener function by performing the
// type-assertion on v whose type is the one returned by ListenedType().
func (f OnSDKBodyOperationFinish) Call(op dyngo.Operation, v interface{}) {
	f(op.(*SDKBodyOperation), v.(SDKBodyOperationRes))
}<|MERGE_RESOLUTION|>--- conflicted
+++ resolved
@@ -12,13 +12,9 @@
 
 import (
 	"context"
-<<<<<<< HEAD
-=======
 	// Blank import needed to use embed for the default blocked response payloads
->>>>>>> 6896fe88
 	_ "embed"
 	"encoding/json"
-	"errors"
 	"net/http"
 	"reflect"
 	"strings"
@@ -130,24 +126,6 @@
 		var bypassHandler http.Handler
 		var blocking bool
 		args := MakeHandlerOperationArgs(r, clientIP, pathParams)
-<<<<<<< HEAD
-
-		// Add the request headers span tags out of args.Headers instead of r.Header as it was normalized and some
-		// extra headers have been added such as the Host header which is removed from the original Go request headers
-		// map
-		setRequestHeadersTags(span, args.Headers)
-
-		ctx, op := StartOperation(r.Context(), args)
-		r = r.WithContext(ctx)
-		if h := applyActions(op); h != nil {
-			handler = h
-		}
-		defer func() {
-			events := op.Finish(MakeHandlerOperationRes(w))
-			if h := applyActions(op); h != nil {
-				h.ServeHTTP(w, r)
-			}
-=======
 		ctx, op := StartOperation(r.Context(), args, dyngo.NewDataListener(func(a *sharedsec.Action) {
 			bypassHandler = a.HTTP()
 			blocking = a.Blocking()
@@ -161,7 +139,7 @@
 			}
 
 			events := op.Finish(HandlerOperationRes{Status: status})
->>>>>>> 6896fe88
+
 			// Execute the onBlock functions to make sure blocking works properly
 			// in case we are instrumenting the Gin framework
 			if blocking {
@@ -170,15 +148,17 @@
 					f()
 				}
 			}
-<<<<<<< HEAD
-
-=======
+
 			if bypassHandler != nil {
 				bypassHandler.ServeHTTP(w, r)
 			}
->>>>>>> 6896fe88
+
+			// Add the request headers span tags out of args.Headers instead of r.Header as it was normalized and some
+			// extra headers have been added such as the Host header which is removed from the original Go request headers
+			// map
+			setRequestHeadersTags(span, args.Headers)
+			setResponseHeadersTags(span, w.Header())
 			instrumentation.SetTags(span, op.Tags())
-			setResponseHeadersTags(span, w.Header())
 			if len(events) > 0 {
 				SetSecurityEventsTags(span, events)
 			}
