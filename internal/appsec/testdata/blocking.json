{
    "version": "2.2",
    "metadata": {
        "rules_version": "1.4.2"
    },
    "rules": [
        {
            "id": "blk-001-001",
            "name": "Block IP Addresses",
            "tags": {
                "type": "block_ip",
                "category": "security_response"
            },
            "conditions": [
                {
                    "parameters": {
                        "inputs": [
                            {
                                "address": "http.client_ip"
                            }
                        ],
                        "data": "blocked_ips"
                    },
                    "operator": "ip_match"
                }
            ],
            "transformers": [],
            "on_match": [
                "block"
            ]
        },
        {
            "id": "blk-001-002",
            "name": "Block User Addresses",
            "tags": {
                "type": "block_user",
                "category": "security_response"
            },
            "conditions": [
                {
                    "parameters": {
                        "inputs": [
                            {
                                "address": "usr.id"
                            }
                        ],
                        "data": "blocked_users"
                    },
                    "operator": "exact_match"
                }
            ],
            "transformers": [],
            "on_match": [
                "block"
            ]
        },
        {
<<<<<<< HEAD
            "id": "crs-933-200-block",
            "name": "PHP Injection Attack: Wrapper scheme detected",
            "tags": {
              "type": "php_code_injection",
              "crs_id": "933200",
              "category": "attack_attempt"
            },
            "conditions": [
              {
                "parameters": {
                  "inputs": [
                    {
                      "address": "server.request.query"
                    },
                    {
                      "address": "server.request.body"
                    },
                    {
                      "address": "server.request.path_params"
                    },
                    {
                      "address": "grpc.server.request.message"
                    }
                  ],
                  "regex": "(?:(?:bzip|ssh)2|z(?:lib|ip)|(?:ph|r)ar|expect|glob|ogg)://",
                  "options": {
                    "case_sensitive": true,
                    "min_length": 6
                  }
                },
                "operator": "match_regex"
              }
            ],
            "transformers": [
              "removeNulls"
=======
            "id": "crs-933-130-block",
            "name": "PHP Injection Attack: Global Variables Found",
            "tags": {
                "type": "php_code_injection",
                "crs_id": "933130",
                "category": "attack_attempt",
                "confidence": "1"
            },
            "conditions": [
                {
                    "parameters": {
                        "inputs": [
                            {
                                "address": "server.request.query"
                            },
                            {
                                "address": "server.request.body"
                            },
                            {
                                "address": "server.request.path_params"
                            },
                            {
                                "address": "grpc.server.request.message"
                            }
                        ],
                        "list": [
                            "$globals",
                            "$_cookie",
                            "$_env",
                            "$_files",
                            "$_get",
                            "$_post",
                            "$_request",
                            "$_server",
                            "$_session",
                            "$argc",
                            "$argv",
                            "$http_\\u200bresponse_\\u200bheader",
                            "$php_\\u200berrormsg",
                            "$http_cookie_vars",
                            "$http_env_vars",
                            "$http_get_vars",
                            "$http_post_files",
                            "$http_post_vars",
                            "$http_raw_post_data",
                            "$http_request_vars",
                            "$http_server_vars"
                        ]
                    },
                    "operator": "phrase_match"
                }
            ],
            "transformers": [
                "lowercase"
>>>>>>> a2e8eb1a
            ],
            "on_match": [
                "block"
            ]
<<<<<<< HEAD
          },
=======
        },
>>>>>>> a2e8eb1a
        {
            "id": "crs-941-110",
            "name": "XSS Filter - Category 1: Script Tag Vector",
            "tags": {
                "type": "xss",
                "crs_id": "941110",
                "category": "attack_attempt",
                "confidence": "1"
            },
            "conditions": [
                {
                    "parameters": {
                        "inputs": [
                            {
                                "address": "server.request.headers.no_cookies",
                                "key_path": [
                                    "user-agent"
                                ]
                            },
                            {
                                "address": "server.request.headers.no_cookies",
                                "key_path": [
                                    "referer"
                                ]
                            },
                            {
                                "address": "server.request.query"
                            },
                            {
                                "address": "server.request.body"
                            },
                            {
                                "address": "server.request.path_params"
                            },
                            {
                                "address": "grpc.server.request.message"
                            }
                        ],
                        "regex": "<script[^>]*>[\\s\\S]*?",
                        "options": {
                            "min_length": 8
                        }
                    },
                    "operator": "match_regex"
                }
            ],
            "transformers": [
                "removeNulls"
            ]
        }
    ],
    "rules_data": [
        {
            "id": "blocked_ips",
            "type": "ip_with_expiration",
            "data": [
                { "value": "1.2.3.4" }
            ]
        },
        {
            "id": "blocked_users",
            "type": "data_with_expiration",
            "data": [
                { "value": "blocked-user-1" }
            ]
        }
    ]
}<|MERGE_RESOLUTION|>--- conflicted
+++ resolved
@@ -55,43 +55,6 @@
             ]
         },
         {
-<<<<<<< HEAD
-            "id": "crs-933-200-block",
-            "name": "PHP Injection Attack: Wrapper scheme detected",
-            "tags": {
-              "type": "php_code_injection",
-              "crs_id": "933200",
-              "category": "attack_attempt"
-            },
-            "conditions": [
-              {
-                "parameters": {
-                  "inputs": [
-                    {
-                      "address": "server.request.query"
-                    },
-                    {
-                      "address": "server.request.body"
-                    },
-                    {
-                      "address": "server.request.path_params"
-                    },
-                    {
-                      "address": "grpc.server.request.message"
-                    }
-                  ],
-                  "regex": "(?:(?:bzip|ssh)2|z(?:lib|ip)|(?:ph|r)ar|expect|glob|ogg)://",
-                  "options": {
-                    "case_sensitive": true,
-                    "min_length": 6
-                  }
-                },
-                "operator": "match_regex"
-              }
-            ],
-            "transformers": [
-              "removeNulls"
-=======
             "id": "crs-933-130-block",
             "name": "PHP Injection Attack: Global Variables Found",
             "tags": {
@@ -146,16 +109,11 @@
             ],
             "transformers": [
                 "lowercase"
->>>>>>> a2e8eb1a
             ],
             "on_match": [
                 "block"
             ]
-<<<<<<< HEAD
-          },
-=======
         },
->>>>>>> a2e8eb1a
         {
             "id": "crs-941-110",
             "name": "XSS Filter - Category 1: Script Tag Vector",
