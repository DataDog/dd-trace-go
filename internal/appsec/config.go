// Unless explicitly stated otherwise all files in this repository are licensed
// under the Apache License Version 2.0.
// This product includes software developed at Datadog (https://www.datadoghq.com/).
// Copyright 2016 Datadog, Inc.

package appsec

import (
	"fmt"
	"os"
	"strconv"
	"time"
)

// Config is the AppSec configuration.
type Config struct {
	// MaxBatchLen is the maximum batch length the event batching loop should use. The event batch is sent when
	// this length is reached. Defaults to 1024.
	MaxBatchLen int
	// MaxBatchStaleTime is the maximum amount of time events are kept in the batch. This allows to send the batch
	// after this amount of time even if the maximum batch length is not reached yet. Defaults to 1 second.
	MaxBatchStaleTime time.Duration

<<<<<<< HEAD
	// rules loaded via the env var DD_APPSEC_RULES. When not set, the builtin rules will be used.
	rules []byte
}
=======
		// MaxBatchLen is the maximum batch length the event batching loop should use. The event batch is sent when
		// this length is reached. Defaults to 1024.
		MaxBatchLen int
		// MaxBatchStaleTime is the maximum amount of time events are kept in the batch. This allows to send the batch
		// after this amount of time even if the maximum batch length is not reached yet. Defaults to 1 second.
		MaxBatchStaleTime time.Duration

		// rules loaded via the env var DD_APPSEC_RULES. When not set, the builtin rules will be used.
		rules []byte
		// Maximum WAF execution time
		wafTimeout time.Duration
	}

	// ServiceConfig is the optional context about the running service.
	ServiceConfig struct {
		// Name of the service.
		Name string
		// Version of the service.
		Version string
		// Environment of the service (eg. dev, staging, prod, etc.)
		Environment string
	}
)
>>>>>>> 95c821b8

// isEnabled returns true when appsec is enabled when the environment variable
// DD_APPSEC_ENABLED is set to true.
func isEnabled() (bool, error) {
	enabledStr := os.Getenv("DD_APPSEC_ENABLED")
	if enabledStr == "" {
		return false, nil
	}
	enabled, err := strconv.ParseBool(enabledStr)
	if err != nil {
		return false, fmt.Errorf("could not parse DD_APPSEC_ENABLED value `%s` as a boolean value", enabledStr)
	}
	return enabled, nil
}<|MERGE_RESOLUTION|>--- conflicted
+++ resolved
@@ -7,49 +7,21 @@
 
 import (
 	"fmt"
+	"io/ioutil"
 	"os"
 	"strconv"
 	"time"
+
+	"gopkg.in/DataDog/dd-trace-go.v1/internal/log"
 )
 
-// Config is the AppSec configuration.
-type Config struct {
-	// MaxBatchLen is the maximum batch length the event batching loop should use. The event batch is sent when
-	// this length is reached. Defaults to 1024.
-	MaxBatchLen int
-	// MaxBatchStaleTime is the maximum amount of time events are kept in the batch. This allows to send the batch
-	// after this amount of time even if the maximum batch length is not reached yet. Defaults to 1 second.
-	MaxBatchStaleTime time.Duration
-
-<<<<<<< HEAD
+// config is the AppSec configuration.
+type config struct {
 	// rules loaded via the env var DD_APPSEC_RULES. When not set, the builtin rules will be used.
 	rules []byte
+	// Maximum WAF execution time
+	wafTimeout time.Duration
 }
-=======
-		// MaxBatchLen is the maximum batch length the event batching loop should use. The event batch is sent when
-		// this length is reached. Defaults to 1024.
-		MaxBatchLen int
-		// MaxBatchStaleTime is the maximum amount of time events are kept in the batch. This allows to send the batch
-		// after this amount of time even if the maximum batch length is not reached yet. Defaults to 1 second.
-		MaxBatchStaleTime time.Duration
-
-		// rules loaded via the env var DD_APPSEC_RULES. When not set, the builtin rules will be used.
-		rules []byte
-		// Maximum WAF execution time
-		wafTimeout time.Duration
-	}
-
-	// ServiceConfig is the optional context about the running service.
-	ServiceConfig struct {
-		// Name of the service.
-		Name string
-		// Version of the service.
-		Version string
-		// Environment of the service (eg. dev, staging, prod, etc.)
-		Environment string
-	}
-)
->>>>>>> 95c821b8
 
 // isEnabled returns true when appsec is enabled when the environment variable
 // DD_APPSEC_ENABLED is set to true.
@@ -63,4 +35,35 @@
 		return false, fmt.Errorf("could not parse DD_APPSEC_ENABLED value `%s` as a boolean value", enabledStr)
 	}
 	return enabled, nil
+}
+
+func newConfig() (*config, error) {
+	cfg := &config{}
+
+	filepath := os.Getenv("DD_APPSEC_RULES")
+	if filepath != "" {
+		rules, err := ioutil.ReadFile(filepath)
+		if err != nil {
+			if os.IsNotExist(err) {
+				log.Error("appsec: could not find the rules file in path %s: %v.", filepath, err)
+			}
+			return nil, err
+		}
+		cfg.rules = rules
+		log.Info("appsec: starting with the security rules from file %s", filepath)
+	} else {
+		log.Info("appsec: starting with the default recommended security rules")
+	}
+
+	cfg.wafTimeout = 4 * time.Millisecond
+	if wafTimeout := os.Getenv("DD_APPSEC_WAF_TIMEOUT"); wafTimeout != "" {
+		timeout, err := time.ParseDuration(wafTimeout)
+		if err != nil {
+			cfg.wafTimeout = timeout
+		} else {
+			log.Error("appsec: could not parse the value of DD_APPSEC_WAF_TIMEOUT %s as a duration: %v. Using default value %s.", wafTimeout, err, cfg.wafTimeout)
+		}
+	}
+
+	return cfg, nil
 }