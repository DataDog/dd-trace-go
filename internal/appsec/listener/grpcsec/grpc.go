// Unless explicitly stated otherwise all files in this repository are licensed
// under the Apache License Version 2.0.
// This product includes software developed at Datadog (https://www.datadoghq.com/).
// Copyright 2016 Datadog, Inc.

package grpcsec

import (
	"sync"

	"go.uber.org/atomic"

	"gopkg.in/DataDog/dd-trace-go.v1/ddtrace/ext"
	"gopkg.in/DataDog/dd-trace-go.v1/internal/appsec/config"
	"gopkg.in/DataDog/dd-trace-go.v1/internal/appsec/dyngo"
	"gopkg.in/DataDog/dd-trace-go.v1/internal/appsec/emitter/grpcsec/types"
	"gopkg.in/DataDog/dd-trace-go.v1/internal/appsec/emitter/sharedsec"
	"gopkg.in/DataDog/dd-trace-go.v1/internal/appsec/listener"
	"gopkg.in/DataDog/dd-trace-go.v1/internal/appsec/listener/httpsec"
	shared "gopkg.in/DataDog/dd-trace-go.v1/internal/appsec/listener/sharedsec"
	"gopkg.in/DataDog/dd-trace-go.v1/internal/log"
	"gopkg.in/DataDog/dd-trace-go.v1/internal/samplernames"

	"github.com/DataDog/appsec-internal-go/limiter"
	waf "github.com/DataDog/go-libddwaf/v3"
)

// gRPC rule addresses currently supported by the WAF
const (
	GRPCServerMethodAddr          = "grpc.server.method"
	GRPCServerRequestMessageAddr  = "grpc.server.request.message"
	GRPCServerRequestMetadataAddr = "grpc.server.request.metadata"
)

// List of gRPC rule addresses currently supported by the WAF
var supportedAddresses = listener.AddressSet{
	GRPCServerMethodAddr:          {},
	GRPCServerRequestMessageAddr:  {},
	GRPCServerRequestMetadataAddr: {},
	httpsec.HTTPClientIPAddr:      {},
	httpsec.UserIDAddr:            {},
	httpsec.ServerIoNetURLAddr:    {},
}

// Install registers the gRPC WAF Event Listener on the given root operation.
func Install(wafHandle *waf.Handle, cfg *config.Config, lim limiter.Limiter, root dyngo.Operation) {
	if listener := newWafEventListener(wafHandle, cfg, lim); listener != nil {
		log.Debug("appsec: registering the gRPC WAF Event Listener")
		dyngo.On(root, listener.onEvent)
	}
}

type wafEventListener struct {
	wafHandle *waf.Handle
	config    *config.Config
	addresses map[string]struct{}
	limiter   limiter.Limiter
	wafDiags  waf.Diagnostics
	once      sync.Once
}

func newWafEventListener(wafHandle *waf.Handle, cfg *config.Config, limiter limiter.Limiter) *wafEventListener {
	if wafHandle == nil {
		log.Debug("appsec: no WAF Handle available, the gRPC WAF Event Listener will not be registered")
		return nil
	}

	addresses := listener.FilterAddressSet(supportedAddresses, wafHandle)
	if len(addresses) == 0 {
		log.Debug("appsec: no supported gRPC address is used by currently loaded WAF rules, the gRPC WAF Event Listener will not be registered")
		return nil
	}

	return &wafEventListener{
		wafHandle: wafHandle,
		config:    cfg,
		addresses: addresses,
		limiter:   limiter,
		wafDiags:  wafHandle.Diagnostics(),
	}
}

// NewWAFEventListener returns the WAF event listener to register in order to enable it, listening to gRPC handler
// events.
func (l *wafEventListener) onEvent(op *types.HandlerOperation, handlerArgs types.HandlerOperationArgs) {
	// Limit the maximum number of security events, as a streaming RPC could
	// receive unlimited number of messages where we could find security events
	var (
		nbEvents atomic.Uint32
		logOnce  sync.Once // per request
	)
	addEvents := func(events []any) {
		const maxWAFEventsPerRequest = 10
		if nbEvents.Load() >= maxWAFEventsPerRequest {
			logOnce.Do(func() {
				log.Debug("appsec: ignoring the rpc message due to the maximum number of security events per grpc call reached")
			})
			return
		}
		nbEvents.Add(uint32(len(events)))
		shared.AddSecurityEvents(op, l.limiter, events)
	}

	wafCtx, err := l.wafHandle.NewContextWithBudget(l.config.WAFTimeout)
	if err != nil {
		log.Debug("appsec: could not create budgeted WAF context: %v", err)
	}
	// Early return in the following cases:
	// - wafCtx is nil, meaning it was concurrently released
	// - err is not nil, meaning context creation failed
	if wafCtx == nil || err != nil {
		return
	}

	if _, ok := l.addresses[httpsec.ServerIoNetURLAddr]; ok {
		httpsec.RegisterRoundTripperListener(op, &op.SecurityEventsHolder, wafCtx, l.limiter)
	}

	// Listen to the UserID address if the WAF rules are using it
	if l.isSecAddressListened(httpsec.UserIDAddr) {
		// UserIDOperation happens when appsec.SetUser() is called. We run the WAF and apply actions to
		// see if the associated user should be blocked. Since we don't control the execution flow in this case
		// (SetUser is SDK), we delegate the responsibility of interrupting the handler to the user.
		dyngo.On(op, func(op *sharedsec.UserIDOperation, args sharedsec.UserIDOperationArgs) {
			values := map[string]any{
				httpsec.UserIDAddr: args.UserID,
			}
			wafResult := shared.RunWAF(wafCtx, waf.RunAddressData{Persistent: values})
<<<<<<< HEAD
			if wafResult.HasEvents() {
				addEvents(wafResult.Events)
			}
			if wafResult.HasActions() {
				shared.ProcessActions(op, wafResult.Actions, &types.MonitoringError{})
=======
			if wafResult.HasActions() || wafResult.HasEvents() {
				shared.ProcessActions(userIDOp, wafResult.Actions)
				shared.AddSecurityEvents(&op.SecurityEventsHolder, l.limiter, wafResult.Events)
>>>>>>> 6126fb6b
				log.Debug("appsec: WAF detected an authenticated user attack: %s", args.UserID)
			}
		})
	}

	values := make(map[string]any, 2) // 2 because the method and client ip addresses are commonly present in the rules
	if l.isSecAddressListened(GRPCServerMethodAddr) {
		// Note that this address is passed asap for the passlist, which are created per grpc method
		values[GRPCServerMethodAddr] = handlerArgs.Method
	}
	if l.isSecAddressListened(httpsec.HTTPClientIPAddr) && handlerArgs.ClientIP.IsValid() {
		values[httpsec.HTTPClientIPAddr] = handlerArgs.ClientIP.String()
	}

	wafResult := shared.RunWAF(wafCtx, waf.RunAddressData{Persistent: values})
<<<<<<< HEAD
	if wafResult.HasEvents() {
		addEvents(wafResult.Events)
	}
	if wafResult.HasActions() {
		interrupt := shared.ProcessActions(op, wafResult.Actions, nil)
=======
	if wafResult.HasActions() || wafResult.HasEvents() {
		interrupt := shared.ProcessActions(op, wafResult.Actions)
		shared.AddSecurityEvents(&op.SecurityEventsHolder, l.limiter, wafResult.Events)
>>>>>>> 6126fb6b
		log.Debug("appsec: WAF detected an attack before executing the request")
		if interrupt {
			wafCtx.Close()
			return
		}
	}

	// When the gRPC handler receives a message
	dyngo.OnFinish(op, func(_ types.ReceiveOperation, res types.ReceiveOperationRes) {
		// Run the WAF on the rule addresses available and listened to by the sec rules
		var values waf.RunAddressData
		// Add the gRPC message to the values if the WAF rules are using it.
		// Note that it is an ephemeral address as they can happen more than once per RPC.
		if l.isSecAddressListened(GRPCServerRequestMessageAddr) {
			values.Ephemeral = map[string]any{GRPCServerRequestMessageAddr: res.Message}
		}

		// Add the metadata to the values if the WAF rules are using it.
		if l.isSecAddressListened(GRPCServerRequestMetadataAddr) {
			if md := handlerArgs.Metadata; len(md) > 0 {
				values.Persistent = map[string]any{GRPCServerRequestMetadataAddr: md}
			}
		}

		// Run the WAF, ignoring the returned actions - if any - since blocking after the request handler's
		// response is not supported at the moment.
		wafResult := shared.RunWAF(wafCtx, values)
		if wafResult.HasEvents() {
			log.Debug("appsec: attack detected by the grpc waf")
			addEvents(wafResult.Events)
		}
		if wafResult.HasActions() {
			shared.ProcessActions(op, wafResult.Actions, nil)
		}
	})

	// When the gRPC handler finishes
	dyngo.OnFinish(op, func(op *types.HandlerOperation, _ types.HandlerOperationRes) {
		defer wafCtx.Close()

		shared.AddWAFMonitoringTags(op, l.wafDiags.Version, wafCtx.Stats().Metrics())
		// Log the following metrics once per instantiation of a WAF handle
		l.once.Do(func() {
			shared.AddRulesMonitoringTags(op, &l.wafDiags)
			op.SetTag(ext.ManualKeep, samplernames.AppSec)
		})
<<<<<<< HEAD
=======

		shared.AddSecurityEvents(&op.SecurityEventsHolder, l.limiter, events)
>>>>>>> 6126fb6b
	})
}

func (l *wafEventListener) isSecAddressListened(addr string) bool {
	_, listened := l.addresses[addr]
	return listened
}<|MERGE_RESOLUTION|>--- conflicted
+++ resolved
@@ -98,7 +98,7 @@
 			return
 		}
 		nbEvents.Add(uint32(len(events)))
-		shared.AddSecurityEvents(op, l.limiter, events)
+		shared.AddSecurityEvents(&op.SecurityEventsHolder, l.limiter, events)
 	}
 
 	wafCtx, err := l.wafHandle.NewContextWithBudget(l.config.WAFTimeout)
@@ -126,17 +126,11 @@
 				httpsec.UserIDAddr: args.UserID,
 			}
 			wafResult := shared.RunWAF(wafCtx, waf.RunAddressData{Persistent: values})
-<<<<<<< HEAD
 			if wafResult.HasEvents() {
 				addEvents(wafResult.Events)
 			}
 			if wafResult.HasActions() {
-				shared.ProcessActions(op, wafResult.Actions, &types.MonitoringError{})
-=======
-			if wafResult.HasActions() || wafResult.HasEvents() {
-				shared.ProcessActions(userIDOp, wafResult.Actions)
-				shared.AddSecurityEvents(&op.SecurityEventsHolder, l.limiter, wafResult.Events)
->>>>>>> 6126fb6b
+				shared.ProcessActions(op, wafResult.Actions)
 				log.Debug("appsec: WAF detected an authenticated user attack: %s", args.UserID)
 			}
 		})
@@ -152,17 +146,11 @@
 	}
 
 	wafResult := shared.RunWAF(wafCtx, waf.RunAddressData{Persistent: values})
-<<<<<<< HEAD
 	if wafResult.HasEvents() {
 		addEvents(wafResult.Events)
 	}
 	if wafResult.HasActions() {
-		interrupt := shared.ProcessActions(op, wafResult.Actions, nil)
-=======
-	if wafResult.HasActions() || wafResult.HasEvents() {
 		interrupt := shared.ProcessActions(op, wafResult.Actions)
-		shared.AddSecurityEvents(&op.SecurityEventsHolder, l.limiter, wafResult.Events)
->>>>>>> 6126fb6b
 		log.Debug("appsec: WAF detected an attack before executing the request")
 		if interrupt {
 			wafCtx.Close()
@@ -195,7 +183,7 @@
 			addEvents(wafResult.Events)
 		}
 		if wafResult.HasActions() {
-			shared.ProcessActions(op, wafResult.Actions, nil)
+			shared.ProcessActions(op, wafResult.Actions)
 		}
 	})
 
@@ -209,11 +197,6 @@
 			shared.AddRulesMonitoringTags(op, &l.wafDiags)
 			op.SetTag(ext.ManualKeep, samplernames.AppSec)
 		})
-<<<<<<< HEAD
-=======
-
-		shared.AddSecurityEvents(&op.SecurityEventsHolder, l.limiter, events)
->>>>>>> 6126fb6b
 	})
 }
 
