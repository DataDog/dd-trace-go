// Unless explicitly stated otherwise all files in this repository are licensed
// under the Apache License Version 2.0.
// This product includes software developed at Datadog (https://www.datadoghq.com/).
// Copyright 2024 Datadog, Inc.

package waf

import (
<<<<<<< HEAD
=======
	"encoding/json"
	"slices"
>>>>>>> 79375bfb
	"time"

	"github.com/DataDog/dd-trace-go/v2/ddtrace/ext"
	"github.com/DataDog/dd-trace-go/v2/instrumentation/appsec/trace"
	"github.com/DataDog/dd-trace-go/v2/internal"
	emitter "github.com/DataDog/dd-trace-go/v2/internal/appsec/emitter/waf"
	"github.com/DataDog/dd-trace-go/v2/internal/samplernames"
	"github.com/DataDog/go-libddwaf/v4"
)

const (
	wafSpanTagPrefix     = "_dd.appsec."
	eventRulesVersionTag = wafSpanTagPrefix + "event_rules.version"
	wafVersionTag        = wafSpanTagPrefix + "waf.version"
	wafErrorTag          = wafSpanTagPrefix + "waf.error"
	wafTimeoutTag        = wafSpanTagPrefix + "waf.timeouts"
	raspRuleEvalTag      = wafSpanTagPrefix + "rasp.rule.eval"
	raspErrorTag         = wafSpanTagPrefix + "rasp.error"
	raspTimeoutTag       = wafSpanTagPrefix + "rasp.timeout"
	truncationTagPrefix  = wafSpanTagPrefix + "truncated."

	blockedRequestTag = "appsec.blocked"
)

// AddRulesMonitoringTags adds the tags related to security rules monitoring
func AddRulesMonitoringTags(th trace.TagSetter) {
	th.SetTag(wafVersionTag, libddwaf.Version())
	th.SetTag(ext.ManualKeep, samplernames.AppSec)
}

// AddWAFMonitoringTags adds the tags related to the monitoring of the WAF
func AddWAFMonitoringTags(th trace.TagSetter, metrics *emitter.ContextMetrics, rulesVersion string, stats libddwaf.Stats) {
	// Rules version is set for every request to help the backend associate Feature duration metrics with rule version
	th.SetTag(eventRulesVersionTag, rulesVersion)

	if raspCallsCount := metrics.SumRASPCalls.Load(); raspCallsCount > 0 {
		th.SetTag(raspRuleEvalTag, raspCallsCount)
	}

	if raspErrorsCount := metrics.SumRASPErrors.Load(); raspErrorsCount > 0 {
		th.SetTag(raspErrorTag, raspErrorsCount)
	}

	if wafErrorsCount := metrics.SumWAFErrors.Load(); wafErrorsCount > 0 {
		th.SetTag(wafErrorTag, wafErrorsCount)
	}

	// Add metrics like `waf.duration` and `rasp.duration_ext`
	for key, value := range stats.Timers {
		th.SetTag(wafSpanTagPrefix+key, float64(value.Nanoseconds())/float64(time.Microsecond.Nanoseconds()))
	}

	if stats.TimeoutCount > 0 {
		th.SetTag(wafTimeoutTag, stats.TimeoutCount)
	}

	if stats.TimeoutRASPCount > 0 {
		th.SetTag(raspTimeoutTag, stats.TimeoutRASPCount)
	}

	addTruncationTags(th, stats)
}

// addTruncationTags adds the span tags related to the truncations
func addTruncationTags(th trace.TagSetter, stats libddwaf.Stats) {
	wafMaxTruncationsMapSize := max(len(stats.Truncations), len(stats.TruncationsRASP))
	if wafMaxTruncationsMapSize == 0 {
		return
	}

	wafMaxTruncationsMap := make(map[libddwaf.TruncationReason]int, wafMaxTruncationsMapSize)
	for reason, list := range stats.Truncations {
		wafMaxTruncationsMap[reason] = slices.Max(list)
	}

	for reason, list := range stats.TruncationsRASP {
		wafMaxTruncationsMap[reason] = max(wafMaxTruncationsMap[reason], slices.Max(list))
	}

	for reason, count := range wafMaxTruncationsMap {
		if count > 0 {
			th.SetTag(truncationTagPrefix+reason.String(), count)
		}
	}
}

// SetEventSpanTags sets the security event span tags related to an appsec event
func SetEventSpanTags(span trace.TagSetter) {
	// Keep this span due to the security event
	//
	// This is a workaround to tell the tracer that the trace was kept by AppSec.
	// Passing any other value than `appsec.SamplerAppSec` has no effect.
	// Customers should use `span.SetTag(ext.ManualKeep, true)` pattern
	// to keep the trace, manually.
	span.SetTag(ext.ManualKeep, samplernames.AppSec)
	span.SetTag("_dd.origin", "appsec")
	// Set the appsec.event tag needed by the appsec backend
	span.SetTag("appsec.event", true)
	span.SetTag("_dd.p.ts", internal.TraceSourceTagValue{Value: internal.ASMTraceSource})
}<|MERGE_RESOLUTION|>--- conflicted
+++ resolved
@@ -6,11 +6,7 @@
 package waf
 
 import (
-<<<<<<< HEAD
-=======
-	"encoding/json"
 	"slices"
->>>>>>> 79375bfb
 	"time"
 
 	"github.com/DataDog/dd-trace-go/v2/ddtrace/ext"
