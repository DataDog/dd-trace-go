// Unless explicitly stated otherwise all files in this repository are licensed
// under the Apache License Version 2.0.
// This product includes software developed at Datadog (https://www.datadoghq.com/).
// Copyright 2024 Datadog, Inc.

package waf

import (
	"encoding/json"
<<<<<<< HEAD
=======
	"slices"
>>>>>>> e137aa6d
	"time"

	waf "github.com/DataDog/go-libddwaf/v3"

	"github.com/DataDog/dd-trace-go/v2/ddtrace/ext"
	"github.com/DataDog/dd-trace-go/v2/instrumentation/appsec/trace"
	"github.com/DataDog/dd-trace-go/v2/internal"
	emitter "github.com/DataDog/dd-trace-go/v2/internal/appsec/emitter/waf"
	"github.com/DataDog/dd-trace-go/v2/internal/log"
	"github.com/DataDog/dd-trace-go/v2/internal/samplernames"
)

const (
	wafSpanTagPrefix     = "_dd.appsec."
	eventRulesVersionTag = wafSpanTagPrefix + "event_rules.version"
	eventRulesErrorsTag  = wafSpanTagPrefix + "event_rules.errors"
	eventRulesLoadedTag  = wafSpanTagPrefix + "event_rules.loaded"
	eventRulesFailedTag  = wafSpanTagPrefix + "event_rules.error_count"
	wafVersionTag        = wafSpanTagPrefix + "waf.version"
	wafErrorTag          = wafSpanTagPrefix + "waf.error"
	wafTimeoutTag        = wafSpanTagPrefix + "waf.timeouts"
	raspRuleEvalTag      = wafSpanTagPrefix + "rasp.rule.eval"
	raspErrorTag         = wafSpanTagPrefix + "rasp.error"
	raspTimeoutTag       = wafSpanTagPrefix + "rasp.timeout"
	truncationTagPrefix  = wafSpanTagPrefix + "truncated."

	blockedRequestTag = "appsec.blocked"
)

// AddRulesMonitoringTags adds the tags related to security rules monitoring
func AddRulesMonitoringTags(th trace.TagSetter, wafDiags waf.Diagnostics) {
	rInfo := wafDiags.Rules
	if rInfo == nil {
		return
	}

	var rulesetErrors []byte
	var err error
	rulesetErrors, err = json.Marshal(wafDiags.Rules.Errors)
	if err != nil {
		log.Error("appsec: could not marshal the waf ruleset info errors to json")
	}
	th.SetTag(eventRulesErrorsTag, string(rulesetErrors))
	th.SetTag(eventRulesLoadedTag, len(rInfo.Loaded))
	th.SetTag(eventRulesFailedTag, len(rInfo.Failed))
	th.SetTag(wafVersionTag, waf.Version())
	th.SetTag(ext.ManualKeep, samplernames.AppSec)
}

// AddWAFMonitoringTags adds the tags related to the monitoring of the WAF
func AddWAFMonitoringTags(th trace.TagSetter, metrics *emitter.ContextMetrics, rulesVersion string, stats waf.Stats) {
	// Rules version is set for every request to help the backend associate Feature duration metrics with rule version
	th.SetTag(eventRulesVersionTag, rulesVersion)

	if raspCallsCount := metrics.SumRASPCalls.Load(); raspCallsCount > 0 {
		th.SetTag(raspRuleEvalTag, raspCallsCount)
	}

	if raspErrorsCount := metrics.SumRASPErrors.Load(); raspErrorsCount > 0 {
		th.SetTag(raspErrorTag, raspErrorsCount)
	}

	if wafErrorsCount := metrics.SumWAFErrors.Load(); wafErrorsCount > 0 {
		th.SetTag(wafErrorTag, wafErrorsCount)
	}

	// Add metrics like `waf.duration` and `rasp.duration_ext`
	for key, value := range stats.Timers {
		th.SetTag(wafSpanTagPrefix+key, float64(value.Nanoseconds())/float64(time.Microsecond.Nanoseconds()))
	}

	if stats.TimeoutCount > 0 {
		th.SetTag(wafTimeoutTag, stats.TimeoutCount)
	}

	if stats.TimeoutRASPCount > 0 {
		th.SetTag(raspTimeoutTag, stats.TimeoutRASPCount)
	}

	addTruncationTags(th, stats)
}

// addTruncationTags adds the span tags related to the truncations
func addTruncationTags(th trace.TagSetter, stats waf.Stats) {
	wafMaxTruncationsMapSize := max(len(stats.Truncations), len(stats.TruncationsRASP))
	if wafMaxTruncationsMapSize == 0 {
		return
	}

	wafMaxTruncationsMap := make(map[waf.TruncationReason]int, wafMaxTruncationsMapSize)
	for reason, list := range stats.Truncations {
<<<<<<< HEAD
		wafMaxTruncationsMap[reason] = max(0, len(list))
	}

	for reason, list := range stats.TruncationsRASP {
		wafMaxTruncationsMap[reason] = max(wafMaxTruncationsMap[reason], len(list))
=======
		wafMaxTruncationsMap[reason] = slices.Max(list)
	}

	for reason, list := range stats.TruncationsRASP {
		wafMaxTruncationsMap[reason] = max(wafMaxTruncationsMap[reason], slices.Max(list))
>>>>>>> e137aa6d
	}

	for reason, count := range wafMaxTruncationsMap {
		if count > 0 {
			th.SetTag(truncationTagPrefix+reason.String(), count)
		}
	}
}

// SetEventSpanTags sets the security event span tags related to an appsec event
func SetEventSpanTags(span trace.TagSetter) {
	// Keep this span due to the security event
	//
	// This is a workaround to tell the tracer that the trace was kept by AppSec.
	// Passing any other value than `appsec.SamplerAppSec` has no effect.
	// Customers should use `span.SetTag(ext.ManualKeep, true)` pattern
	// to keep the trace, manually.
	span.SetTag(ext.ManualKeep, samplernames.AppSec)
	span.SetTag("_dd.origin", "appsec")
	// Set the appsec.event tag needed by the appsec backend
	span.SetTag("appsec.event", true)
	span.SetTag("_dd.p.ts", internal.TraceSourceTagValue{Value: internal.ASMTraceSource})
}<|MERGE_RESOLUTION|>--- conflicted
+++ resolved
@@ -7,10 +7,7 @@
 
 import (
 	"encoding/json"
-<<<<<<< HEAD
-=======
 	"slices"
->>>>>>> e137aa6d
 	"time"
 
 	waf "github.com/DataDog/go-libddwaf/v3"
@@ -102,19 +99,11 @@
 
 	wafMaxTruncationsMap := make(map[waf.TruncationReason]int, wafMaxTruncationsMapSize)
 	for reason, list := range stats.Truncations {
-<<<<<<< HEAD
-		wafMaxTruncationsMap[reason] = max(0, len(list))
-	}
-
-	for reason, list := range stats.TruncationsRASP {
-		wafMaxTruncationsMap[reason] = max(wafMaxTruncationsMap[reason], len(list))
-=======
 		wafMaxTruncationsMap[reason] = slices.Max(list)
 	}
 
 	for reason, list := range stats.TruncationsRASP {
 		wafMaxTruncationsMap[reason] = max(wafMaxTruncationsMap[reason], slices.Max(list))
->>>>>>> e137aa6d
 	}
 
 	for reason, count := range wafMaxTruncationsMap {
