// Unless explicitly stated otherwise all files in this repository are licensed
// under the Apache License Version 2.0.
// This product includes software developed at Datadog (https://www.datadoghq.com/).
// Copyright 2024 Datadog, Inc.

package waf

import (
	"maps"
	"slices"
	"testing"
	"time"

	waf "github.com/DataDog/go-libddwaf/v3"
	"github.com/stretchr/testify/require"

	"github.com/DataDog/dd-trace-go/v2/ddtrace/ext"
	"github.com/DataDog/dd-trace-go/v2/instrumentation/appsec/trace"
	emitter "github.com/DataDog/dd-trace-go/v2/internal/appsec/emitter/waf"
)

const (
<<<<<<< HEAD
	wafDurationTag    = "_dd.appsec.waf.duration"
	wafDurationExtTag = "_dd.appsec.waf.duration_ext"
=======
	wafDurationTag     = "_dd.appsec.waf.duration"
	wafDurationExtTag  = "_dd.appsec.waf.duration_ext"
	raspDurationTag    = "_dd.appsec.rasp.duration"
	raspDurationExtTag = "_dd.appsec.rasp.duration_ext"
>>>>>>> a00b1bdf
)

// Test that internal functions used to set span tags use the correct types
func TestTagsTypes(t *testing.T) {
	th := make(trace.TestTagSetter)
	wafDiags := waf.Diagnostics{
		Version: "1.3.0",
		Rules: &waf.DiagnosticEntry{
			Loaded: []string{"0", "1", "2", "3", "4", "5", "6", "7", "8", "9"},
			Failed: []string{"1337"},
			Errors: map[string][]string{"test": {"1", "2"}},
		},
	}

	AddRulesMonitoringTags(&th, wafDiags)

	AddWAFMonitoringTags(&th, &emitter.ContextMetrics{}, "1.2.3", waf.Stats{
		Timers: map[string]time.Duration{
			"waf.duration":      10 * time.Microsecond,
			"rasp.duration":     10 * time.Microsecond,
			"waf.duration_ext":  20 * time.Microsecond,
			"rasp.duration_ext": 20 * time.Microsecond,
		},
		TimeoutCount:     0,
		TimeoutRASPCount: 2,
		Truncations: map[waf.TruncationReason][]int{
			waf.ObjectTooDeep: {1, 2, 3},
		},
	})

	tags := th.Tags()
	_, ok := tags[eventRulesErrorsTag].(string)
	require.True(t, ok)

<<<<<<< HEAD
	for _, tag := range []string{eventRulesLoadedTag, eventRulesFailedTag, wafDurationTag, wafDurationExtTag, wafVersionTag, raspTimeoutTag, truncationTagPrefix + string(waf.ObjectTooDeep)} {
		require.Contains(t, tags, tag)
=======
	var expectedTags = []string{
		eventRulesLoadedTag,
		eventRulesFailedTag,
		eventRulesErrorsTag,
		eventRulesVersionTag,
		wafDurationTag,
		wafDurationExtTag,
		raspDurationTag,
		raspDurationExtTag,
		wafVersionTag,
		raspTimeoutTag,
		truncationTagPrefix + waf.ObjectTooDeep.String(),
		ext.ManualKeep,
>>>>>>> a00b1bdf
	}

	slices.Sort(expectedTags)

	require.Equal(t, expectedTags, slices.Sorted(maps.Keys(tags)))
}<|MERGE_RESOLUTION|>--- conflicted
+++ resolved
@@ -20,15 +20,10 @@
 )
 
 const (
-<<<<<<< HEAD
-	wafDurationTag    = "_dd.appsec.waf.duration"
-	wafDurationExtTag = "_dd.appsec.waf.duration_ext"
-=======
 	wafDurationTag     = "_dd.appsec.waf.duration"
 	wafDurationExtTag  = "_dd.appsec.waf.duration_ext"
 	raspDurationTag    = "_dd.appsec.rasp.duration"
 	raspDurationExtTag = "_dd.appsec.rasp.duration_ext"
->>>>>>> a00b1bdf
 )
 
 // Test that internal functions used to set span tags use the correct types
@@ -63,10 +58,6 @@
 	_, ok := tags[eventRulesErrorsTag].(string)
 	require.True(t, ok)
 
-<<<<<<< HEAD
-	for _, tag := range []string{eventRulesLoadedTag, eventRulesFailedTag, wafDurationTag, wafDurationExtTag, wafVersionTag, raspTimeoutTag, truncationTagPrefix + string(waf.ObjectTooDeep)} {
-		require.Contains(t, tags, tag)
-=======
 	var expectedTags = []string{
 		eventRulesLoadedTag,
 		eventRulesFailedTag,
@@ -80,7 +71,6 @@
 		raspTimeoutTag,
 		truncationTagPrefix + waf.ObjectTooDeep.String(),
 		ext.ManualKeep,
->>>>>>> a00b1bdf
 	}
 
 	slices.Sort(expectedTags)
