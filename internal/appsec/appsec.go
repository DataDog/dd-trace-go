// Unless explicitly stated otherwise all files in this repository are licensed
// under the Apache License Version 2.0.
// This product includes software developed at Datadog (https://www.datadoghq.com/).
// Copyright 2016 Datadog, Inc.

//go:build appsec
// +build appsec

package appsec

import (
	"io/ioutil"
	"os"
	"sync"
	"time"

	"gopkg.in/DataDog/dd-trace-go.v1/internal/appsec/dyngo"
	"gopkg.in/DataDog/dd-trace-go.v1/internal/log"
)

// Default batching configuration values.
const (
	defaultMaxBatchLen       = 1024
	defaultMaxBatchStaleTime = time.Second
)

<<<<<<< HEAD
// Status returns the AppSec status string: "enabled" when both the appsec
// build tag is enabled and the env var DD_APPSEC_ENABLED is set to true, or
// "disabled" otherwise.
func Status() string {
	if enabled, _ := isEnabled(); enabled {
		return "enabled"
	}
	return "disabled"
=======
// Default timeout of intake requests.
const defaultIntakeTimeout = 10 * time.Second

// Enabled returns true when AppSec is up and running. Meaning that the appsec build tag is enabled, the env var
// DD_APPSEC_ENABLED is set to true, and the tracer is started.
func Enabled() bool {
	mu.RLock()
	defer mu.RUnlock()
	return activeAppSec != nil
>>>>>>> 95c821b8
}

// Start AppSec when enabled is enabled by both using the appsec build tag and
// setting the environment variable DD_APPSEC_ENABLED to true.
func Start() {
	cfg := &Config{}
	enabled, err := isEnabled()
	if err != nil {
		logUnexpectedStartError(err)
		return
	}
	if !enabled {
		log.Debug("appsec: disabled by the configuration: set the environment variable DD_APPSEC_ENABLED to true to enable it")
		return
	}

	filepath := os.Getenv("DD_APPSEC_RULES")
	if filepath != "" {
		rules, err := ioutil.ReadFile(filepath)
		if err != nil {
			if os.IsNotExist(err) {
				log.Error("appsec: could not find the rules file in path %s: %v.\nAppSec will not run any protections in this application. No security activities will be collected.", filepath, err)
			} else {
				logUnexpectedStartError(err)
			}
			return
		}
		cfg.rules = rules
		log.Info("appsec: starting with the security rules from file %s", filepath)
	} else {
		log.Info("appsec: starting with default recommended security rules")
	}

<<<<<<< HEAD
	appsec := newAppSec(cfg)
=======
	cfg.wafTimeout = 4 * time.Millisecond
	if wafTimeout := os.Getenv("DD_APPSEC_WAF_TIMEOUT"); wafTimeout != "" {
		timeout, err := time.ParseDuration(wafTimeout)
		if err != nil {
			cfg.wafTimeout = timeout
		} else {
			log.Error("appsec: could not parse the value of DD_APPSEC_WAF_TIMEOUT %s as a duration: %v. Using default value %s.", wafTimeout, err, cfg.wafTimeout)
		}
	}

	appsec, err := newAppSec(cfg)
	if err != nil {
		logUnexpectedStartError(err)
		return
	}
>>>>>>> 95c821b8
	if err := appsec.start(); err != nil {
		logUnexpectedStartError(err)
		return
	}
	setActiveAppSec(appsec)
}

// Implement the AppSec log message C1
func logUnexpectedStartError(err error) {
	log.Error("appsec: could not start because of an unexpected error: %v\nNo security activities will be collected. Please contact support at https://docs.datadoghq.com/help/ for help.", err)
}

// Stop AppSec.
func Stop() {
	setActiveAppSec(nil)
}

var (
	activeAppSec *appsec
	mu           sync.RWMutex
)

func setActiveAppSec(a *appsec) {
	mu.Lock()
	defer mu.Unlock()
	if activeAppSec != nil {
		activeAppSec.stop()
	}
	activeAppSec = a
}

type appsec struct {
	cfg           *Config
	unregisterWAF dyngo.UnregisterFunc
}

func newAppSec(cfg *Config) *appsec {
	if cfg.MaxBatchLen <= 0 {
		cfg.MaxBatchLen = defaultMaxBatchLen
	}
	if cfg.MaxBatchStaleTime <= 0 {
		cfg.MaxBatchStaleTime = defaultMaxBatchStaleTime
	}
	return &appsec{
		cfg: cfg,
	}
}

// Start AppSec by registering its security protections according to the configured the security rules.
func (a *appsec) start() error {
	// Register the WAF operation event listener
	unregisterWAF, err := registerWAF(a.cfg.rules, a.cfg.wafTimeout, a)
	if err != nil {
		return err
	}
	a.unregisterWAF = unregisterWAF
	return nil
}

// Stop AppSec by unregistering the security protections.
func (a *appsec) stop() {
	a.unregisterWAF()
}<|MERGE_RESOLUTION|>--- conflicted
+++ resolved
@@ -9,33 +9,11 @@
 package appsec
 
 import (
-	"io/ioutil"
-	"os"
 	"sync"
-	"time"
 
 	"gopkg.in/DataDog/dd-trace-go.v1/internal/appsec/dyngo"
 	"gopkg.in/DataDog/dd-trace-go.v1/internal/log"
 )
-
-// Default batching configuration values.
-const (
-	defaultMaxBatchLen       = 1024
-	defaultMaxBatchStaleTime = time.Second
-)
-
-<<<<<<< HEAD
-// Status returns the AppSec status string: "enabled" when both the appsec
-// build tag is enabled and the env var DD_APPSEC_ENABLED is set to true, or
-// "disabled" otherwise.
-func Status() string {
-	if enabled, _ := isEnabled(); enabled {
-		return "enabled"
-	}
-	return "disabled"
-=======
-// Default timeout of intake requests.
-const defaultIntakeTimeout = 10 * time.Second
 
 // Enabled returns true when AppSec is up and running. Meaning that the appsec build tag is enabled, the env var
 // DD_APPSEC_ENABLED is set to true, and the tracer is started.
@@ -43,13 +21,11 @@
 	mu.RLock()
 	defer mu.RUnlock()
 	return activeAppSec != nil
->>>>>>> 95c821b8
 }
 
 // Start AppSec when enabled is enabled by both using the appsec build tag and
 // setting the environment variable DD_APPSEC_ENABLED to true.
 func Start() {
-	cfg := &Config{}
 	enabled, err := isEnabled()
 	if err != nil {
 		logUnexpectedStartError(err)
@@ -60,42 +36,12 @@
 		return
 	}
 
-	filepath := os.Getenv("DD_APPSEC_RULES")
-	if filepath != "" {
-		rules, err := ioutil.ReadFile(filepath)
-		if err != nil {
-			if os.IsNotExist(err) {
-				log.Error("appsec: could not find the rules file in path %s: %v.\nAppSec will not run any protections in this application. No security activities will be collected.", filepath, err)
-			} else {
-				logUnexpectedStartError(err)
-			}
-			return
-		}
-		cfg.rules = rules
-		log.Info("appsec: starting with the security rules from file %s", filepath)
-	} else {
-		log.Info("appsec: starting with default recommended security rules")
-	}
-
-<<<<<<< HEAD
-	appsec := newAppSec(cfg)
-=======
-	cfg.wafTimeout = 4 * time.Millisecond
-	if wafTimeout := os.Getenv("DD_APPSEC_WAF_TIMEOUT"); wafTimeout != "" {
-		timeout, err := time.ParseDuration(wafTimeout)
-		if err != nil {
-			cfg.wafTimeout = timeout
-		} else {
-			log.Error("appsec: could not parse the value of DD_APPSEC_WAF_TIMEOUT %s as a duration: %v. Using default value %s.", wafTimeout, err, cfg.wafTimeout)
-		}
-	}
-
-	appsec, err := newAppSec(cfg)
+	cfg, err := newConfig()
 	if err != nil {
 		logUnexpectedStartError(err)
 		return
 	}
->>>>>>> 95c821b8
+	appsec := newAppSec(cfg)
 	if err := appsec.start(); err != nil {
 		logUnexpectedStartError(err)
 		return
@@ -128,17 +74,11 @@
 }
 
 type appsec struct {
-	cfg           *Config
+	cfg           *config
 	unregisterWAF dyngo.UnregisterFunc
 }
 
-func newAppSec(cfg *Config) *appsec {
-	if cfg.MaxBatchLen <= 0 {
-		cfg.MaxBatchLen = defaultMaxBatchLen
-	}
-	if cfg.MaxBatchStaleTime <= 0 {
-		cfg.MaxBatchStaleTime = defaultMaxBatchStaleTime
-	}
+func newAppSec(cfg *config) *appsec {
 	return &appsec{
 		cfg: cfg,
 	}
@@ -147,7 +87,7 @@
 // Start AppSec by registering its security protections according to the configured the security rules.
 func (a *appsec) start() error {
 	// Register the WAF operation event listener
-	unregisterWAF, err := registerWAF(a.cfg.rules, a.cfg.wafTimeout, a)
+	unregisterWAF, err := registerWAF(a.cfg.rules, a.cfg.wafTimeout)
 	if err != nil {
 		return err
 	}
