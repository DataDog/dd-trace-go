--- conflicted
+++ resolved
@@ -196,18 +196,15 @@
 	// Disable the currently applied instrumentation
 	dyngo.SwapRootOperation(nil)
 
-	for _, feature := range a.features {
-		feature.Stop()
-	}
-<<<<<<< HEAD
-=======
-
 	// Reset rules edits received from the remote configuration
 	// We skip the error because we can't do anything about and it was already logged in config.NewRulesManager
 	a.cfg.RulesManager, _ = config.NewRulesManager(nil)
 
 	// TODO: block until no more requests are using dyngo operations
->>>>>>> ba18110c
+
+	for _, feature := range a.features {
+		feature.Stop()
+	}
 
 	a.features = nil
 }
