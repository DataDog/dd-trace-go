// Unless explicitly stated otherwise all files in this repository are licensed
// under the Apache License Version 2.0.
// This product includes software developed at Datadog (https://www.datadoghq.com/).
// Copyright 2016 Datadog, Inc.

package trace

import (
	"encoding/json"
	"sync"

	"gopkg.in/DataDog/dd-trace-go.v1/internal/log"
)

type serializableTag struct {
	tag any
}

func (t serializableTag) MarshalJSON() ([]byte, error) {
	return json.Marshal(t.tag)
}

// TagsHolder wraps a map holding tags. The purpose of this struct is to be
// used by composition in an Operation to allow said operation to handle tags
// addition/retrieval.
type TagsHolder struct {
	tags map[string]any
<<<<<<< HEAD
	mu   sync.Mutex
=======
	mu   sync.RWMutex
>>>>>>> 92773e79
}

// NewTagsHolder returns a new instance of a TagsHolder struct.
func NewTagsHolder() TagsHolder {
	return TagsHolder{tags: make(map[string]any)}
}

<<<<<<< HEAD
// SetTag adds the key/value pair to the tags map
func (m *TagsHolder) SetTag(k string, v any) {
=======
// AddTag adds the key/value pair to the tags map
func (m *TagsHolder) AddTag(k string, v any) {
>>>>>>> 92773e79
	m.mu.Lock()
	defer m.mu.Unlock()
	m.tags[k] = v
}

<<<<<<< HEAD
// Tags returns the tags map
func (m *TagsHolder) Tags() map[string]any {
	return m.tags
}

var _ TagSetter = (*TagsHolder)(nil) // *TagsHolder must implement TagSetter
=======
// AddSerializableTag adds the key/value pair to the tags map. Value is serialized as JSON.
func (m *TagsHolder) AddSerializableTag(k string, v any) {
	m.mu.Lock()
	defer m.mu.Unlock()
	m.tags[k] = serializableTag{tag: v}
}

// Tags returns a copy of the aggregated tags map (normal and serialized)
func (m *TagsHolder) Tags() map[string]any {
	tags := make(map[string]any, len(m.tags))
	m.mu.RLock()
	defer m.mu.RUnlock()
	for k, v := range m.tags {
		tags[k] = v
		marshaler, ok := v.(serializableTag)
		if !ok {
			continue
		}
		if marshaled, err := marshaler.MarshalJSON(); err == nil {
			tags[k] = string(marshaled)
		} else {
			log.Debug("appsec: could not marshal serializable tag %s: %v", k, err)
		}
	}
	return tags
}
>>>>>>> 92773e79
<|MERGE_RESOLUTION|>--- conflicted
+++ resolved
@@ -25,11 +25,7 @@
 // addition/retrieval.
 type TagsHolder struct {
 	tags map[string]any
-<<<<<<< HEAD
-	mu   sync.Mutex
-=======
 	mu   sync.RWMutex
->>>>>>> 92773e79
 }
 
 // NewTagsHolder returns a new instance of a TagsHolder struct.
@@ -37,26 +33,13 @@
 	return TagsHolder{tags: make(map[string]any)}
 }
 
-<<<<<<< HEAD
 // SetTag adds the key/value pair to the tags map
 func (m *TagsHolder) SetTag(k string, v any) {
-=======
-// AddTag adds the key/value pair to the tags map
-func (m *TagsHolder) AddTag(k string, v any) {
->>>>>>> 92773e79
 	m.mu.Lock()
 	defer m.mu.Unlock()
 	m.tags[k] = v
 }
 
-<<<<<<< HEAD
-// Tags returns the tags map
-func (m *TagsHolder) Tags() map[string]any {
-	return m.tags
-}
-
-var _ TagSetter = (*TagsHolder)(nil) // *TagsHolder must implement TagSetter
-=======
 // AddSerializableTag adds the key/value pair to the tags map. Value is serialized as JSON.
 func (m *TagsHolder) AddSerializableTag(k string, v any) {
 	m.mu.Lock()
@@ -83,4 +66,5 @@
 	}
 	return tags
 }
->>>>>>> 92773e79
+
+var _ TagSetter = (*TagsHolder)(nil) // *TagsHolder must implement TagSetter