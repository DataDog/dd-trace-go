// Unless explicitly stated otherwise all files in this repository are licensed
// under the Apache License Version 2.0.
// This product includes software developed at Datadog (https://www.datadoghq.com/).
// Copyright 2016 Datadog, Inc.

package httptrace_test

import (
	"net"
	"net/netip"
	"testing"

	"github.com/stretchr/testify/require"
	"google.golang.org/grpc/metadata"

	"gopkg.in/DataDog/dd-trace-go.v1/internal/appsec/trace/httptrace"
)

func TestClientIP(t *testing.T) {
	for _, tc := range []struct {
		name             string
		addr             net.Addr
		md               metadata.MD
		expectedClientIP string
	}{
		{
			name:             "tcp-ipv4-address",
			addr:             &net.TCPAddr{IP: net.ParseIP("1.2.3.4"), Port: 6789},
			expectedClientIP: "1.2.3.4",
		},
		{
			name:             "tcp-ipv4-address",
			addr:             &net.TCPAddr{IP: net.ParseIP("1.2.3.4"), Port: 6789},
			md:               map[string][]string{"x-client-ip": {"127.0.0.1, 2.3.4.5"}},
			expectedClientIP: "2.3.4.5",
		},
		{
			name:             "tcp-ipv6-address",
			addr:             &net.TCPAddr{IP: net.ParseIP("::1"), Port: 6789},
			expectedClientIP: "::1",
		},
		{
			name:             "udp-ipv4-address",
			addr:             &net.UDPAddr{IP: net.ParseIP("1.2.3.4"), Port: 6789},
			expectedClientIP: "1.2.3.4",
		},
		{
			name:             "udp-ipv6-address",
			addr:             &net.UDPAddr{IP: net.ParseIP("::1"), Port: 6789},
			expectedClientIP: "::1",
		},
		{
			name: "unix-socket-address",
			addr: &net.UnixAddr{Name: "/var/my.sock"},
		},
	} {
		tc := tc
		t.Run(tc.name, func(t *testing.T) {
			_, clientIP := httptrace.ClientIPTags(tc.md, false, tc.addr.String())
			expectedClientIP, _ := netip.ParseAddr(tc.expectedClientIP)
			require.Equal(t, expectedClientIP.String(), clientIP.String())
		})
	}
<<<<<<< HEAD
=======
}

func TestNormalizeHTTPHeaders(t *testing.T) {
	for _, tc := range []struct {
		headers  map[string][]string
		expected map[string]string
	}{
		{
			headers:  nil,
			expected: nil,
		},
		{
			headers: map[string][]string{
				"cookie": {"not-collected"},
			},
			expected: nil,
		},
		{
			headers: map[string][]string{
				"cookie":          {"not-collected"},
				"x-forwarded-for": {"1.2.3.4,5.6.7.8"},
			},
			expected: map[string]string{
				"x-forwarded-for": "1.2.3.4,5.6.7.8",
			},
		},
		{
			headers: map[string][]string{
				"cookie":          {"not-collected"},
				"x-forwarded-for": {"1.2.3.4,5.6.7.8", "9.10.11.12,13.14.15.16"},
			},
			expected: map[string]string{
				"x-forwarded-for": "1.2.3.4,5.6.7.8,9.10.11.12,13.14.15.16",
			},
		},
	} {
		headers := httptrace.NormalizeHTTPHeaders(tc.headers)
		require.Equal(t, tc.expected, headers)
	}
>>>>>>> dfa02a30
}<|MERGE_RESOLUTION|>--- conflicted
+++ resolved
@@ -61,46 +61,4 @@
 			require.Equal(t, expectedClientIP.String(), clientIP.String())
 		})
 	}
-<<<<<<< HEAD
-=======
-}
-
-func TestNormalizeHTTPHeaders(t *testing.T) {
-	for _, tc := range []struct {
-		headers  map[string][]string
-		expected map[string]string
-	}{
-		{
-			headers:  nil,
-			expected: nil,
-		},
-		{
-			headers: map[string][]string{
-				"cookie": {"not-collected"},
-			},
-			expected: nil,
-		},
-		{
-			headers: map[string][]string{
-				"cookie":          {"not-collected"},
-				"x-forwarded-for": {"1.2.3.4,5.6.7.8"},
-			},
-			expected: map[string]string{
-				"x-forwarded-for": "1.2.3.4,5.6.7.8",
-			},
-		},
-		{
-			headers: map[string][]string{
-				"cookie":          {"not-collected"},
-				"x-forwarded-for": {"1.2.3.4,5.6.7.8", "9.10.11.12,13.14.15.16"},
-			},
-			expected: map[string]string{
-				"x-forwarded-for": "1.2.3.4,5.6.7.8,9.10.11.12,13.14.15.16",
-			},
-		},
-	} {
-		headers := httptrace.NormalizeHTTPHeaders(tc.headers)
-		require.Equal(t, tc.expected, headers)
-	}
->>>>>>> dfa02a30
 }