--- conflicted
+++ resolved
@@ -23,22 +23,13 @@
 	wafDiags := waf.Diagnostics{
 		Version: "1.3.0",
 		Rules: &waf.DiagnosticEntry{
-<<<<<<< HEAD
-			Loaded: []string{"1", "2", "3", "4", "5", "6", "7", "8", "9", "10"},
-			Failed: []string{"bad1"},
-=======
 			Loaded: []string{"0", "1", "2", "3", "4", "5", "6", "7", "8", "9"},
 			Failed: []string{"1337"},
->>>>>>> b659879c
 			Errors: map[string][]string{"test": {"1", "2"}},
 		},
 	}
 
-<<<<<<< HEAD
-	addRulesMonitoringTags(&th, wafDiags)
-=======
 	addRulesMonitoringTags(&th, &wafDiags)
->>>>>>> b659879c
 	addWAFMonitoringTags(&th, "1.2.3", 2, 1, 3)
 
 	tags := th.Tags()
