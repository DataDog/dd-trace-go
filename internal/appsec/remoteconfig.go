--- conflicted
+++ resolved
@@ -12,22 +12,13 @@
 	"strings"
 
 	internal "github.com/DataDog/appsec-internal-go/appsec"
-<<<<<<< HEAD
 	"github.com/DataDog/datadog-agent/pkg/remoteconfig/state"
-=======
-	rc "github.com/DataDog/datadog-agent/pkg/remoteconfig/state"
-
-	"github.com/DataDog/dd-trace-go/v2/internal/appsec/config"
->>>>>>> 79375bfb
 	"github.com/DataDog/dd-trace-go/v2/internal/log"
 	"github.com/DataDog/dd-trace-go/v2/internal/orchestrion"
 	"github.com/DataDog/dd-trace-go/v2/internal/remoteconfig"
 	"github.com/DataDog/dd-trace-go/v2/internal/telemetry"
-<<<<<<< HEAD
 	telemetrylog "github.com/DataDog/dd-trace-go/v2/internal/telemetry/log"
 	"github.com/DataDog/go-libddwaf/v4"
-=======
->>>>>>> 79375bfb
 )
 
 // onRemoteActivation is the RC callback called when an update is received for ASM_FEATURES
@@ -189,76 +180,10 @@
 		// RC triggers activation of ASM; ASM is not started yet... Starting it!
 		if parsed.ASM.Enabled && !a.started {
 			log.Debug("appsec: Remote config: Starting AppSec")
-<<<<<<< HEAD
-			telemetry := newAppsecTelemetry()
-			defer telemetry.emit()
-			if err := a.start(telemetry); err != nil {
+			if err := a.start(); err != nil {
 				log.Error("appsec: Remote config: error while processing %s. Configuration won't be applied: %v", path, err)
 				statuses[path] = state.ApplyStatus{State: state.ApplyStateError, Error: err.Error()}
 			}
-=======
-			if err = a.start(); err != nil {
-				log.Error("appsec: Remote config: error while processing %s. Configuration won't be applied: %v", path, err)
-				continue
-			}
-			registerAppsecStartTelemetry(config.ForcedOn, telemetry.OriginRemoteConfig)
-		} else if !data.ASM.Enabled && a.started {
-			log.Debug("appsec: Remote config: Stopping AppSec")
-			a.stop()
-		}
-		if err != nil {
-			status = genApplyStatus(false, err)
-		}
-		statuses[path] = status
-	}
-
-	return statuses
-}
-
-func mergeASMDataUpdates(u remoteconfig.ProductUpdate) (config.RulesFragment, map[string]rc.ApplyStatus) {
-	// Following the RFC, merging should only happen when two rules data with the same ID and same Type are received
-	type mapKey struct {
-		id  string
-		typ string
-	}
-	mergedRulesData := make(map[mapKey]config.DataEntry)
-	mergedExclusionData := make(map[mapKey]config.DataEntry)
-	statuses := statusesFromUpdate(u, true, nil)
-
-	mergeUpdateEntry := func(mergeMap map[mapKey]config.DataEntry, data []config.DataEntry) {
-		for _, ruleData := range data {
-			key := mapKey{id: ruleData.ID, typ: ruleData.Type}
-			if data, ok := mergeMap[key]; ok {
-				// Merge rules data entries with the same ID and Type
-				mergeMap[key] = config.DataEntry{
-					ID:   data.ID,
-					Type: data.Type,
-					Data: mergeRulesDataEntries(data.Data, ruleData.Data),
-				}
-				continue
-			}
-
-			mergeMap[key] = ruleData
-		}
-	}
-
-	mapValues := func(m map[mapKey]config.DataEntry) []config.DataEntry {
-		values := make([]config.DataEntry, 0, len(m))
-		for _, v := range m {
-			values = append(values, v)
-		}
-		return values
-	}
-
-	for path, raw := range u {
-		log.Debug("appsec: Remote config: processing %s", path)
-
-		// A nil config means ASM_DATA was disabled, and we stopped receiving the config file
-		// Don't ack the config in this case
-		if raw == nil {
-			log.Debug("appsec: remote config: %s disabled", path)
-			statuses[path] = genApplyStatus(false, nil)
->>>>>>> 79375bfb
 			continue
 		}
 
@@ -327,15 +252,8 @@
 	return remoteconfig.RegisterCallback(a.onRemoteActivation)
 }
 
-<<<<<<< HEAD
-var blockingCapabilities = [...]remoteconfig.Capability{
+var baseCapabilities = [...]remoteconfig.Capability{
 	remoteconfig.ASMDDMultiConfig,
-	remoteconfig.ASMUserBlocking,
-	remoteconfig.ASMRequestBlocking,
-	remoteconfig.ASMIPBlocking,
-=======
-var baseCapabilities = [...]remoteconfig.Capability{
->>>>>>> 79375bfb
 	remoteconfig.ASMDDRules,
 	remoteconfig.ASMExclusions,
 	remoteconfig.ASMCustomRules,
