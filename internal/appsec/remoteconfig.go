--- conflicted
+++ resolved
@@ -263,19 +263,11 @@
 // mergeRulesDataEntries merges two slices of rules data entries together, removing duplicates and
 // only keeping the longest expiration values for similar entries.
 func mergeRulesDataEntries(entries1, entries2 []rc.ASMDataRuleDataEntry) []rc.ASMDataRuleDataEntry {
-<<<<<<< HEAD
-	cap := len(entries1)
-	if cap2 := len(entries2); cap2 > cap {
-		cap = cap2
-	}
-	mergeMap := make(map[string]int64, cap)
-=======
 	count := len(entries1)
 	if count2 := len(entries2); count2 > count {
 		count = count2
 	}
 	mergeMap := make(map[string]int64, count)
->>>>>>> 578549b0
 
 	for _, entry := range entries1 {
 		mergeMap[entry.Value] = entry.Expiration
@@ -353,10 +345,7 @@
 	remoteconfig.ASMExclusions,
 	remoteconfig.ASMCustomRules,
 	remoteconfig.ASMCustomBlockingResponse,
-<<<<<<< HEAD
 	remoteconfig.ASMTrustedIPs,
-=======
->>>>>>> 578549b0
 }
 
 func (a *appsec) enableRCBlocking() {
