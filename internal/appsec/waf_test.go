--- conflicted
+++ resolved
@@ -241,11 +241,7 @@
 	const (
 		ipBlockingRule   = "blk-001-001"
 		userBlockingRule = "blk-001-002"
-<<<<<<< HEAD
-		bodyBlockingRule = "crs-933-200-block"
-=======
 		bodyBlockingRule = "crs-933-130-block"
->>>>>>> a2e8eb1a
 	)
 
 	// Start and trace an HTTP server
