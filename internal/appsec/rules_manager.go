// Unless explicitly stated otherwise all files in this repository are licensed
// under the Apache License Version 2.0.
// This product includes software developed at Datadog (https://www.datadoghq.com/).
// Copyright 2023 Datadog, Inc.

package appsec

import (
	"encoding/json"
	"fmt"

	"gopkg.in/DataDog/dd-trace-go.v1/internal/log"

	rc "github.com/DataDog/datadog-agent/pkg/remoteconfig/state"
)

type (
	// rulesManager is used to build a full rules file from a combination of rules fragments
	// The `base` fragment is the default rules (either local or received through ASM_DD),
	// and the `edits` fragments each represent a remote configuration update that affects the rules.
	// `basePath` is either empty if the local base rules are used, or holds the path of the ASM_DD config.
	rulesManager struct {
		latest   rulesFragment
		base     rulesFragment
		basePath string
		edits    map[string]rulesFragment
	}
	// rulesFragment can represent a full ruleset or a fragment of it.
	rulesFragment struct {
<<<<<<< HEAD
		Version     string               `json:"version,omitempty"`
		Metadata    interface{}          `json:"metadata,omitempty"`
		Rules       []ruleEntry          `json:"rules,omitempty"`
		Overrides   []rulesOverrideEntry `json:"rules_override,omitempty"`
		Exclusions  []exclusionEntry     `json:"exclusions,omitempty"`
		RulesData   []ruleDataEntry      `json:"rules_data,omitempty"`
		Actions     []actionEntry        `json:"actions,omitempty"`
		CustomRules []interface{}        `json:"custom_rules,omitempty"`
	}

	ruleEntry struct {
		ID           string        `json:"id"`
		Name         interface{}   `json:"name,omitempty"`
		Tags         interface{}   `json:"tags"`
		Conditions   interface{}   `json:"conditions"`
		Transformers interface{}   `json:"transformers"`
		OnMatch      []interface{} `json:"on_match,omitempty"`
	}

	rulesOverrideEntry struct {
		ID          string        `json:"id,omitempty"`
		RulesTarget []interface{} `json:"rules_target,omitempty"`
		Enabled     interface{}   `json:"enabled,omitempty"`
		OnMatch     interface{}   `json:"on_match,omitempty"`
	}

	exclusionEntry struct {
		ID          string        `json:"id"`
		Conditions  []interface{} `json:"conditions,omitempty"`
		Inputs      []interface{} `json:"inputs,omitempty"`
		RulesTarget []interface{} `json:"rules_target,omitempty"`
=======
		Version     string          `json:"version,omitempty"`
		Metadata    interface{}     `json:"metadata,omitempty"`
		Rules       []interface{}   `json:"rules,omitempty"`
		Overrides   []interface{}   `json:"rules_override,omitempty"`
		Exclusions  []interface{}   `json:"exclusions,omitempty"`
		RulesData   []ruleDataEntry `json:"rules_data,omitempty"`
		Actions     []interface{}   `json:"actions,omitempty"`
		CustomRules []interface{}   `json:"custom_rules,omitempty"`
>>>>>>> 654ca884
	}

	ruleDataEntry rc.ASMDataRuleData
	rulesData     struct {
		RulesData []ruleDataEntry `json:"rules_data"`
	}

	actionEntry struct {
		ID         string `json:"id"`
		Type       string `json:"type"`
		Parameters struct {
			StatusCode     int    `json:"status_code"`
			GRPCStatusCode int    `json:"grpc_status_code,omitempty"`
			Type           string `json:"type,omitempty"`
			Location       string `json:"location,omitempty"`
		} `json:"parameters,omitempty"`
	}
)

// defaultRulesFragment returns a rulesFragment created using the default static recommended rules
func defaultRulesFragment() rulesFragment {
	var f rulesFragment
	if err := json.Unmarshal([]byte(staticRecommendedRules), &f); err != nil {
		log.Debug("appsec: error unmarshalling default rules: %v", err)
	}
	return f
}

func (r_ *rulesFragment) clone() rulesFragment {
	var f rulesFragment
	f.Version = r_.Version
	f.Metadata = r_.Metadata
	f.Overrides = append(f.Overrides, r_.Overrides...)
	f.Exclusions = append(f.Exclusions, r_.Exclusions...)
	f.RulesData = append(f.RulesData, r_.RulesData...)
	f.CustomRules = append(f.CustomRules, r_.CustomRules...)
	// TODO (Francois Mazeau): copy more fields once we handle them
	return f
}

// newRulesManager initializes and returns a new rulesManager using the provided rules.
// If no rules are provided (nil), the default rules are used instead.
// If the provided rules are invalid, an error is returned
func newRulesManager(rules []byte) (*rulesManager, error) {
	var f rulesFragment
	if rules == nil {
		f = defaultRulesFragment()
		log.Debug("appsec: rulesManager: using default rules configuration")
	} else if err := json.Unmarshal(rules, &f); err != nil {
		log.Debug("appsec: cannot create rulesManager from specified rules")
		return nil, err
	}
	return &rulesManager{
		latest: f,
		base:   f,
		edits:  map[string]rulesFragment{},
	}, nil
}

func (r *rulesManager) clone() *rulesManager {
	var clone rulesManager
	clone.edits = make(map[string]rulesFragment, len(r.edits))
	for k, v := range r.edits {
		clone.edits[k] = v
	}
	clone.base = r.base.clone()
	clone.latest = r.latest.clone()
	return &clone
}

func (r *rulesManager) addEdit(cfgPath string, f rulesFragment) {
	r.edits[cfgPath] = f
}

func (r *rulesManager) removeEdit(cfgPath string) {
	delete(r.edits, cfgPath)
}

func (r *rulesManager) changeBase(f rulesFragment, basePath string) {
	r.base = f
	r.basePath = basePath
}

// compile compiles the rulesManager fragments together stores the result in r.latest
func (r *rulesManager) compile() {
	if r.base.Rules == nil || len(r.base.Rules) == 0 {
		r.base = defaultRulesFragment()
	}
	r.latest = r.base

	// Simply concatenate the content of each top level rule field as specified in our RFCs
	for _, v := range r.edits {
		r.latest.Overrides = append(r.latest.Overrides, v.Overrides...)
		r.latest.Exclusions = append(r.latest.Exclusions, v.Exclusions...)
		r.latest.Actions = append(r.latest.Actions, v.Actions...)
		r.latest.RulesData = append(r.latest.RulesData, v.RulesData...)
		r.latest.CustomRules = append(r.latest.CustomRules, v.CustomRules...)
	}
}

// raw returns a compact json version of the rules
func (r *rulesManager) raw() []byte {
	data, _ := json.Marshal(r.latest)
	return data
}

// String returns the string representation of the latest compiled json rules.
func (r *rulesManager) String() string {
	return fmt.Sprintf("%+v", r.latest)
}<|MERGE_RESOLUTION|>--- conflicted
+++ resolved
@@ -27,39 +27,6 @@
 	}
 	// rulesFragment can represent a full ruleset or a fragment of it.
 	rulesFragment struct {
-<<<<<<< HEAD
-		Version     string               `json:"version,omitempty"`
-		Metadata    interface{}          `json:"metadata,omitempty"`
-		Rules       []ruleEntry          `json:"rules,omitempty"`
-		Overrides   []rulesOverrideEntry `json:"rules_override,omitempty"`
-		Exclusions  []exclusionEntry     `json:"exclusions,omitempty"`
-		RulesData   []ruleDataEntry      `json:"rules_data,omitempty"`
-		Actions     []actionEntry        `json:"actions,omitempty"`
-		CustomRules []interface{}        `json:"custom_rules,omitempty"`
-	}
-
-	ruleEntry struct {
-		ID           string        `json:"id"`
-		Name         interface{}   `json:"name,omitempty"`
-		Tags         interface{}   `json:"tags"`
-		Conditions   interface{}   `json:"conditions"`
-		Transformers interface{}   `json:"transformers"`
-		OnMatch      []interface{} `json:"on_match,omitempty"`
-	}
-
-	rulesOverrideEntry struct {
-		ID          string        `json:"id,omitempty"`
-		RulesTarget []interface{} `json:"rules_target,omitempty"`
-		Enabled     interface{}   `json:"enabled,omitempty"`
-		OnMatch     interface{}   `json:"on_match,omitempty"`
-	}
-
-	exclusionEntry struct {
-		ID          string        `json:"id"`
-		Conditions  []interface{} `json:"conditions,omitempty"`
-		Inputs      []interface{} `json:"inputs,omitempty"`
-		RulesTarget []interface{} `json:"rules_target,omitempty"`
-=======
 		Version     string          `json:"version,omitempty"`
 		Metadata    interface{}     `json:"metadata,omitempty"`
 		Rules       []interface{}   `json:"rules,omitempty"`
@@ -68,7 +35,6 @@
 		RulesData   []ruleDataEntry `json:"rules_data,omitempty"`
 		Actions     []interface{}   `json:"actions,omitempty"`
 		CustomRules []interface{}   `json:"custom_rules,omitempty"`
->>>>>>> 654ca884
 	}
 
 	ruleDataEntry rc.ASMDataRuleData
