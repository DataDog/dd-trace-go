module github.com/DataDog/dd-trace-go/internal/apps/v2

go 1.22.0

require (
<<<<<<< HEAD
	github.com/DataDog/dd-trace-go/contrib/net/http/v2 v2.0.0-rc.2
	github.com/DataDog/dd-trace-go/v2 v2.0.0-rc.2
	golang.org/x/sync v0.10.0
=======
	golang.org/x/sync v0.10.0
	gopkg.in/DataDog/dd-trace-go.v1 v1.64.0
>>>>>>> 822d81bb
)

require (
	github.com/DataDog/appsec-internal-go v1.9.0 // indirect
	github.com/DataDog/datadog-agent/pkg/obfuscate v0.59.0 // indirect
	github.com/DataDog/datadog-agent/pkg/proto v0.59.0 // indirect
	github.com/DataDog/datadog-agent/pkg/remoteconfig/state v0.59.0 // indirect
	github.com/DataDog/datadog-agent/pkg/trace v0.59.0 // indirect
	github.com/DataDog/datadog-agent/pkg/util/log v0.59.0 // indirect
	github.com/DataDog/datadog-agent/pkg/util/scrubber v0.59.0 // indirect
	github.com/DataDog/datadog-go/v5 v5.5.0 // indirect
	github.com/DataDog/go-libddwaf/v3 v3.5.1 // indirect
	github.com/DataDog/go-runtime-metrics-internal v0.0.4-0.20241206090539-a14610dc22b6 // indirect
<<<<<<< HEAD
	github.com/DataDog/go-sqllexer v0.0.16 // indirect
	github.com/DataDog/go-tuf v1.1.0-0.5.2 // indirect
	github.com/DataDog/gostackparse v0.7.0 // indirect
=======
	github.com/DataDog/go-sqllexer v0.0.14 // indirect
>>>>>>> 822d81bb
	github.com/DataDog/opentelemetry-mapping-go/pkg/otlp/attributes v0.20.0 // indirect
	github.com/DataDog/sketches-go v1.4.6 // indirect
	github.com/Microsoft/go-winio v0.6.2 // indirect
	github.com/cespare/xxhash/v2 v2.3.0 // indirect
	github.com/cihub/seelog v0.0.0-20170130134532-f561c5e57575 // indirect
	github.com/davecgh/go-spew v1.1.2-0.20180830191138-d8f796af33cc // indirect
	github.com/dustin/go-humanize v1.0.1 // indirect
	github.com/eapache/queue/v2 v2.0.0-20230407133247-75960ed334e4 // indirect
	github.com/ebitengine/purego v0.8.0 // indirect
	github.com/go-ole/go-ole v1.2.6 // indirect
	github.com/gogo/protobuf v1.3.2 // indirect
	github.com/golang/protobuf v1.5.4 // indirect
	github.com/google/pprof v0.0.0-20230817174616-7a8ec2ada47b // indirect
	github.com/google/uuid v1.6.0 // indirect
	github.com/hashicorp/go-secure-stdlib/parseutil v0.1.8 // indirect
	github.com/hashicorp/go-secure-stdlib/strutil v0.1.2 // indirect
	github.com/hashicorp/go-sockaddr v1.0.7 // indirect
	github.com/json-iterator/go v1.1.12 // indirect
	github.com/lufia/plan9stats v0.0.0-20220913051719-115f729f3c8c // indirect
	github.com/mitchellh/mapstructure v1.5.1-0.20231216201459-8508981c8b6c // indirect
	github.com/modern-go/concurrent v0.0.0-20180306012644-bacd9c7ef1dd // indirect
	github.com/modern-go/reflect2 v1.0.2 // indirect
	github.com/outcaste-io/ristretto v0.2.3 // indirect
	github.com/philhofer/fwd v1.1.3-0.20240916144458-20a13a1f6b7c // indirect
	github.com/pkg/errors v0.9.1 // indirect
	github.com/pmezard/go-difflib v1.0.1-0.20181226105442-5d4384ee4fb2 // indirect
	github.com/power-devops/perfstat v0.0.0-20220216144756-c35f1ee13d7c // indirect
	github.com/richardartoul/molecule v1.0.1-0.20240531184615-7ca0df43c0b3 // indirect
	github.com/ryanuber/go-glob v1.0.0 // indirect
	github.com/secure-systems-lab/go-securesystemslib v0.8.0 // indirect
	github.com/shirou/gopsutil/v3 v3.24.4 // indirect
	github.com/shoenig/go-m1cpu v0.1.6 // indirect
	github.com/spaolacci/murmur3 v1.1.0 // indirect
	github.com/tinylib/msgp v1.2.2 // indirect
	github.com/tklauser/go-sysconf v0.3.12 // indirect
	github.com/tklauser/numcpus v0.6.1 // indirect
	github.com/yusufpapurcu/wmi v1.2.4 // indirect
	go.opentelemetry.io/collector/component v0.104.0 // indirect
	go.opentelemetry.io/collector/config/configtelemetry v0.104.0 // indirect
	go.opentelemetry.io/collector/pdata v1.11.0 // indirect
	go.opentelemetry.io/collector/pdata/pprofile v0.104.0 // indirect
	go.opentelemetry.io/collector/semconv v0.104.0 // indirect
	go.opentelemetry.io/otel v1.31.0 // indirect
	go.opentelemetry.io/otel/metric v1.31.0 // indirect
	go.opentelemetry.io/otel/trace v1.31.0 // indirect
	go.uber.org/atomic v1.11.0 // indirect
	go.uber.org/multierr v1.11.0 // indirect
	go.uber.org/zap v1.27.0 // indirect
<<<<<<< HEAD
	golang.org/x/mod v0.22.0 // indirect
	golang.org/x/net v0.33.0 // indirect
	golang.org/x/text v0.21.0 // indirect
	google.golang.org/genproto/googleapis/rpc v0.0.0-20241015192408-796eee8c2d53 // indirect
	google.golang.org/grpc v1.69.0 // indirect
=======
	golang.org/x/mod v0.20.0 // indirect
	golang.org/x/net v0.33.0 // indirect
	golang.org/x/text v0.21.0 // indirect
	golang.org/x/tools v0.24.0 // indirect
	google.golang.org/genproto/googleapis/rpc v0.0.0-20240730163845-b1a4ccb954bf // indirect
	google.golang.org/grpc v1.64.1 // indirect
>>>>>>> 822d81bb
	gopkg.in/ini.v1 v1.67.0 // indirect
	gopkg.in/yaml.v2 v2.4.0 // indirect
	gopkg.in/yaml.v3 v3.0.1 // indirect
)

require (
<<<<<<< HEAD
	github.com/stretchr/testify v1.10.0
	golang.org/x/sys v0.28.0 // indirect
	golang.org/x/time v0.7.0 // indirect
	golang.org/x/xerrors v0.0.0-20240903120638-7835f813f4da // indirect
	google.golang.org/protobuf v1.35.1 // indirect
=======
	github.com/DataDog/datadog-agent/pkg/obfuscate v0.58.0 // indirect
	github.com/DataDog/datadog-agent/pkg/remoteconfig/state v0.58.0 // indirect
	github.com/DataDog/datadog-go/v5 v5.5.0 // indirect
	github.com/DataDog/go-tuf v1.1.0-0.5.2 // indirect
	github.com/DataDog/gostackparse v0.7.0 // indirect
	github.com/DataDog/sketches-go v1.4.5 // indirect
	github.com/Microsoft/go-winio v0.6.1 // indirect
	github.com/cespare/xxhash/v2 v2.3.0 // indirect
	github.com/dustin/go-humanize v1.0.1 // indirect
	github.com/google/pprof v0.0.0-20230817174616-7a8ec2ada47b // indirect
	github.com/google/uuid v1.6.0 // indirect
	github.com/philhofer/fwd v1.1.3-0.20240612014219-fbbf4953d986 // indirect
	github.com/pkg/errors v0.9.1 // indirect
	github.com/richardartoul/molecule v1.0.1-0.20240531184615-7ca0df43c0b3 // indirect
	github.com/secure-systems-lab/go-securesystemslib v0.7.0 // indirect
	github.com/spaolacci/murmur3 v1.1.0 // indirect
	github.com/stretchr/testify v1.9.0
	github.com/tinylib/msgp v1.2.1 // indirect
	golang.org/x/sys v0.28.0 // indirect
	golang.org/x/time v0.6.0 // indirect
	golang.org/x/xerrors v0.0.0-20231012003039-104605ab7028 // indirect
	google.golang.org/protobuf v1.34.2 // indirect
>>>>>>> 822d81bb
)

// use local version of dd-trace-go
replace gopkg.in/DataDog/dd-trace-go.v1 => ../..<|MERGE_RESOLUTION|>--- conflicted
+++ resolved
@@ -3,14 +3,9 @@
 go 1.22.0
 
 require (
-<<<<<<< HEAD
 	github.com/DataDog/dd-trace-go/contrib/net/http/v2 v2.0.0-rc.2
 	github.com/DataDog/dd-trace-go/v2 v2.0.0-rc.2
 	golang.org/x/sync v0.10.0
-=======
-	golang.org/x/sync v0.10.0
-	gopkg.in/DataDog/dd-trace-go.v1 v1.64.0
->>>>>>> 822d81bb
 )
 
 require (
@@ -24,13 +19,7 @@
 	github.com/DataDog/datadog-go/v5 v5.5.0 // indirect
 	github.com/DataDog/go-libddwaf/v3 v3.5.1 // indirect
 	github.com/DataDog/go-runtime-metrics-internal v0.0.4-0.20241206090539-a14610dc22b6 // indirect
-<<<<<<< HEAD
-	github.com/DataDog/go-sqllexer v0.0.16 // indirect
-	github.com/DataDog/go-tuf v1.1.0-0.5.2 // indirect
-	github.com/DataDog/gostackparse v0.7.0 // indirect
-=======
 	github.com/DataDog/go-sqllexer v0.0.14 // indirect
->>>>>>> 822d81bb
 	github.com/DataDog/opentelemetry-mapping-go/pkg/otlp/attributes v0.20.0 // indirect
 	github.com/DataDog/sketches-go v1.4.6 // indirect
 	github.com/Microsoft/go-winio v0.6.2 // indirect
@@ -79,33 +68,17 @@
 	go.uber.org/atomic v1.11.0 // indirect
 	go.uber.org/multierr v1.11.0 // indirect
 	go.uber.org/zap v1.27.0 // indirect
-<<<<<<< HEAD
 	golang.org/x/mod v0.22.0 // indirect
 	golang.org/x/net v0.33.0 // indirect
 	golang.org/x/text v0.21.0 // indirect
-	google.golang.org/genproto/googleapis/rpc v0.0.0-20241015192408-796eee8c2d53 // indirect
-	google.golang.org/grpc v1.69.0 // indirect
-=======
-	golang.org/x/mod v0.20.0 // indirect
-	golang.org/x/net v0.33.0 // indirect
-	golang.org/x/text v0.21.0 // indirect
-	golang.org/x/tools v0.24.0 // indirect
 	google.golang.org/genproto/googleapis/rpc v0.0.0-20240730163845-b1a4ccb954bf // indirect
 	google.golang.org/grpc v1.64.1 // indirect
->>>>>>> 822d81bb
 	gopkg.in/ini.v1 v1.67.0 // indirect
 	gopkg.in/yaml.v2 v2.4.0 // indirect
 	gopkg.in/yaml.v3 v3.0.1 // indirect
 )
 
 require (
-<<<<<<< HEAD
-	github.com/stretchr/testify v1.10.0
-	golang.org/x/sys v0.28.0 // indirect
-	golang.org/x/time v0.7.0 // indirect
-	golang.org/x/xerrors v0.0.0-20240903120638-7835f813f4da // indirect
-	google.golang.org/protobuf v1.35.1 // indirect
-=======
 	github.com/DataDog/datadog-agent/pkg/obfuscate v0.58.0 // indirect
 	github.com/DataDog/datadog-agent/pkg/remoteconfig/state v0.58.0 // indirect
 	github.com/DataDog/datadog-go/v5 v5.5.0 // indirect
@@ -128,8 +101,7 @@
 	golang.org/x/time v0.6.0 // indirect
 	golang.org/x/xerrors v0.0.0-20231012003039-104605ab7028 // indirect
 	google.golang.org/protobuf v1.34.2 // indirect
->>>>>>> 822d81bb
 )
 
 // use local version of dd-trace-go
-replace gopkg.in/DataDog/dd-trace-go.v1 => ../..+replace github.com/DataDog/dd-trace-go/v2 => ../..