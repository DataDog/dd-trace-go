--- conflicted
+++ resolved
@@ -44,16 +44,9 @@
 	github.com/secure-systems-lab/go-securesystemslib v0.8.0 // indirect
 	github.com/spaolacci/murmur3 v1.1.0 // indirect
 	github.com/stretchr/testify v1.8.4
-<<<<<<< HEAD
 	github.com/tinylib/msgp v1.1.9 // indirect
 	golang.org/x/sys v0.18.0 // indirect
 	golang.org/x/time v0.5.0 // indirect
 	golang.org/x/xerrors v0.0.0-20231012003039-104605ab7028 // indirect
-=======
-	github.com/tinylib/msgp v1.1.8 // indirect
-	golang.org/x/sys v0.18.0 // indirect
-	golang.org/x/time v0.3.0 // indirect
-	golang.org/x/xerrors v0.0.0-20220907171357-04be3eba64a2 // indirect
->>>>>>> dfa02a30
 	google.golang.org/protobuf v1.31.0 // indirect
 )