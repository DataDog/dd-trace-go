// Unless explicitly stated otherwise all files in this repository are licensed
// under the Apache License Version 2.0.
// This product includes software developed at Datadog (https://www.datadoghq.com/).
// Copyright 2022 Datadog, Inc.

package remoteconfig

import (
	"bytes"
	"crypto/rand"
	"encoding/hex"
	"encoding/json"
	"fmt"
	"io"
	"math/big"
	"net/http"
	"strings"
	"time"

	rc "github.com/DataDog/datadog-agent/pkg/remoteconfig/state"

	"gopkg.in/DataDog/dd-trace-go.v1/internal/log"
)

// Callback represents a function that can process a remote config update.
// A Callback function can be registered to a remote config client to automatically
// react upon receiving updates. This function returns the configuration processing status
// for each config file received through the update.
type Callback func(updates map[string]ProductUpdate) map[string]rc.ApplyStatus

// Capability represents a bit index to be set in clientData.Capabilites in order to register a client
// for a specific capability
type Capability uint

const (
	_ Capability = iota
	// ASMActivation represents the capability to activate ASM through remote configuration
	ASMActivation
	// ASMIPBlocking represents the capability for ASM to block requests based on user IP
	ASMIPBlocking
	// ASMDDRules represents the capability to update the rules used by the ASM WAF for threat detection
	ASMDDRules
	// ASMExclusions represents the capabilty for ASM to exclude traffic from its protections
	ASMExclusions
	// ASMRequestBlocking represents the capability for ASM to block requests based on the HTTP request related WAF addresses
	ASMRequestBlocking
	// ASMResponseBlocking represents the capability for ASM to block requests based on the HTTP response related WAF addresses
	ASMResponseBlocking
	// ASMUserBlocking represents the capability for ASM to block requests based on user ID
	ASMUserBlocking
)

// ProductUpdate represents an update for a specific product.
// It is a map of file path to raw file content
type ProductUpdate map[string][]byte

// A Client interacts with an Agent to update and track the state of remote
// configuration
type Client struct {
	ClientConfig

	clientID   string
	endpoint   string
	repository *rc.Repository
	stop       chan struct{}

	callbacks []Callback

	lastError error
}

// NewClient creates a new remoteconfig Client
func NewClient(config ClientConfig) (*Client, error) {
	repo, err := rc.NewUnverifiedRepository()
	if err != nil {
		return nil, err
	}
	if config.HTTP == nil {
		config.HTTP = DefaultClientConfig().HTTP
	}

	return &Client{
		ClientConfig: config,
		clientID:     generateID(),
		endpoint:     fmt.Sprintf("%s/v0.7/config", config.AgentURL),
		repository:   repo,
		stop:         make(chan struct{}),
		lastError:    nil,
		callbacks:    []Callback{},
	}, nil
}

// Start starts the client's update poll loop in a fresh goroutine
func (c *Client) Start() {
	go func() {
		ticker := time.NewTicker(c.PollInterval)
		defer ticker.Stop()

		for {
			select {
			case <-c.stop:
				return
			case <-ticker.C:
				c.updateState()
			}
		}
	}()
}

// Stop stops the client's update poll loop
func (c *Client) Stop() {
	close(c.stop)
}

func (c *Client) updateState() {
	data, err := c.newUpdateRequest()
	if err != nil {
		log.Error("remoteconfig: unexpected error while creating a new update request payload: %v", err)
		return
	}

	req, err := http.NewRequest(http.MethodGet, c.endpoint, &data)
	if err != nil {
		log.Error("remoteconfig: unexpected error while creating a new http request: %v", err)
		return
	}

	resp, err := c.HTTP.Do(req)
	if err != nil {
		log.Debug("remoteconfig: http request error: %v", err)
		return
	}
	// Flush and close the response body when returning (cf. https://pkg.go.dev/net/http#Client.Do)
	defer func() {
		io.ReadAll(resp.Body)
		resp.Body.Close()
	}()

	if sc := resp.StatusCode; sc != http.StatusOK {
		log.Debug("remoteconfig: http request error: response status code is not 200 (OK) but %s", http.StatusText(sc))
		return
	}

	respBody, err := io.ReadAll(resp.Body)
	if err != nil {
		log.Error("remoteconfig: http request error: could not read the response body: %v", err)
		return
	}

	if body := string(respBody); body == `{}` || body == `null` {
		return
	}

	var update clientGetConfigsResponse
	if err := json.Unmarshal(respBody, &update); err != nil {
		log.Error("remoteconfig: http request error: could not parse the json response body: %v", err)
		return
	}

	c.lastError = c.applyUpdate(&update)
}

// RegisterCallback allows registering a callback that will be invoked when the client
// receives configuration updates. It is up to that callback to then decide what to do
// depending on the product related to the configuration update.
func (c *Client) RegisterCallback(f Callback) {
	c.callbacks = append(c.callbacks, f)
}

// RegisterProduct adds a product to the list of products listened by the client
func (c *Client) RegisterProduct(p string) {
	c.Products[p] = struct{}{}
}

// UnregisterProduct removes a product from the list of products listened by the client
func (c *Client) UnregisterProduct(p string) {
	delete(c.Products, p)
}

// RegisterCapability adds a capability to the list of capabilities exposed by the client when requesting
// configuration updates
func (c *Client) RegisterCapability(cap Capability) {
	c.Capabilities[cap] = struct{}{}
}

// UnregisterCapability removes a capability from the list of capabilities exposed by the client when requesting
// configuration updates
func (c *Client) UnregisterCapability(cap Capability) {
	delete(c.Capabilities, cap)
}

func (c *Client) applyUpdate(pbUpdate *clientGetConfigsResponse) error {
	fileMap := make(map[string][]byte, len(pbUpdate.TargetFiles))
	productUpdates := make(map[string]ProductUpdate, len(c.Products))
	for _, f := range pbUpdate.TargetFiles {
		fileMap[f.Path] = f.Raw
		for p := range c.Products {
			productUpdates[p] = make(ProductUpdate)
			// Check the config file path to make sure it belongs to the right product
			if strings.Contains(f.Path, "/"+p+"/") {
				productUpdates[p][f.Path] = f.Raw
			}
		}
	}

	mapify := func(s *rc.RepositoryState) map[string]string {
		m := make(map[string]string)
		for i := range s.Configs {
			path := s.CachedFiles[i].Path
			product := s.Configs[i].Product
			m[path] = product
		}
		return m
	}

	// Check the repository state before and after the update to detect which configs are not being sent anymore.
	// This is needed because some products can stop sending configurations, and we want to make sure that the subscribers
	// are provided with this information in this case
	stateBefore, err := c.repository.CurrentState()
	if err != nil {
		return fmt.Errorf("repository current state error: %v", err)
	}
	products, err := c.repository.Update(rc.Update{
		TUFRoots:      pbUpdate.Roots,
		TUFTargets:    pbUpdate.Targets,
		TargetFiles:   fileMap,
		ClientConfigs: pbUpdate.ClientConfigs,
	})
	if err != nil {
		return fmt.Errorf("repository update error: %v", err)
	}
	stateAfter, err := c.repository.CurrentState()
	if err != nil {
		return fmt.Errorf("repository current state error after update: %v", err)
	}

	// Create a config files diff between before/after the update to see which config files are missing
	mBefore := mapify(&stateBefore)
	for k := range mapify(&stateAfter) {
		delete(mBefore, k)
	}

	// Set the payload data to nil for missing config files. The callbacks then can handle the nil config case to detect
	// that this config will not be updated anymore.
	updatedProducts := make(map[string]struct{})
	for path, product := range mBefore {
		if productUpdates[product] == nil {
			productUpdates[product] = make(ProductUpdate)
		}
		productUpdates[product][path] = nil
		updatedProducts[product] = struct{}{}
	}
	// Aggregate updated products and missing products so that callbacks get called for both
	for _, p := range products {
		updatedProducts[p] = struct{}{}
	}

	if len(updatedProducts) == 0 {
		return nil
	}
	// Performs the callbacks registered and update the application status in the repository (RCTE2)
	// In case of several callbacks handling the same config, statuses take precedence in this order:
	// 1 - ApplyStateError
	// 2 - ApplyStateUnacknowledged
	// 3 - ApplyStateAcknowledged
	// This makes sure that any product that would need to re-receive the config in a subsequent update will be allowed to
	statuses := make(map[string]rc.ApplyStatus)
	for _, fn := range c.callbacks {
		for path, status := range fn(productUpdates) {
			if s, ok := statuses[path]; !ok || status.State == rc.ApplyStateError ||
				s.State == rc.ApplyStateAcknowledged && status.State == rc.ApplyStateUnacknowledged {
				statuses[path] = status
			}
		}
	}
	for p, s := range statuses {
		c.repository.UpdateApplyStatus(p, s)
	}

	return nil
}

func (c *Client) newUpdateRequest() (bytes.Buffer, error) {
	state, err := c.repository.CurrentState()
	if err != nil {
		return bytes.Buffer{}, err
	}
	// Temporary check while using untrusted repo, for which no initial root file is provided
	if state.RootsVersion < 1 {
		state.RootsVersion = 1
	}

	pbCachedFiles := make([]*targetFileMeta, 0, len(state.CachedFiles))
	for _, f := range state.CachedFiles {
		pbHashes := make([]*targetFileHash, 0, len(f.Hashes))
		for alg, hash := range f.Hashes {
			pbHashes = append(pbHashes, &targetFileHash{
				Algorithm: alg,
				Hash:      hex.EncodeToString(hash),
			})
		}
		pbCachedFiles = append(pbCachedFiles, &targetFileMeta{
			Path:   f.Path,
			Length: int64(f.Length),
			Hashes: pbHashes,
		})
	}

	hasError := c.lastError != nil
	errMsg := ""
	if hasError {
		errMsg = c.lastError.Error()
	}

	var pbConfigState []*configState
	if !hasError {
		pbConfigState = make([]*configState, 0, len(state.Configs))
		for _, f := range state.Configs {
			pbConfigState = append(pbConfigState, &configState{
				ID:         f.ID,
				Version:    f.Version,
				Product:    f.Product,
				ApplyState: f.ApplyStatus.State,
				ApplyError: f.ApplyStatus.Error,
			})
		}
	}

<<<<<<< HEAD
	cap := big.NewInt(0)
	for i := range c.Capabilities {
		cap.SetBit(cap, int(i), 1)
=======
	capa := big.NewInt(0)
	for _, i := range c.Capabilities {
		capa.SetBit(capa, int(i), 1)
>>>>>>> 8251480a
	}
	products := make([]string, len(c.Products))
	for p := range c.Products {
		products = append(products, p)
	}
	req := clientGetConfigsRequest{
		Client: &clientData{
			State: &clientState{
				RootVersion:    uint64(state.RootsVersion),
				TargetsVersion: uint64(state.TargetsVersion),
				ConfigStates:   pbConfigState,
				HasError:       hasError,
				Error:          errMsg,
			},
			ID:       c.clientID,
			Products: products,
			IsTracer: true,
			ClientTracer: &clientTracer{
				RuntimeID:     c.RuntimeID,
				Language:      "go",
				TracerVersion: c.TracerVersion,
				Service:       c.ServiceName,
				Env:           c.Env,
				AppVersion:    c.AppVersion,
			},
			Capabilities: capa.Bytes(),
		},
		CachedTargetFiles: pbCachedFiles,
	}

	var b bytes.Buffer

	err = json.NewEncoder(&b).Encode(&req)
	if err != nil {
		return bytes.Buffer{}, err
	}

	return b, nil
}

var (
	idSize     = 21
	idAlphabet = []rune("_-0123456789abcdefghijklmnopqrstuvwxyzABCDEFGHIJKLMNOPQRSTUVWXYZ")
)

func generateID() string {
	bytes := make([]byte, idSize)
	_, err := rand.Read(bytes)
	if err != nil {
		panic(err)
	}
	id := make([]rune, idSize)
	for i := 0; i < idSize; i++ {
		id[i] = idAlphabet[bytes[i]&63]
	}
	return string(id[:idSize])
}<|MERGE_RESOLUTION|>--- conflicted
+++ resolved
@@ -326,15 +326,9 @@
 		}
 	}
 
-<<<<<<< HEAD
-	cap := big.NewInt(0)
+	capa := big.NewInt(0)
 	for i := range c.Capabilities {
-		cap.SetBit(cap, int(i), 1)
-=======
-	capa := big.NewInt(0)
-	for _, i := range c.Capabilities {
 		capa.SetBit(capa, int(i), 1)
->>>>>>> 8251480a
 	}
 	products := make([]string, len(c.Products))
 	for p := range c.Products {
