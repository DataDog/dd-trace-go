--- conflicted
+++ resolved
@@ -19,21 +19,12 @@
 	optOverrideV0 := namingschema.WithOverrideV0("override-v0")
 
 	testCases := []struct {
-<<<<<<< HEAD
-		name                string
-		schemaVersion       namingschema.Version
-		serviceNameOverride string
-		ddService           string
-		beforeTestHook      func(t *testing.T) func()
-		opts                []namingschema.Option
-		want                string
-=======
-		name          string
-		schemaVersion namingschema.Version
-		ddService     string
-		opts          []namingschema.Option
-		want          string
->>>>>>> 2b415713
+		name           string
+		schemaVersion  namingschema.Version
+		ddService      string
+		beforeTestHook func(t *testing.T) func()
+		opts           []namingschema.Option
+		want           string
 	}{
 		{
 			name:          "schema v0",
@@ -71,10 +62,9 @@
 			want:          "dd-service",
 		},
 		{
-			name:                "schema v0 with defaults disabled",
-			schemaVersion:       namingschema.SchemaV0,
-			serviceNameOverride: "",
-			ddService:           "dd-service",
+			name:          "schema v0 with defaults disabled",
+			schemaVersion: namingschema.SchemaV0,
+			ddService:     "dd-service",
 			beforeTestHook: func(_ *testing.T) func() {
 				prev := namingschema.GetDefaultServiceNamesEnabled()
 				namingschema.SetDefaultServiceNamesEnabled(false)
@@ -86,10 +76,9 @@
 			want: "dd-service",
 		},
 		{
-			name:                "schema v0 with defaults enabled",
-			schemaVersion:       namingschema.SchemaV0,
-			serviceNameOverride: "",
-			ddService:           "",
+			name:          "schema v0 with defaults enabled",
+			schemaVersion: namingschema.SchemaV0,
+			ddService:     "",
 			beforeTestHook: func(_ *testing.T) func() {
 				prev := namingschema.GetDefaultServiceNamesEnabled()
 				namingschema.SetDefaultServiceNamesEnabled(true)
@@ -115,12 +104,7 @@
 				defer globalconfig.SetServiceName(svc)
 				globalconfig.SetServiceName(tc.ddService)
 			}
-<<<<<<< HEAD
-			s := namingschema.NewServiceNameSchema(tc.serviceNameOverride, defaultServiceName, tc.opts...)
-=======
-
 			s := namingschema.NewDefaultServiceName(defaultServiceName, tc.opts...)
->>>>>>> 2b415713
 			assert.Equal(t, tc.want, s.GetName())
 		})
 	}
