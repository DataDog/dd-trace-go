--- conflicted
+++ resolved
@@ -39,14 +39,6 @@
 			wantV1: "kafka.process",
 		},
 		{
-<<<<<<< HEAD
-			name: "messaging outbound override",
-			newSchema: func() *namingschema.Schema {
-				return namingschema.NewMessagingOutboundOp("test", optOverrideV0)
-			},
-			wantV0: "override-v0",
-			wantV1: "test.send",
-=======
 			name: "gcp pubsub outbound",
 			newSchema: func() *namingschema.Schema {
 				return namingschema.NewGCPPubsubOutboundOp()
@@ -61,7 +53,14 @@
 			},
 			wantV0: "pubsub.receive",
 			wantV1: "gcp.pubsub.process",
->>>>>>> 63590ad8
+		},
+		{
+			name: "messaging outbound override",
+			newSchema: func() *namingschema.Schema {
+				return namingschema.NewMessagingOutboundOp("test", optOverrideV0)
+			},
+			wantV0: "override-v0",
+			wantV1: "test.send",
 		},
 		{
 			name: "messaging inbound override",
