// Unless explicitly stated otherwise all files in this repository are licensed
// under the Apache License Version 2.0.
// This product includes software developed at Datadog (https://www.datadoghq.com/).
// Copyright 2023 Datadog, Inc.

package namingschema

import "fmt"

type dbOutboundOp struct {
	cfg    *config
	system string
}

// NewDBOutboundOp creates a new naming schema for db outbound operations.
// The V0 implementation defaults to the v1 and is meant to be overwritten if needed, since (generally) it does not
// follow any pattern among db integrations.
func NewDBOutboundOp(system string, opts ...Option) *Schema {
	cfg := &config{}
	for _, opt := range opts {
		opt(cfg)
	}
	return New(&dbOutboundOp{cfg: cfg, system: system})
}

func (d *dbOutboundOp) V0() string {
	if v, ok := d.cfg.versionOverrides[SchemaV0]; ok {
		return v
	}
	return d.V1()
}

func (d *dbOutboundOp) V1() string {
	if v, ok := d.cfg.versionOverrides[SchemaV1]; ok {
		return v
	}
	return fmt.Sprintf("%s.query", d.system)
}

// NewElasticsearchOutboundOp creates a new schema for Elasticsearch (db) outbound operations.
func NewElasticsearchOutboundOp(opts ...Option) *Schema {
	return NewDBOutboundOp("elasticsearch", opts...)
}

<<<<<<< HEAD
// NewCassandraOutboundOp creates a new schema for Cassandra (db) outbound operations.
func NewCassandraOutboundOp(opts ...Option) *Schema {
	return NewDBOutboundOp("cassandra", opts...)
=======
// NewMongoDBOutboundOp creates a new schema for MongoDB (db) outbound operations.
func NewMongoDBOutboundOp() *Schema {
	return NewDBOutboundOp("mongodb")
>>>>>>> c0fa2840
}<|MERGE_RESOLUTION|>--- conflicted
+++ resolved
@@ -42,13 +42,12 @@
 	return NewDBOutboundOp("elasticsearch", opts...)
 }
 
-<<<<<<< HEAD
+// NewMongoDBOutboundOp creates a new schema for MongoDB (db) outbound operations.
+func NewMongoDBOutboundOp(opts ...Option) *Schema {
+	return NewDBOutboundOp("mongodb", opts...)
+}
+
 // NewCassandraOutboundOp creates a new schema for Cassandra (db) outbound operations.
 func NewCassandraOutboundOp(opts ...Option) *Schema {
 	return NewDBOutboundOp("cassandra", opts...)
-=======
-// NewMongoDBOutboundOp creates a new schema for MongoDB (db) outbound operations.
-func NewMongoDBOutboundOp() *Schema {
-	return NewDBOutboundOp("mongodb")
->>>>>>> c0fa2840
 }