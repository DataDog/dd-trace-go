// Unless explicitly stated otherwise all files in this repository are licensed
// under the Apache License Version 2.0.
// This product includes software developed at Datadog (https://www.datadoghq.com/).
// Copyright 2023 Datadog, Inc.

package namingschema

import "fmt"

type clientOutboundOp struct {
	cfg    *config
	system string
}

// NewClientOutboundOp creates a new naming schema for client outbound operations.
func NewClientOutboundOp(system string, opts ...Option) *Schema {
	cfg := &config{}
	for _, opt := range opts {
		opt(cfg)
	}
	return New(&clientOutboundOp{cfg: cfg, system: system})
}

func (c *clientOutboundOp) V0() string {
	if v, ok := c.cfg.versionOverrides[SchemaV0]; ok {
		return v
	}
	return fmt.Sprintf("%s.request", c.system)
}

func (c *clientOutboundOp) V1() string {
	if v, ok := c.cfg.versionOverrides[SchemaV1]; ok {
		return v
	}
	return fmt.Sprintf("%s.client.request", c.system)
}

type serverInboundOp struct {
	cfg    *config
	system string
}

// NewServerInboundOp creates a new naming schema for server inbound operations.
func NewServerInboundOp(system string, opts ...Option) *Schema {
	cfg := &config{}
	for _, opt := range opts {
		opt(cfg)
	}
	return New(&serverInboundOp{cfg: cfg, system: system})
}

func (s *serverInboundOp) V0() string {
	if v, ok := s.cfg.versionOverrides[SchemaV0]; ok {
		return v
	}
	return fmt.Sprintf("%s.request", s.system)
}

func (s *serverInboundOp) V1() string {
	if v, ok := s.cfg.versionOverrides[SchemaV1]; ok {
		return v
	}
	return fmt.Sprintf("%s.server.request", s.system)
}

// NewHTTPClientOp creates a new schema for HTTP client outbound operations.
func NewHTTPClientOp(opts ...Option) *Schema {
	return NewClientOutboundOp("http", opts...)
}

// NewHTTPServerOp creates a new schema for HTTP server inbound operations.
func NewHTTPServerOp(opts ...Option) *Schema {
	return NewServerInboundOp("http", opts...)
}

// NewGRPCClientOp creates a new schema for gRPC client outbound operations.
func NewGRPCClientOp(opts ...Option) *Schema {
	newOpts := append(opts, WithVersionOverride(SchemaV0, "grpc.client"))
	return NewClientOutboundOp("grpc", newOpts...)
}

// NewGRPCServerOp creates a new schema for gRPC server inbound operations.
func NewGRPCServerOp(opts ...Option) *Schema {
	newOpts := append(opts, WithVersionOverride(SchemaV0, "grpc.server"))
	return NewServerInboundOp("grpc", newOpts...)
<<<<<<< HEAD
}

// NewGraphqlServerOp creates a new schema for graphql server inbound operations.
func NewGraphqlServerOp(opts ...Option) *Schema {
	return NewServerInboundOp("graphql", opts...)
=======
>>>>>>> 4e287124
}<|MERGE_RESOLUTION|>--- conflicted
+++ resolved
@@ -83,12 +83,4 @@
 func NewGRPCServerOp(opts ...Option) *Schema {
 	newOpts := append(opts, WithVersionOverride(SchemaV0, "grpc.server"))
 	return NewServerInboundOp("grpc", newOpts...)
-<<<<<<< HEAD
-}
-
-// NewGraphqlServerOp creates a new schema for graphql server inbound operations.
-func NewGraphqlServerOp(opts ...Option) *Schema {
-	return NewServerInboundOp("graphql", opts...)
-=======
->>>>>>> 4e287124
 }