--- conflicted
+++ resolved
@@ -147,11 +147,7 @@
 }
 
 // start registers that the app has begun running with the app-started event.
-<<<<<<< HEAD
-// Must be called with c.mu locked
-=======
 // Must be called with c.mu locked.
->>>>>>> 6064e3d9
 // start also configures the telemetry client based on the following telemetry
 // environment variables: DD_INSTRUMENTATION_TELEMETRY_ENABLED,
 // DD_TELEMETRY_HEARTBEAT_INTERVAL, DD_INSTRUMENTATION_TELEMETRY_DEBUG,
