--- conflicted
+++ resolved
@@ -67,22 +67,19 @@
 	}
 }
 
-<<<<<<< HEAD
 // Record stores the value for the given metric
-func (c *MockClient) Record(namespace telemetry.Namespace, _ telemetry.MetricKind, name string, value float64, _ []string, _ bool) {
-	if _, ok := c.Metrics[namespace]; !ok {
-		c.Metrics[namespace] = map[string]float64{}
+func (c *MockClient) Record(ns telemetry.Namespace, _ telemetry.MetricKind, name string, val float64, tags []string, common bool) {
+	c.On("Gauge", ns, name, val, tags, common).Return()
+	c.On("Record", ns, name, val, tags, common).Return()
+	_ = c.Called(ns, name, val, tags, common)
+	// record the val for tests that assert based on the value
+	if _, ok := c.Metrics[ns]; !ok {
+		c.Metrics[ns] = map[string]float64{}
 	}
-	c.Metrics[namespace][name] = value
-=======
-// Gauge is NOOP for the mock client.
-func (c *MockClient) Gauge(ns telemetry.Namespace, name string, val float64, tags []string, common bool) {
-	c.On("Gauge", ns, name, val, tags, common).Return()
-	_ = c.Called(ns, name, val, tags, common)
->>>>>>> 552a1ce4
+	c.Metrics[ns][name] = val
 }
 
-// Count is NOOP for the mock client.
+// Count counts the value for the given metric
 func (c *MockClient) Count(ns telemetry.Namespace, name string, val float64, tags []string, common bool) {
 	c.On("Count", ns, name, val, tags, common).Return()
 	_ = c.Called(ns, name, val, tags, common)
