--- conflicted
+++ resolved
@@ -49,17 +49,11 @@
 	rate     float64
 }
 
-<<<<<<< HEAD
-func (tc *TestStatsdCall) GetTags() []string {
-	return tc.tags
-}
-
-func (tc *TestStatsdCall) GetName() string {
-	return tc.name
-=======
 func (c *TestStatsdCall) Tags() []string {
 	return c.tags
->>>>>>> 822d81bb
+}
+func (c *TestStatsdCall) Name() string {
+	return c.name
 }
 
 func (tg *TestStatsdClient) addCount(name string, value int64) {
