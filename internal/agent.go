// Unless explicitly stated otherwise all files in this repository are licensed
// under the Apache License Version 2.0.
// This product includes software developed at Datadog (https://www.datadoghq.com/).
// Copyright 2022 Datadog, Inc.

package internal

import (
	"net"
	"net/url"
	"os"

<<<<<<< HEAD
	"github.com/DataDog/dd-trace-go/v2/internal/log"

	// OTel did a breaking change to the module go.opentelemetry.io/collector/pdata which is imported by the agent
	// and go.opentelemetry.io/collector/pdata/pprofile depends on it and is breaking because of it
	// For some reason the dependency closure won't let use upgrade this module past the point where it does not break anymore
	// So we are forced to add a blank import of this module to give us back the control over its version
	//
	// TODO: remove this once github.com/datadog-agent/pkg/trace has upgraded both modules past the breaking change
	_ "go.opentelemetry.io/collector/pdata/pprofile"
=======
	"gopkg.in/DataDog/dd-trace-go.v1/internal/log"
>>>>>>> d5d974f7
)

const (
	DefaultAgentHostname  = "localhost"
	DefaultTraceAgentPort = "8126"
)

// This is a variable rather than a constant so it can be replaced in unit tests
var DefaultTraceAgentUDSPath = "/var/run/datadog/apm.socket"

// AgentURLFromEnv resolves the URL for the trace agent based on
// the default host/port and UDS path, and via standard environment variables.
// AgentURLFromEnv has the following priority order:
//   - First, DD_TRACE_AGENT_URL if it is set
//   - Then, if either of DD_AGENT_HOST and DD_TRACE_AGENT_PORT are set,
//     use http://DD_AGENT_HOST:DD_TRACE_AGENT_PORT,
//     defaulting to localhost and 8126, respectively
//   - Then, DefaultTraceAgentUDSPath, if the path exists
//   - Finally, localhost:8126
func AgentURLFromEnv() *url.URL {
	if agentURL := os.Getenv("DD_TRACE_AGENT_URL"); agentURL != "" {
		u, err := url.Parse(agentURL)
		if err != nil {
			log.Warn("Failed to parse DD_TRACE_AGENT_URL: %v", err)
		} else {
			switch u.Scheme {
			case "unix", "http", "https":
				return u
			default:
				log.Warn("Unsupported protocol %q in Agent URL %q. Must be one of: http, https, unix.", u.Scheme, agentURL)
			}
		}
	}

	host, providedHost := os.LookupEnv("DD_AGENT_HOST")
	port, providedPort := os.LookupEnv("DD_TRACE_AGENT_PORT")
	if host == "" {
		// We treat set but empty the same as unset
		providedHost = false
		host = DefaultAgentHostname
	}
	if port == "" {
		// We treat set but empty the same as unset
		providedPort = false
		port = DefaultTraceAgentPort
	}
	httpURL := &url.URL{
		Scheme: "http",
		Host:   net.JoinHostPort(host, port),
	}
	if providedHost || providedPort {
		return httpURL
	}

	if _, err := os.Stat(DefaultTraceAgentUDSPath); err == nil {
		return &url.URL{
			Scheme: "unix",
			Path:   DefaultTraceAgentUDSPath,
		}
	}
	return httpURL
}<|MERGE_RESOLUTION|>--- conflicted
+++ resolved
@@ -10,19 +10,7 @@
 	"net/url"
 	"os"
 
-<<<<<<< HEAD
 	"github.com/DataDog/dd-trace-go/v2/internal/log"
-
-	// OTel did a breaking change to the module go.opentelemetry.io/collector/pdata which is imported by the agent
-	// and go.opentelemetry.io/collector/pdata/pprofile depends on it and is breaking because of it
-	// For some reason the dependency closure won't let use upgrade this module past the point where it does not break anymore
-	// So we are forced to add a blank import of this module to give us back the control over its version
-	//
-	// TODO: remove this once github.com/datadog-agent/pkg/trace has upgraded both modules past the breaking change
-	_ "go.opentelemetry.io/collector/pdata/pprofile"
-=======
-	"gopkg.in/DataDog/dd-trace-go.v1/internal/log"
->>>>>>> d5d974f7
 )
 
 const (
