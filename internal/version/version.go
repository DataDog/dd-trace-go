// Unless explicitly stated otherwise all files in this repository are licensed
// under the Apache License Version 2.0.
// This product includes software developed at Datadog (https://www.datadoghq.com/).
// Copyright 2016 Datadog, Inc.

package version

import (
	"regexp"
	"strconv"
)

// Tag specifies the current release tag. It needs to be manually
// updated. A test checks that the value of Tag never points to a
// git tag that is older than HEAD.
<<<<<<< HEAD
const Tag = "v2.0.0-rc.3"
=======
const Tag = "v1.73.0-dev"
>>>>>>> d5d974f7

// Dissected version number. Filled during init()
var (
	// Major is the current major version number
	Major int
	// Minor is the current minor version number
	Minor int
	// Patch is the current patch version number
	Patch int
	// RC is the current release candidate version number
	RC int
)

func init() {
	// This regexp matches the version format we use and captures major/minor/patch/rc in different groups
	r := regexp.MustCompile(`v(?P<ma>\d+)\.(?P<mi>\d+)\.(?P<pa>\d+)(-rc\.(?P<rc>\d+))?`)
	names := r.SubexpNames()
	captures := map[string]string{}
	// Associate each capture group match with the capture group's name to easily retrieve major/minor/patch/rc
	for k, v := range r.FindAllStringSubmatch(Tag, -1)[0] {
		captures[names[k]] = v
	}
	Major, _ = strconv.Atoi(captures["ma"])
	Minor, _ = strconv.Atoi(captures["mi"])
	Patch, _ = strconv.Atoi(captures["pa"])
	RC, _ = strconv.Atoi(captures["rc"])
}<|MERGE_RESOLUTION|>--- conflicted
+++ resolved
@@ -13,11 +13,7 @@
 // Tag specifies the current release tag. It needs to be manually
 // updated. A test checks that the value of Tag never points to a
 // git tag that is older than HEAD.
-<<<<<<< HEAD
-const Tag = "v2.0.0-rc.3"
-=======
-const Tag = "v1.73.0-dev"
->>>>>>> d5d974f7
+const Tag = "v2.0.0-rc.4"
 
 // Dissected version number. Filled during init()
 var (
