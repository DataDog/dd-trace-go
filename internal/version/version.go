// Unless explicitly stated otherwise all files in this repository are licensed
// under the Apache License Version 2.0.
// This product includes software developed at Datadog (https://www.datadoghq.com/).
// Copyright 2016 Datadog, Inc.

package version

import (
	"regexp"
	"strconv"
)

// Tag specifies the current release tag. It needs to be manually
// updated. A test checks that the value of Tag never points to a
// git tag that is older than HEAD.
<<<<<<< HEAD
const Tag = "v1.71.0-rc.1"
=======
const Tag = "v1.72.0-dev"
>>>>>>> 4f57a472

// Dissected version number. Filled during init()
var (
	// Major is the current major version number
	Major int
	// Minor is the current minor version number
	Minor int
	// Patch is the current patch version number
	Patch int
	// RC is the current release candidate version number
	RC int
)

func init() {
	// This regexp matches the version format we use and captures major/minor/patch/rc in different groups
	r := regexp.MustCompile(`v(?P<ma>\d+)\.(?P<mi>\d+)\.(?P<pa>\d+)(-rc\.(?P<rc>\d+))?`)
	names := r.SubexpNames()
	captures := map[string]string{}
	// Associate each capture group match with the capture group's name to easily retrieve major/minor/patch/rc
	for k, v := range r.FindAllStringSubmatch(Tag, -1)[0] {
		captures[names[k]] = v
	}
	Major, _ = strconv.Atoi(captures["ma"])
	Minor, _ = strconv.Atoi(captures["mi"])
	Patch, _ = strconv.Atoi(captures["pa"])
	RC, _ = strconv.Atoi(captures["rc"])
}<|MERGE_RESOLUTION|>--- conflicted
+++ resolved
@@ -13,11 +13,7 @@
 // Tag specifies the current release tag. It needs to be manually
 // updated. A test checks that the value of Tag never points to a
 // git tag that is older than HEAD.
-<<<<<<< HEAD
-const Tag = "v1.71.0-rc.1"
-=======
 const Tag = "v1.72.0-dev"
->>>>>>> 4f57a472
 
 // Dissected version number. Filled during init()
 var (
