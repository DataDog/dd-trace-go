--- conflicted
+++ resolved
@@ -1,4 +1,4 @@
-// Unless explicitly stated otherwise all files in this repository are licensed
+ß// Unless explicitly stated otherwise all files in this repository are licensed
 // under the Apache License Version 2.0.
 // This product includes software developed at Datadog (https://www.datadoghq.com/).
 // Copyright 2016 Datadog, Inc.
@@ -13,11 +13,7 @@
 // Tag specifies the current release tag. It needs to be manually
 // updated. A test checks that the value of Tag never points to a
 // git tag that is older than HEAD.
-<<<<<<< HEAD
 const Tag = "v1.999.0-rc.9"
-=======
-const Tag = "v1.63.0-dev"
->>>>>>> 1e168ddb
 
 // Dissected version number. Filled during init()
 var (
