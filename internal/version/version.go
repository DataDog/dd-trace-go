--- conflicted
+++ resolved
@@ -13,11 +13,7 @@
 // Tag specifies the current release tag. It needs to be manually
 // updated. A test checks that the value of Tag never points to a
 // git tag that is older than HEAD.
-<<<<<<< HEAD
-const Tag = "v1.48.0"
-=======
 const Tag = "v1.49.0"
->>>>>>> e535330e
 
 // Dissected version number. Filled during init()
 var (
