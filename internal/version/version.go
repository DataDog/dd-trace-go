--- conflicted
+++ resolved
@@ -13,11 +13,7 @@
 // Tag specifies the current release tag. It needs to be manually
 // updated. A test checks that the value of Tag never points to a
 // git tag that is older than HEAD.
-<<<<<<< HEAD
-const Tag = "v2.0.0-rc.2"
-=======
-const Tag = "v1.72.0-dev"
->>>>>>> 822d81bb
+const Tag = "v2.0.0-rc.3"
 
 // Dissected version number. Filled during init()
 var (
