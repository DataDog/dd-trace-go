--- conflicted
+++ resolved
@@ -70,13 +70,8 @@
 	go.uber.org/zap v1.27.0 // indirect
 	golang.org/x/exp v0.0.0-20250210185358-939b2ce775ac // indirect
 	golang.org/x/mod v0.23.0 // indirect
-<<<<<<< HEAD
-	golang.org/x/net v0.35.0 // indirect
+	golang.org/x/net v0.36.0 // indirect
 	golang.org/x/sys v0.32.0 // indirect
-=======
-	golang.org/x/net v0.36.0 // indirect
-	golang.org/x/sys v0.30.0 // indirect
->>>>>>> ebe8cfeb
 	golang.org/x/text v0.22.0 // indirect
 	golang.org/x/time v0.9.0 // indirect
 	golang.org/x/xerrors v0.0.0-20231012003039-104605ab7028 // indirect
