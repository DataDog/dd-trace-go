--- conflicted
+++ resolved
@@ -18,6 +18,14 @@
 	"github.com/graph-gophers/graphql-go"
 	"github.com/graph-gophers/graphql-go/relay"
 	"github.com/stretchr/testify/assert"
+)
+
+const (
+	tagGraphqlField         = "graphql.field"
+	tagGraphqlQuery         = "graphql.query"
+	tagGraphqlType          = "graphql.type"
+	tagGraphqlOperationName = "graphql.operation.name"
+	tagGraphqlVariables     = "graphql.variables"
 )
 
 type testResolver struct{}
@@ -214,93 +222,4 @@
 
 		assertRate(t, mt, 0.23, WithAnalyticsRate(0.23))
 	})
-<<<<<<< HEAD
-=======
-}
-
-func TestNamingSchema(t *testing.T) {
-	genSpans := namingschematest.GenSpansFn(func(t *testing.T, serviceOverride string) []mocktracer.Span {
-		var opts []Option
-		if serviceOverride != "" {
-			opts = append(opts, WithServiceName(serviceOverride))
-		}
-		mt := mocktracer.Start()
-		defer mt.Stop()
-
-		srv := newTestServer(opts...)
-		defer srv.Close()
-		resp, err := http.Post(srv.URL, "application/json", strings.NewReader(`{"query": "{ hello }"}`))
-		require.NoError(t, err)
-		defer resp.Body.Close()
-
-		return mt.FinishedSpans()
-	})
-	assertOpV0 := func(t *testing.T, spans []mocktracer.Span) {
-		require.Len(t, spans, 2)
-		assert.Equal(t, "graphql.field", spans[0].OperationName())
-		assert.Equal(t, "graphql.request", spans[1].OperationName())
-	}
-	assertOpV1 := func(t *testing.T, spans []mocktracer.Span) {
-		require.Len(t, spans, 2)
-		assert.Equal(t, "graphql.field", spans[0].OperationName())
-		assert.Equal(t, "graphql.server.request", spans[1].OperationName())
-	}
-	ddService := namingschematest.TestDDService
-	serviceOverride := namingschematest.TestServiceOverride
-	wantServiceNameV0 := namingschematest.ServiceNameAssertions{
-		WithDefaults:             lists.RepeatString("graphql.server", 2),
-		WithDDService:            lists.RepeatString(ddService, 2),
-		WithDDServiceAndOverride: lists.RepeatString(serviceOverride, 2),
-	}
-	t.Run("ServiceName", namingschematest.NewServiceNameTest(genSpans, wantServiceNameV0))
-	t.Run("SpanName", namingschematest.NewSpanNameTest(genSpans, assertOpV0, assertOpV1))
-}
-
-func TestErrorsAsSpanEvents(t *testing.T) {
-	mt := mocktracer.Start()
-	defer mt.Stop()
-
-	srv := newTestServer(WithErrorExtensions("str", "float", "int", "bool", "slice", "unsupported_type_stringified"))
-	defer srv.Close()
-
-	q := `{"query": "{ withError }"}`
-	resp, err := http.Post(srv.URL, "application/json", strings.NewReader(q))
-	require.NoError(t, err)
-	defer resp.Body.Close()
-
-	spans := mt.FinishedSpans()
-	require.Len(t, spans, 2)
-
-	s0 := spans[1]
-	assert.Equal(t, "graphql.request", s0.OperationName())
-	assert.NotNil(t, s0.Tag(ext.Error))
-
-	events := s0.Events()
-	require.Len(t, events, 1)
-
-	evt := events[0]
-	assert.Equal(t, "dd.graphql.query.error", evt.Name)
-	assert.NotEmpty(t, evt.Config.Time)
-	assert.NotEmpty(t, evt.Config.Attributes["stacktrace"])
-	assert.Equal(t, map[string]any{
-		"message":          "test error",
-		"path":             []string{"withError"},
-		"stacktrace":       evt.Config.Attributes["stacktrace"],
-		"type":             "*errors.QueryError",
-		"extensions.str":   "1",
-		"extensions.int":   1,
-		"extensions.float": 1.1,
-		"extensions.bool":  true,
-		"extensions.slice": []string{"1", "2"},
-		"extensions.unsupported_type_stringified": "[1,\"foo\"]",
-	}, evt.Config.Attributes)
-
-	// the rest of the spans should not have span events
-	for _, s := range spans {
-		if s.OperationName() == "graphql.request" {
-			continue
-		}
-		assert.Emptyf(t, s.Events(), "span %s should not have span events", s.OperationName())
-	}
->>>>>>> 86e25ced
 }