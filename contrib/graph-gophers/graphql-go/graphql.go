--- conflicted
+++ resolved
@@ -14,28 +14,10 @@
 import (
 	"context"
 
-<<<<<<< HEAD
 	v2 "github.com/DataDog/dd-trace-go/contrib/graph-gophers/graphql-go/v2"
-=======
-	internalgraphql "gopkg.in/DataDog/dd-trace-go.v1/contrib/internal/graphql"
-	"gopkg.in/DataDog/dd-trace-go.v1/ddtrace"
-	"gopkg.in/DataDog/dd-trace-go.v1/ddtrace/ext"
-	ddtracer "gopkg.in/DataDog/dd-trace-go.v1/ddtrace/tracer"
-	"gopkg.in/DataDog/dd-trace-go.v1/internal/appsec/emitter/graphqlsec"
-	"gopkg.in/DataDog/dd-trace-go.v1/internal/log"
-	"gopkg.in/DataDog/dd-trace-go.v1/internal/telemetry"
->>>>>>> 86e25ced
 
 	"github.com/graph-gophers/graphql-go/introspection"
 	"github.com/graph-gophers/graphql-go/trace/tracer"
-)
-
-const (
-	tagGraphqlField         = "graphql.field"
-	tagGraphqlQuery         = "graphql.query"
-	tagGraphqlType          = "graphql.type"
-	tagGraphqlOperationName = "graphql.operation.name"
-	tagGraphqlVariables     = "graphql.variables"
 )
 
 // A Tracer implements the graphql-go/trace.Tracer interface by sending traces
@@ -48,98 +30,12 @@
 
 // TraceQuery traces a GraphQL query.
 func (t *Tracer) TraceQuery(ctx context.Context, queryString, operationName string, variables map[string]interface{}, _ map[string]*introspection.Type) (context.Context, tracer.QueryFinishFunc) {
-<<<<<<< HEAD
 	return t.Tracer.TraceQuery(ctx, queryString, operationName, variables, nil)
-=======
-	opts := []ddtrace.StartSpanOption{
-		ddtracer.ServiceName(t.cfg.serviceName),
-		ddtracer.Tag(tagGraphqlQuery, queryString),
-		ddtracer.Tag(tagGraphqlOperationName, operationName),
-		ddtracer.Tag(ext.Component, componentName),
-		ddtracer.Measured(),
-	}
-	if t.cfg.traceVariables {
-		for key, value := range variables {
-			opts = append(opts, ddtracer.Tag(fmt.Sprintf("%s.%s", tagGraphqlVariables, key), value))
-		}
-	}
-	if !math.IsNaN(t.cfg.analyticsRate) {
-		opts = append(opts, ddtracer.Tag(ext.EventSampleRate, t.cfg.analyticsRate))
-	}
-	span, ctx := ddtracer.StartSpanFromContext(ctx, t.cfg.querySpanName, opts...)
-
-	ctx, request := graphqlsec.StartRequestOperation(ctx, span, graphqlsec.RequestOperationArgs{
-		RawQuery:      queryString,
-		OperationName: operationName,
-		Variables:     variables,
-	})
-	ctx, query := graphqlsec.StartExecutionOperation(ctx, graphqlsec.ExecutionOperationArgs{
-		Query:         queryString,
-		OperationName: operationName,
-		Variables:     variables,
-	})
-
-	return ctx, func(errs []*errors.QueryError) {
-		var err error
-		switch n := len(errs); n {
-		case 0:
-			// err = nil
-		case 1:
-			err = errs[0]
-		default:
-			err = fmt.Errorf("%s (and %d more errors)", errs[0], n-1)
-		}
-		internalgraphql.AddErrorsAsSpanEvents(span, toGraphqlErrors(errs), t.cfg.errExtensions)
-		defer span.Finish(ddtracer.WithError(err))
-		defer request.Finish(graphqlsec.RequestOperationRes{Error: err})
-		query.Finish(graphqlsec.ExecutionOperationRes{Error: err})
-	}
->>>>>>> 86e25ced
 }
 
 // TraceField traces a GraphQL field access.
 func (t *Tracer) TraceField(ctx context.Context, _, typeName, fieldName string, trivial bool, arguments map[string]interface{}) (context.Context, tracer.FieldFinishFunc) {
-<<<<<<< HEAD
 	return t.Tracer.TraceField(ctx, "", typeName, fieldName, trivial, arguments)
-=======
-	if t.cfg.omitTrivial && trivial {
-		return ctx, func(_ *errors.QueryError) {}
-	}
-	opts := []ddtrace.StartSpanOption{
-		ddtracer.ServiceName(t.cfg.serviceName),
-		ddtracer.Tag(tagGraphqlField, fieldName),
-		ddtracer.Tag(tagGraphqlType, typeName),
-		ddtracer.Tag(ext.Component, componentName),
-		ddtracer.Measured(),
-	}
-	if t.cfg.traceVariables {
-		for key, value := range arguments {
-			opts = append(opts, ddtracer.Tag(fmt.Sprintf("%s.%s", tagGraphqlVariables, key), value))
-		}
-	}
-	if !math.IsNaN(t.cfg.analyticsRate) {
-		opts = append(opts, ddtracer.Tag(ext.EventSampleRate, t.cfg.analyticsRate))
-	}
-	span, ctx := ddtracer.StartSpanFromContext(ctx, "graphql.field", opts...)
-
-	ctx, field := graphqlsec.StartResolveOperation(ctx, graphqlsec.ResolveOperationArgs{
-		TypeName:  typeName,
-		FieldName: fieldName,
-		Arguments: arguments,
-		Trivial:   trivial,
-	})
-
-	return ctx, func(err *errors.QueryError) {
-		field.Finish(graphqlsec.ResolveOperationRes{Error: err})
-
-		// must explicitly check for nil, see issue golang/go#22729
-		if err != nil {
-			span.Finish(ddtracer.WithError(err))
-		} else {
-			span.Finish()
-		}
-	}
->>>>>>> 86e25ced
 }
 
 // NewTracer creates a new Tracer.
@@ -147,25 +43,4 @@
 	return &Tracer{
 		Tracer: v2.NewTracer(opts...),
 	}
-}
-
-func toGraphqlErrors(errs []*errors.QueryError) []internalgraphql.Error {
-	res := make([]internalgraphql.Error, 0, len(errs))
-	for _, err := range errs {
-		locs := make([]internalgraphql.ErrorLocation, 0, len(err.Locations))
-		for _, loc := range err.Locations {
-			locs = append(locs, internalgraphql.ErrorLocation{
-				Line:   loc.Line,
-				Column: loc.Column,
-			})
-		}
-		res = append(res, internalgraphql.Error{
-			OriginalErr: err,
-			Message:     err.Message,
-			Locations:   locs,
-			Path:        err.Path,
-			Extensions:  err.Extensions,
-		})
-	}
-	return res
 }