// Unless explicitly stated otherwise all files in this repository are licensed
// under the Apache License Version 2.0.
// This product includes software developed at Datadog (https://www.datadoghq.com/).
// Copyright 2016 Datadog, Inc.

package graphql

import (
<<<<<<< HEAD
	v2 "github.com/DataDog/dd-trace-go/contrib/graph-gophers/graphql-go/v2"
)

// Option represents an option that can be used customize the Tracer.
type Option = v2.Option
=======
	"math"

	internalgraphql "gopkg.in/DataDog/dd-trace-go.v1/contrib/internal/graphql"
	"gopkg.in/DataDog/dd-trace-go.v1/internal"
	"gopkg.in/DataDog/dd-trace-go.v1/internal/namingschema"
)

const defaultServiceName = "graphql.server"

type config struct {
	serviceName    string
	querySpanName  string
	analyticsRate  float64
	omitTrivial    bool
	traceVariables bool
	errExtensions  []string
}

// Option represents an option that can be used customize the Tracer.
type Option func(*config)

func defaults(cfg *config) {
	cfg.serviceName = namingschema.ServiceName(defaultServiceName)
	cfg.querySpanName = namingschema.OpName(namingschema.GraphqlServer)
	// cfg.analyticsRate = globalconfig.AnalyticsRate()
	if internal.BoolEnv("DD_TRACE_GRAPHQL_ANALYTICS_ENABLED", false) {
		cfg.analyticsRate = 1.0
	} else {
		cfg.analyticsRate = math.NaN()
	}
	cfg.errExtensions = internalgraphql.ErrorExtensionsFromEnv()
}
>>>>>>> 86e25ced

// WithServiceName sets the given service name for the client.
func WithServiceName(name string) Option {
	return v2.WithService(name)
}

// WithAnalytics enables Trace Analytics for all started spans.
func WithAnalytics(on bool) Option {
	return v2.WithAnalytics(on)
}

// WithAnalyticsRate sets the sampling rate for Trace Analytics events
// correlated to started spans.
func WithAnalyticsRate(rate float64) Option {
	return v2.WithAnalyticsRate(rate)
}

// WithOmitTrivial enables omission of graphql fields marked as trivial. This
// also opts trivial fields out of Threat Detection (and blocking).
func WithOmitTrivial() Option {
	return v2.WithOmitTrivial()
}

// WithTraceVariables enables tracing of variables passed into GraphQL queries
// and resolvers.
func WithTraceVariables() Option {
<<<<<<< HEAD
	return v2.WithTraceVariables()
=======
	return func(cfg *config) {
		cfg.traceVariables = true
	}
}

// WithErrorExtensions allows to configure the error extensions to include in the error span events.
func WithErrorExtensions(errExtensions ...string) Option {
	return func(cfg *config) {
		cfg.errExtensions = internalgraphql.ParseErrorExtensions(errExtensions)
	}
>>>>>>> 86e25ced
}<|MERGE_RESOLUTION|>--- conflicted
+++ resolved
@@ -6,46 +6,11 @@
 package graphql
 
 import (
-<<<<<<< HEAD
 	v2 "github.com/DataDog/dd-trace-go/contrib/graph-gophers/graphql-go/v2"
 )
 
 // Option represents an option that can be used customize the Tracer.
 type Option = v2.Option
-=======
-	"math"
-
-	internalgraphql "gopkg.in/DataDog/dd-trace-go.v1/contrib/internal/graphql"
-	"gopkg.in/DataDog/dd-trace-go.v1/internal"
-	"gopkg.in/DataDog/dd-trace-go.v1/internal/namingschema"
-)
-
-const defaultServiceName = "graphql.server"
-
-type config struct {
-	serviceName    string
-	querySpanName  string
-	analyticsRate  float64
-	omitTrivial    bool
-	traceVariables bool
-	errExtensions  []string
-}
-
-// Option represents an option that can be used customize the Tracer.
-type Option func(*config)
-
-func defaults(cfg *config) {
-	cfg.serviceName = namingschema.ServiceName(defaultServiceName)
-	cfg.querySpanName = namingschema.OpName(namingschema.GraphqlServer)
-	// cfg.analyticsRate = globalconfig.AnalyticsRate()
-	if internal.BoolEnv("DD_TRACE_GRAPHQL_ANALYTICS_ENABLED", false) {
-		cfg.analyticsRate = 1.0
-	} else {
-		cfg.analyticsRate = math.NaN()
-	}
-	cfg.errExtensions = internalgraphql.ErrorExtensionsFromEnv()
-}
->>>>>>> 86e25ced
 
 // WithServiceName sets the given service name for the client.
 func WithServiceName(name string) Option {
@@ -72,18 +37,10 @@
 // WithTraceVariables enables tracing of variables passed into GraphQL queries
 // and resolvers.
 func WithTraceVariables() Option {
-<<<<<<< HEAD
 	return v2.WithTraceVariables()
-=======
-	return func(cfg *config) {
-		cfg.traceVariables = true
-	}
 }
 
 // WithErrorExtensions allows to configure the error extensions to include in the error span events.
 func WithErrorExtensions(errExtensions ...string) Option {
-	return func(cfg *config) {
-		cfg.errExtensions = internalgraphql.ParseErrorExtensions(errExtensions)
-	}
->>>>>>> 86e25ced
+	return v2.WithErrorExtensions(errExtensions...)
 }