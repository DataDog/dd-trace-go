// Unless explicitly stated otherwise all files in this repository are licensed
// under the Apache License Version 2.0.
// This product includes software developed at Datadog (https://www.datadoghq.com/).
// Copyright 2016 Datadog, Inc.

package valkey

import (
<<<<<<< HEAD
	v2 "github.com/DataDog/dd-trace-go/contrib/valkey-io/valkey-go/v2"
)

// Option represents an option that can be used to create or wrap a client.
type Option = v2.Option
=======
	"github.com/valkey-io/valkey-go"
	"gopkg.in/DataDog/dd-trace-go.v1/internal"
	"gopkg.in/DataDog/dd-trace-go.v1/internal/namingschema"
)

type config struct {
	rawCommand  bool
	serviceName string
	errCheck    func(err error) bool
}

// Option represents an option that can be used to create or wrap a client.
type Option func(*config)

func defaultConfig() *config {
	return &config{
		// Do not include the raw command by default since it could contain sensitive data.
		rawCommand:  internal.BoolEnv("DD_TRACE_VALKEY_RAW_COMMAND", false),
		serviceName: namingschema.ServiceName(defaultServiceName),
		errCheck: func(err error) bool {
			return err != nil && !valkey.IsValkeyNil(err)
		},
	}
}
>>>>>>> 86e25ced

// WithRawCommand can be used to set a tag `valkey.raw_command` in the created spans (disabled by default).
// Warning: please note the datadog-agent v7.63.x or below does not support obfuscation for this tag, so use this at your own risk.
func WithRawCommand(rawCommand bool) Option {
	return v2.WithRawCommand(rawCommand)
}

// WithServiceName sets the given service name for the client.
func WithServiceName(name string) Option {
<<<<<<< HEAD
	return v2.WithService(name)
=======
	return func(cfg *config) {
		cfg.serviceName = name
	}
}

// WithErrorCheck specifies a function fn which determines whether the passed
// error should be marked as an error.
func WithErrorCheck(fn func(err error) bool) Option {
	return func(cfg *config) {
		cfg.errCheck = fn
	}
>>>>>>> 86e25ced
}<|MERGE_RESOLUTION|>--- conflicted
+++ resolved
@@ -6,38 +6,11 @@
 package valkey
 
 import (
-<<<<<<< HEAD
 	v2 "github.com/DataDog/dd-trace-go/contrib/valkey-io/valkey-go/v2"
 )
 
 // Option represents an option that can be used to create or wrap a client.
 type Option = v2.Option
-=======
-	"github.com/valkey-io/valkey-go"
-	"gopkg.in/DataDog/dd-trace-go.v1/internal"
-	"gopkg.in/DataDog/dd-trace-go.v1/internal/namingschema"
-)
-
-type config struct {
-	rawCommand  bool
-	serviceName string
-	errCheck    func(err error) bool
-}
-
-// Option represents an option that can be used to create or wrap a client.
-type Option func(*config)
-
-func defaultConfig() *config {
-	return &config{
-		// Do not include the raw command by default since it could contain sensitive data.
-		rawCommand:  internal.BoolEnv("DD_TRACE_VALKEY_RAW_COMMAND", false),
-		serviceName: namingschema.ServiceName(defaultServiceName),
-		errCheck: func(err error) bool {
-			return err != nil && !valkey.IsValkeyNil(err)
-		},
-	}
-}
->>>>>>> 86e25ced
 
 // WithRawCommand can be used to set a tag `valkey.raw_command` in the created spans (disabled by default).
 // Warning: please note the datadog-agent v7.63.x or below does not support obfuscation for this tag, so use this at your own risk.
@@ -47,19 +20,11 @@
 
 // WithServiceName sets the given service name for the client.
 func WithServiceName(name string) Option {
-<<<<<<< HEAD
 	return v2.WithService(name)
-=======
-	return func(cfg *config) {
-		cfg.serviceName = name
-	}
 }
 
 // WithErrorCheck specifies a function fn which determines whether the passed
 // error should be marked as an error.
 func WithErrorCheck(fn func(err error) bool) Option {
-	return func(cfg *config) {
-		cfg.errCheck = fn
-	}
->>>>>>> 86e25ced
+	return v2.WithErrorCheck(fn)
 }