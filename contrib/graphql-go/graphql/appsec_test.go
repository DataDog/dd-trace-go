--- conflicted
+++ resolved
@@ -139,13 +139,9 @@
 				spans := mt.FinishedSpans()
 				require.NotEmpty(t, spans)
 				// The last finished span (which is GraphQL entry) should have the "_dd.appsec.enabled" tag.
-<<<<<<< HEAD
-				require.Equal(t, float64(1), spans[len(spans)-1].Tag("_dd.appsec.enabled"))
-				events := make(map[string]string)
-=======
 				span := spans[len(spans)-1]
 				require.Equal(t, 1, span.Tag("_dd.appsec.enabled"))
->>>>>>> 93311db4
+				events := make(map[string]string)
 				type ddAppsecJSON struct {
 					Triggers []struct {
 						Rule struct {
