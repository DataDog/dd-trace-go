// Unless explicitly stated otherwise all files in this repository are licensed
// under the Apache License Version 2.0.
// This product includes software developed at Datadog (https://www.datadoghq.com/).
// Copyright 2016 Datadog, Inc.

package graphql

import (
<<<<<<< HEAD
	v2 "github.com/DataDog/dd-trace-go/contrib/graphql-go/graphql/v2"
)

type Option = v2.Option
=======
	"math"

	internalgraphql "gopkg.in/DataDog/dd-trace-go.v1/contrib/internal/graphql"
	"gopkg.in/DataDog/dd-trace-go.v1/internal"
	"gopkg.in/DataDog/dd-trace-go.v1/internal/namingschema"
)

const defaultServiceName = "graphql.server"

type config struct {
	serviceName   string
	analyticsRate float64
	errExtensions []string
}

type Option func(*config)

func defaults(cfg *config) {
	cfg.serviceName = namingschema.ServiceName(defaultServiceName)
	if internal.BoolEnv("DD_TRACE_GRAPHQL_ANALYTICS_ENABLED", false) {
		cfg.analyticsRate = 1.0
	} else {
		cfg.analyticsRate = math.NaN()
	}
	cfg.errExtensions = internalgraphql.ErrorExtensionsFromEnv()
}
>>>>>>> 86e25ced

// WithAnalytics enables Trace Analytics for all started spans.
func WithAnalytics(on bool) Option {
	return v2.WithAnalytics(on)
}

// WithAnalyticsRate sets the sampling rate for Trace Analytics events
// correlated to started spans.
func WithAnalyticsRate(rate float64) Option {
	return v2.WithAnalyticsRate(rate)
}

// WithServiceName sets the given service name for the client.
func WithServiceName(name string) Option {
<<<<<<< HEAD
	return v2.WithService(name)
=======
	return func(cfg *config) {
		cfg.serviceName = name
	}
}

// WithErrorExtensions allows to configure the error extensions to include in the error span events.
func WithErrorExtensions(errExtensions ...string) Option {
	return func(cfg *config) {
		cfg.errExtensions = internalgraphql.ParseErrorExtensions(errExtensions)
	}
>>>>>>> 86e25ced
}<|MERGE_RESOLUTION|>--- conflicted
+++ resolved
@@ -6,39 +6,10 @@
 package graphql
 
 import (
-<<<<<<< HEAD
 	v2 "github.com/DataDog/dd-trace-go/contrib/graphql-go/graphql/v2"
 )
 
 type Option = v2.Option
-=======
-	"math"
-
-	internalgraphql "gopkg.in/DataDog/dd-trace-go.v1/contrib/internal/graphql"
-	"gopkg.in/DataDog/dd-trace-go.v1/internal"
-	"gopkg.in/DataDog/dd-trace-go.v1/internal/namingschema"
-)
-
-const defaultServiceName = "graphql.server"
-
-type config struct {
-	serviceName   string
-	analyticsRate float64
-	errExtensions []string
-}
-
-type Option func(*config)
-
-func defaults(cfg *config) {
-	cfg.serviceName = namingschema.ServiceName(defaultServiceName)
-	if internal.BoolEnv("DD_TRACE_GRAPHQL_ANALYTICS_ENABLED", false) {
-		cfg.analyticsRate = 1.0
-	} else {
-		cfg.analyticsRate = math.NaN()
-	}
-	cfg.errExtensions = internalgraphql.ErrorExtensionsFromEnv()
-}
->>>>>>> 86e25ced
 
 // WithAnalytics enables Trace Analytics for all started spans.
 func WithAnalytics(on bool) Option {
@@ -53,18 +24,10 @@
 
 // WithServiceName sets the given service name for the client.
 func WithServiceName(name string) Option {
-<<<<<<< HEAD
 	return v2.WithService(name)
-=======
-	return func(cfg *config) {
-		cfg.serviceName = name
-	}
 }
 
 // WithErrorExtensions allows to configure the error extensions to include in the error span events.
 func WithErrorExtensions(errExtensions ...string) Option {
-	return func(cfg *config) {
-		cfg.errExtensions = internalgraphql.ParseErrorExtensions(errExtensions)
-	}
->>>>>>> 86e25ced
+	return v2.WithErrorExtensions(errExtensions...)
 }