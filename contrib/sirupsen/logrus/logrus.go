// Unless explicitly stated otherwise all files in this repository are licensed
// under the Apache License Version 2.0.
// This product includes software developed at Datadog (https://www.datadoghq.com/).
// Copyright 2022 Datadog, Inc.

// Package logrus provides a log/span correlation hook for the sirupsen/logrus package (https://github.com/sirupsen/logrus).
package logrus

import (
<<<<<<< HEAD
	v2 "github.com/DataDog/dd-trace-go/v2/contrib/sirupsen/logrus"
=======
	"gopkg.in/DataDog/dd-trace-go.v1/ddtrace/ext"
>>>>>>> e081e4a9
	"gopkg.in/DataDog/dd-trace-go.v1/ddtrace/tracer"

	"github.com/sirupsen/logrus"
)

// DDContextLogHook ensures that any span in the log context is correlated to log output.
type DDContextLogHook struct {
	v2.DDContextLogHook
}

// Fire implements logrus.Hook interface, attaches trace and span details found in entry context
func (d *DDContextLogHook) Fire(e *logrus.Entry) error {
	span, found := tracer.SpanFromContext(e.Context)
	if !found {
		return nil
	}
<<<<<<< HEAD
	d.DDContextLogHook.Fire(e)
	// To keep v1 behavior, we set the trace_id as 64-bit integer.
	// This is not the default behavior in v2.
	e.Data["dd.trace_id"] = span.Context().TraceID()
=======
	e.Data[ext.LogKeyTraceID] = span.Context().TraceID()
	e.Data[ext.LogKeySpanID] = span.Context().SpanID()
>>>>>>> e081e4a9
	return nil
}<|MERGE_RESOLUTION|>--- conflicted
+++ resolved
@@ -7,12 +7,7 @@
 package logrus
 
 import (
-<<<<<<< HEAD
-	v2 "github.com/DataDog/dd-trace-go/v2/contrib/sirupsen/logrus"
-=======
-	"gopkg.in/DataDog/dd-trace-go.v1/ddtrace/ext"
->>>>>>> e081e4a9
-	"gopkg.in/DataDog/dd-trace-go.v1/ddtrace/tracer"
+	v2 "github.com/DataDog/dd-trace-go/contrib/sirupsen/logrus/v2"
 
 	"github.com/sirupsen/logrus"
 )
@@ -24,18 +19,5 @@
 
 // Fire implements logrus.Hook interface, attaches trace and span details found in entry context
 func (d *DDContextLogHook) Fire(e *logrus.Entry) error {
-	span, found := tracer.SpanFromContext(e.Context)
-	if !found {
-		return nil
-	}
-<<<<<<< HEAD
-	d.DDContextLogHook.Fire(e)
-	// To keep v1 behavior, we set the trace_id as 64-bit integer.
-	// This is not the default behavior in v2.
-	e.Data["dd.trace_id"] = span.Context().TraceID()
-=======
-	e.Data[ext.LogKeyTraceID] = span.Context().TraceID()
-	e.Data[ext.LogKeySpanID] = span.Context().SpanID()
->>>>>>> e081e4a9
-	return nil
+	return d.DDContextLogHook.Fire(e)
 }