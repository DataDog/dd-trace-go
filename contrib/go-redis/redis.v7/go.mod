module github.com/DataDog/dd-trace-go/contrib/go-redis/redis.v7/v2

go 1.24.0

require (
	github.com/DataDog/dd-trace-go/v2 v2.6.0-dev.1
	github.com/go-redis/redis/v7 v7.4.1
	github.com/stretchr/testify v1.11.1
)

require (
	github.com/DataDog/datadog-agent/comp/core/tagger/origindetection v0.71.0 // indirect
	github.com/DataDog/datadog-agent/pkg/obfuscate v0.71.0 // indirect
	github.com/DataDog/datadog-agent/pkg/opentelemetry-mapping-go/otlp/attributes v0.71.0 // indirect
	github.com/DataDog/datadog-agent/pkg/proto v0.71.0 // indirect
	github.com/DataDog/datadog-agent/pkg/remoteconfig/state v0.73.0-rc.1 // indirect
	github.com/DataDog/datadog-agent/pkg/trace v0.71.0 // indirect
	github.com/DataDog/datadog-agent/pkg/util/log v0.71.0 // indirect
	github.com/DataDog/datadog-agent/pkg/util/scrubber v0.71.0 // indirect
	github.com/DataDog/datadog-agent/pkg/version v0.71.0 // indirect
	github.com/DataDog/datadog-go/v5 v5.6.0 // indirect
	github.com/DataDog/go-libddwaf/v4 v4.8.0 // indirect
	github.com/DataDog/go-runtime-metrics-internal v0.0.4-0.20250721125240-fdf1ef85b633 // indirect
	github.com/DataDog/go-sqllexer v0.1.8 // indirect
	github.com/DataDog/go-tuf v1.1.1-0.5.2 // indirect
	github.com/DataDog/sketches-go v1.4.7 // indirect
	github.com/Microsoft/go-winio v0.6.2 // indirect
	github.com/cenkalti/backoff/v5 v5.0.3 // indirect
	github.com/cespare/xxhash/v2 v2.3.0 // indirect
	github.com/cihub/seelog v0.0.0-20170130134532-f561c5e57575 // indirect
	github.com/davecgh/go-spew v1.1.2-0.20180830191138-d8f796af33cc // indirect
	github.com/dustin/go-humanize v1.0.1 // indirect
	github.com/ebitengine/purego v0.8.4 // indirect
	github.com/fsnotify/fsnotify v1.6.0 // indirect
	github.com/go-logr/logr v1.4.3 // indirect
	github.com/go-logr/stdr v1.2.2 // indirect
	github.com/go-ole/go-ole v1.3.0 // indirect
<<<<<<< HEAD
	github.com/gogo/protobuf v1.3.2 // indirect
=======
>>>>>>> ea97c595
	github.com/golang/protobuf v1.5.4 // indirect
	github.com/google/uuid v1.6.0 // indirect
	github.com/hashicorp/go-version v1.7.0 // indirect
	github.com/json-iterator/go v1.1.12 // indirect
	github.com/klauspost/compress v1.18.0 // indirect
	github.com/klauspost/cpuid/v2 v2.2.3 // indirect
	github.com/lufia/plan9stats v0.0.0-20250317134145-8bc96cf8fc35 // indirect
	github.com/minio/simdjson-go v0.4.5 // indirect
	github.com/modern-go/concurrent v0.0.0-20180306012644-bacd9c7ef1dd // indirect
	github.com/modern-go/reflect2 v1.0.3-0.20250322232337-35a7c28c31ee // indirect
	github.com/onsi/ginkgo v1.16.5 // indirect
	github.com/onsi/gomega v1.36.2 // indirect
	github.com/outcaste-io/ristretto v0.2.3 // indirect
	github.com/philhofer/fwd v1.2.0 // indirect
	github.com/pkg/errors v0.9.1 // indirect
	github.com/planetscale/vtprotobuf v0.6.1-0.20240319094008-0393e58bdf10 // indirect
	github.com/pmezard/go-difflib v1.0.1-0.20181226105442-5d4384ee4fb2 // indirect
	github.com/power-devops/perfstat v0.0.0-20240221224432-82ca36839d55 // indirect
	github.com/puzpuzpuz/xsync/v3 v3.5.1 // indirect
	github.com/secure-systems-lab/go-securesystemslib v0.9.0 // indirect
	github.com/shirou/gopsutil/v4 v4.25.8-0.20250809033336-ffcdc2b7662f // indirect
	github.com/tinylib/msgp v1.3.0 // indirect
	github.com/tklauser/go-sysconf v0.3.15 // indirect
	github.com/tklauser/numcpus v0.10.0 // indirect
	github.com/yusufpapurcu/wmi v1.2.4 // indirect
	go.opentelemetry.io/auto/sdk v1.1.0 // indirect
	go.opentelemetry.io/collector/component v1.39.0 // indirect
	go.opentelemetry.io/collector/featuregate v1.46.0 // indirect
	go.opentelemetry.io/collector/internal/telemetry v0.133.0 // indirect
	go.opentelemetry.io/collector/pdata v1.46.0 // indirect
	go.opentelemetry.io/collector/pdata/pprofile v0.140.0 // indirect
	go.opentelemetry.io/contrib/bridges/otelzap v0.12.0 // indirect
	go.opentelemetry.io/otel v1.38.0 // indirect
	go.opentelemetry.io/otel/log v0.13.0 // indirect
	go.opentelemetry.io/otel/metric v1.38.0 // indirect
	go.opentelemetry.io/otel/sdk v1.38.0 // indirect
	go.opentelemetry.io/otel/trace v1.38.0 // indirect
	go.uber.org/atomic v1.11.0 // indirect
	go.uber.org/multierr v1.11.0 // indirect
	go.uber.org/zap v1.27.0 // indirect
	go.yaml.in/yaml/v3 v3.0.4 // indirect
	golang.org/x/exp v0.0.0-20250408133849-7e4ce0ab07d0 // indirect
	golang.org/x/mod v0.29.0 // indirect
	golang.org/x/sys v0.37.0 // indirect
	golang.org/x/time v0.12.0 // indirect
	golang.org/x/xerrors v0.0.0-20231012003039-104605ab7028 // indirect
	google.golang.org/genproto/googleapis/rpc v0.0.0-20250825161204-c5933d9347a5 // indirect
	google.golang.org/protobuf v1.36.10 // indirect
	gopkg.in/ini.v1 v1.67.0 // indirect
	gopkg.in/yaml.v3 v3.0.1 // indirect
)

replace github.com/DataDog/dd-trace-go/v2 => ../../..<|MERGE_RESOLUTION|>--- conflicted
+++ resolved
@@ -35,10 +35,6 @@
 	github.com/go-logr/logr v1.4.3 // indirect
 	github.com/go-logr/stdr v1.2.2 // indirect
 	github.com/go-ole/go-ole v1.3.0 // indirect
-<<<<<<< HEAD
-	github.com/gogo/protobuf v1.3.2 // indirect
-=======
->>>>>>> ea97c595
 	github.com/golang/protobuf v1.5.4 // indirect
 	github.com/google/uuid v1.6.0 // indirect
 	github.com/hashicorp/go-version v1.7.0 // indirect
