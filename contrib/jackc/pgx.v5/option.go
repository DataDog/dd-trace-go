--- conflicted
+++ resolved
@@ -6,59 +6,10 @@
 package pgx
 
 import (
-<<<<<<< HEAD
-	v2 "github.com/DataDog/dd-trace-go/v2/contrib/jackc/pgx.v5"
+	v2 "github.com/DataDog/dd-trace-go/contrib/jackc/pgx.v5/v2"
 )
 
 type Option = v2.Option
-=======
-	"gopkg.in/DataDog/dd-trace-go.v1/internal"
-	"gopkg.in/DataDog/dd-trace-go.v1/internal/globalconfig"
-	"gopkg.in/DataDog/dd-trace-go.v1/internal/log"
-	"gopkg.in/DataDog/dd-trace-go.v1/internal/namingschema"
-)
-
-type config struct {
-	serviceName   string
-	traceQuery    bool
-	traceBatch    bool
-	traceCopyFrom bool
-	tracePrepare  bool
-	traceConnect  bool
-	traceAcquire  bool
-	poolStats     bool
-	statsdClient  internal.StatsdClient
-}
-
-func defaultConfig() *config {
-	return &config{
-		serviceName:   namingschema.ServiceName(defaultServiceName),
-		traceQuery:    true,
-		traceBatch:    true,
-		traceCopyFrom: true,
-		tracePrepare:  true,
-		traceConnect:  true,
-		traceAcquire:  true,
-	}
-}
-
-// checkStatsdRequired adds a statsdClient onto the config if poolStats is enabled
-// NOTE: For now, the only use-case for a statsdclient is the poolStats feature. If a statsdclient becomes necessary for other items in future work, then this logic should change
-func (c *config) checkStatsdRequired() {
-	if c.poolStats && c.statsdClient == nil {
-		// contrib/jackc/pgx's statsdclient should always inherit its address from the tracer's statsdclient via the globalconfig
-		// destination is not user-configurable
-		sc, err := internal.NewStatsdClient(globalconfig.DogstatsdAddr(), statsTags(c))
-		if err == nil {
-			c.statsdClient = sc
-		} else {
-			log.Warn("contrib/jackc/pgx.v5: Error creating statsd client; Pool stats will be dropped: %v", err)
-		}
-	}
-}
-
-type Option func(*config)
->>>>>>> e081e4a9
 
 // WithServiceName sets the service name to use for all spans.
 func WithServiceName(name string) Option {
@@ -105,20 +56,12 @@
 //
 //	pgx.Connect(ctx, "postgres://user:pass@example.com:5432/dbname", pgx.WithTraceConnect())
 func WithTraceConnect(enabled bool) Option {
-<<<<<<< HEAD
 	return v2.WithTraceConnect(enabled)
-=======
-	return func(c *config) {
-		c.traceConnect = enabled
-	}
 }
 
 // WithPoolStats enables polling of pgxpool.Stat metrics
 // ref: https://pkg.go.dev/github.com/jackc/pgx/v5/pgxpool#Stat
 // These metrics are submitted to Datadog and are not billed as custom metrics
 func WithPoolStats() Option {
-	return func(cfg *config) {
-		cfg.poolStats = true
-	}
->>>>>>> e081e4a9
+	return v2.WithPoolStats()
 }