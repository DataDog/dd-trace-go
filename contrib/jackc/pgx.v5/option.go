--- conflicted
+++ resolved
@@ -19,12 +19,9 @@
 	traceCopyFrom bool
 	tracePrepare  bool
 	traceConnect  bool
-<<<<<<< HEAD
+	traceAcquire  bool
 	poolStats     bool
 	statsdClient  internal.StatsdClient
-=======
-	traceAcquire  bool
->>>>>>> 1a13250d
 }
 
 func defaultConfig() *config {
