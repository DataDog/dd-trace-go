--- conflicted
+++ resolved
@@ -13,53 +13,28 @@
 	"github.com/jackc/pgx/v5"
 )
 
-<<<<<<< HEAD
-=======
-func init() {
-	telemetry.LoadIntegration(componentName)
-	tracer.MarkIntegrationImported("github.com/jackc/pgx.v5")
-}
-
-// Deprecated: this type is unused internally so it will be removed in a future release, please use pgx.Batch instead.
->>>>>>> 697219ef
 type Batch = pgx.Batch
 
 // Connect is equivalent to pgx.Connect providing a connection augmented with tracing.
 func Connect(ctx context.Context, connString string, opts ...Option) (*pgx.Conn, error) {
-<<<<<<< HEAD
 	return v2.Connect(ctx, connString, opts...)
-=======
-	connConfig, err := pgx.ParseConfig(connString)
-	if err != nil {
-		return nil, err
-	}
-	return ConnectConfig(ctx, connConfig, opts...)
->>>>>>> 697219ef
 }
 
 // ConnectConfig is equivalent to pgx.ConnectConfig providing a connection augmented with tracing.
 func ConnectConfig(ctx context.Context, connConfig *pgx.ConnConfig, opts ...Option) (*pgx.Conn, error) {
-<<<<<<< HEAD
 	return v2.ConnectConfig(ctx, connConfig, opts...)
-=======
-	// The tracer must be set in the config before calling connect
-	// as pgx takes ownership of the config. QueryTracer traces
-	// may work, but none of the others will, as they're set in
-	// unexported fields in the config in the pgx.connect function.
-	connConfig.Tracer = wrapPgxTracer(connConfig.Tracer, opts...)
-	return pgx.ConnectConfig(ctx, connConfig)
->>>>>>> 697219ef
 }
 
 // ConnectWithOptions is equivalent to pgx.ConnectWithOptions providing a connection augmented with tracing.
 func ConnectWithOptions(ctx context.Context, connString string, options pgx.ParseConfigOptions, tracerOpts ...Option) (*pgx.Conn, error) {
-<<<<<<< HEAD
 	return v2.ConnectWithOptions(ctx, connString, options, tracerOpts...)
-=======
+}
+
+// ConnectWithOptions is equivalent to pgx.ConnectWithOptions providing a connection augmented with tracing.
+func ConnectWithOptions(ctx context.Context, connString string, options pgx.ParseConfigOptions, tracerOpts ...Option) (*pgx.Conn, error) {
 	connConfig, err := pgx.ParseConfigWithOptions(connString, options)
 	if err != nil {
 		return nil, err
 	}
 	return ConnectConfig(ctx, connConfig, tracerOpts...)
->>>>>>> 697219ef
 }