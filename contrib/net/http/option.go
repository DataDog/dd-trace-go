--- conflicted
+++ resolved
@@ -151,11 +151,8 @@
 	spanNamer     func(req *http.Request) string
 	ignoreRequest func(*http.Request) bool
 	spanOpts      []ddtrace.StartSpanOption
-<<<<<<< HEAD
 	propagation   bool
-=======
 	errCheck      func(err error) bool
->>>>>>> f023ebd1
 }
 
 func newRoundTripperConfig() *roundTripperConfig {
@@ -173,12 +170,9 @@
 		).GetName(),
 		analyticsRate: globalconfig.AnalyticsRate(),
 		resourceNamer: defaultResourceNamer,
-<<<<<<< HEAD
 		propagation:   true,
-=======
 		spanNamer:     defaultSpanNamer,
 		ignoreRequest: func(_ *http.Request) bool { return false },
->>>>>>> f023ebd1
 	}
 }
 
@@ -256,13 +250,13 @@
 	}
 }
 
-<<<<<<< HEAD
+
 // RTWithPropagation enables/disables propagation for tracing headers.
 // Disabling propagation will disconnect this trace from any downstream traces
 func RTWithPropagation(propagation bool) RoundTripperOption {
 	return func(cfg *roundTripperConfig) {
 		cfg.propagation = propagation
-=======
+
 // RTWithIgnoreRequest holds the function to use for determining if the
 // outgoing HTTP request should not be traced.
 func RTWithIgnoreRequest(f func(*http.Request) bool) RoundTripperOption {
@@ -277,6 +271,5 @@
 func RTWithErrorCheck(fn func(err error) bool) RoundTripperOption {
 	return func(cfg *roundTripperConfig) {
 		cfg.errCheck = fn
->>>>>>> f023ebd1
 	}
 }