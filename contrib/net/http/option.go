--- conflicted
+++ resolved
@@ -7,39 +7,14 @@
 
 import (
 	"net/http"
-	"os"
 
-<<<<<<< HEAD
 	v2 "github.com/DataDog/dd-trace-go/contrib/net/http/v2"
 	v2tracer "github.com/DataDog/dd-trace-go/v2/ddtrace/tracer"
-=======
-	"gopkg.in/DataDog/dd-trace-go.v1/contrib/internal/httptrace"
->>>>>>> 5b9a8af2
+
 	"gopkg.in/DataDog/dd-trace-go.v1/ddtrace"
 	"gopkg.in/DataDog/dd-trace-go.v1/ddtrace/tracer"
 )
 
-<<<<<<< HEAD
-=======
-const (
-	defaultServiceName = "http.router"
-	// envClientQueryStringEnabled is the name of the env var used to specify whether query string collection is enabled for http client spans.
-	envClientQueryStringEnabled = "DD_TRACE_HTTP_CLIENT_TAG_QUERY_STRING"
-	// envClientErrorStatuses is the name of the env var that specifies error status codes on http client spans
-	envClientErrorStatuses = "DD_TRACE_HTTP_CLIENT_ERROR_STATUSES"
-)
-
-type config struct {
-	serviceName   string
-	analyticsRate float64
-	spanOpts      []ddtrace.StartSpanOption
-	finishOpts    []ddtrace.FinishOption
-	ignoreRequest func(*http.Request) bool
-	resourceNamer func(*http.Request) string
-	headerTags    *internal.LockMap
-}
-
->>>>>>> 5b9a8af2
 // MuxOption has been deprecated in favor of Option.
 type MuxOption = Option
 
@@ -102,50 +77,6 @@
 // RoundTrip is made. It is possible for the http Response to be nil.
 type RoundTripperAfterFunc func(*http.Response, ddtrace.Span)
 
-<<<<<<< HEAD
-=======
-type roundTripperConfig struct {
-	before        RoundTripperBeforeFunc
-	after         RoundTripperAfterFunc
-	analyticsRate float64
-	serviceName   string
-	resourceNamer func(req *http.Request) string
-	spanNamer     func(req *http.Request) string
-	ignoreRequest func(*http.Request) bool
-	spanOpts      []ddtrace.StartSpanOption
-	propagation   bool
-	errCheck      func(err error) bool
-	queryString   bool // reports whether the query string is included in the URL tag for http client spans
-	isStatusError func(statusCode int) bool
-}
-
-func newRoundTripperConfig() *roundTripperConfig {
-	defaultResourceNamer := func(_ *http.Request) string {
-		return "http.request"
-	}
-	spanName := namingschema.OpName(namingschema.HTTPClient)
-	defaultSpanNamer := func(_ *http.Request) string {
-		return spanName
-	}
-
-	c := &roundTripperConfig{
-		serviceName:   namingschema.ServiceNameOverrideV0("", ""),
-		analyticsRate: globalconfig.AnalyticsRate(),
-		resourceNamer: defaultResourceNamer,
-		propagation:   true,
-		spanNamer:     defaultSpanNamer,
-		ignoreRequest: func(_ *http.Request) bool { return false },
-		queryString:   internal.BoolEnv(envClientQueryStringEnabled, true),
-		isStatusError: isClientError,
-	}
-	v := os.Getenv(envClientErrorStatuses)
-	if fn := httptrace.GetErrorCodesFromInput(v); fn != nil {
-		c.isStatusError = fn
-	}
-	return c
-}
-
->>>>>>> 5b9a8af2
 // A RoundTripperOption represents an option that can be passed to
 // WrapRoundTripper.
 type RoundTripperOption = v2.RoundTripperOption
@@ -218,15 +149,9 @@
 // error should be marked as an error. The fn is called whenever an http operation
 // finishes with an error
 func RTWithErrorCheck(fn func(err error) bool) RoundTripperOption {
-<<<<<<< HEAD
 	return v2.WithErrorCheck(fn)
-=======
-	return func(cfg *roundTripperConfig) {
-		cfg.errCheck = fn
-	}
 }
 
 func isClientError(statusCode int) bool {
 	return statusCode >= 400 && statusCode < 500
->>>>>>> 5b9a8af2
 }