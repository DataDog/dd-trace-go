// Unless explicitly stated otherwise all files in this repository are licensed
// under the Apache License Version 2.0.
// This product includes software developed at Datadog (https://www.datadoghq.com/).
// Copyright 2016 Datadog, Inc.

package http // import "gopkg.in/DataDog/dd-trace-go.v1/contrib/net/http"

import (
	"net/http"
	"sync"

	v2 "github.com/DataDog/dd-trace-go/v2/contrib/net/http"
	v2tracer "github.com/DataDog/dd-trace-go/v2/ddtrace/tracer"
	"gopkg.in/DataDog/dd-trace-go.v1/ddtrace"
	"gopkg.in/DataDog/dd-trace-go.v1/ddtrace/tracer"
)

var (
	serveConfigPool = sync.Pool{
		New: func() interface{} {
			return &v2.ServeConfig{
				FinishOpts: make([]v2tracer.FinishOption, 1),
				SpanOpts:   make([]v2tracer.StartSpanOption, 1),
			}
		},
	}
)

// ServeConfig specifies the tracing configuration when using TraceAndServe.
type ServeConfig struct {
	// Service specifies the service name to use. If left blank, the global service name
	// will be inherited.
	Service string
	// Resource optionally specifies the resource name for this request.
	Resource string
	// QueryParams should be true in order to append the URL query values to the  "http.url" tag.
	QueryParams bool
	// Route is the request matched route if any, or is empty otherwise
	Route string
	// RouteParams specifies framework-specific route parameters (e.g. for route /user/:id coming
	// in as /user/123 we'll have {"id": "123"}). This field is optional and is used for monitoring
	// by AppSec. It is only taken into account when AppSec is enabled.
	RouteParams map[string]string
	// FinishOpts specifies any options to be used when finishing the request span.
	FinishOpts []ddtrace.FinishOption
	// SpanOpts specifies any options to be applied to the request starting span.
	SpanOpts []ddtrace.StartSpanOption
}

// TraceAndServe serves the handler h using the given ResponseWriter and Request, applying tracing
// according to the specified config.
func TraceAndServe(h http.Handler, w http.ResponseWriter, r *http.Request, cfg *ServeConfig) {
<<<<<<< HEAD
	c := serveConfigPool.Get().(*v2.ServeConfig)
	defer serveConfigPool.Put(c)
	c.Service = cfg.Service
	c.Resource = cfg.Resource
	c.QueryParams = cfg.QueryParams
	c.Route = cfg.Route
	c.RouteParams = cfg.RouteParams
	c.FinishOpts[0] = tracer.ApplyV1FinishOptions(cfg.FinishOpts...)
	c.SpanOpts[0] = tracer.ApplyV1Options(cfg.SpanOpts...)
	v2.TraceAndServe(h, w, r, c)
=======
	if cfg == nil {
		cfg = new(ServeConfig)
	}
	opts := options.Copy(cfg.SpanOpts...) // make a copy of cfg.SpanOpts to avoid races
	if cfg.Service != "" {
		opts = append(opts, tracer.ServiceName(cfg.Service))
	}
	if cfg.Resource != "" {
		opts = append(opts, tracer.ResourceName(cfg.Resource))
	}
	if cfg.Route != "" {
		opts = append(opts, tracer.Tag(ext.HTTPRoute, cfg.Route))
	}
	span, ctx := httptrace.StartRequestSpan(r, opts...)
	rw, ddrw := wrapResponseWriter(w)
	defer func() {
		httptrace.FinishRequestSpan(span, ddrw.status, cfg.FinishOpts...)
	}()

	if appsec.Enabled() {
		h = httpsec.WrapHandler(h, span, cfg.RouteParams, nil)
	}
	h.ServeHTTP(rw, r.WithContext(ctx))
}

// responseWriter is a small wrapper around an http response writer that will
// intercept and store the status of a request.
type responseWriter struct {
	http.ResponseWriter
	status int
}

func newResponseWriter(w http.ResponseWriter) *responseWriter {
	return &responseWriter{w, 0}
}

// Status returns the status code that was monitored.
func (w *responseWriter) Status() int {
	return w.status
}

// Write writes the data to the connection as part of an HTTP reply.
// We explicitly call WriteHeader with the 200 status code
// in order to get it reported into the span.
func (w *responseWriter) Write(b []byte) (int, error) {
	if w.status == 0 {
		w.WriteHeader(http.StatusOK)
	}
	return w.ResponseWriter.Write(b)
}

// WriteHeader sends an HTTP response header with status code.
// It also sets the status code to the span.
func (w *responseWriter) WriteHeader(status int) {
	if w.status != 0 {
		return
	}
	w.ResponseWriter.WriteHeader(status)
	w.status = status
}

// Unwrap returns the underlying wrapped http.ResponseWriter.
func (w *responseWriter) Unwrap() http.ResponseWriter {
	return w.ResponseWriter
>>>>>>> e081e4a9
}<|MERGE_RESOLUTION|>--- conflicted
+++ resolved
@@ -9,7 +9,7 @@
 	"net/http"
 	"sync"
 
-	v2 "github.com/DataDog/dd-trace-go/v2/contrib/net/http"
+	v2 "github.com/DataDog/dd-trace-go/contrib/net/http/v2"
 	v2tracer "github.com/DataDog/dd-trace-go/v2/ddtrace/tracer"
 	"gopkg.in/DataDog/dd-trace-go.v1/ddtrace"
 	"gopkg.in/DataDog/dd-trace-go.v1/ddtrace/tracer"
@@ -50,7 +50,6 @@
 // TraceAndServe serves the handler h using the given ResponseWriter and Request, applying tracing
 // according to the specified config.
 func TraceAndServe(h http.Handler, w http.ResponseWriter, r *http.Request, cfg *ServeConfig) {
-<<<<<<< HEAD
 	c := serveConfigPool.Get().(*v2.ServeConfig)
 	defer serveConfigPool.Put(c)
 	c.Service = cfg.Service
@@ -61,70 +60,9 @@
 	c.FinishOpts[0] = tracer.ApplyV1FinishOptions(cfg.FinishOpts...)
 	c.SpanOpts[0] = tracer.ApplyV1Options(cfg.SpanOpts...)
 	v2.TraceAndServe(h, w, r, c)
-=======
-	if cfg == nil {
-		cfg = new(ServeConfig)
-	}
-	opts := options.Copy(cfg.SpanOpts...) // make a copy of cfg.SpanOpts to avoid races
-	if cfg.Service != "" {
-		opts = append(opts, tracer.ServiceName(cfg.Service))
-	}
-	if cfg.Resource != "" {
-		opts = append(opts, tracer.ResourceName(cfg.Resource))
-	}
-	if cfg.Route != "" {
-		opts = append(opts, tracer.Tag(ext.HTTPRoute, cfg.Route))
-	}
-	span, ctx := httptrace.StartRequestSpan(r, opts...)
-	rw, ddrw := wrapResponseWriter(w)
-	defer func() {
-		httptrace.FinishRequestSpan(span, ddrw.status, cfg.FinishOpts...)
-	}()
-
-	if appsec.Enabled() {
-		h = httpsec.WrapHandler(h, span, cfg.RouteParams, nil)
-	}
-	h.ServeHTTP(rw, r.WithContext(ctx))
-}
-
-// responseWriter is a small wrapper around an http response writer that will
-// intercept and store the status of a request.
-type responseWriter struct {
-	http.ResponseWriter
-	status int
-}
-
-func newResponseWriter(w http.ResponseWriter) *responseWriter {
-	return &responseWriter{w, 0}
-}
-
-// Status returns the status code that was monitored.
-func (w *responseWriter) Status() int {
-	return w.status
-}
-
-// Write writes the data to the connection as part of an HTTP reply.
-// We explicitly call WriteHeader with the 200 status code
-// in order to get it reported into the span.
-func (w *responseWriter) Write(b []byte) (int, error) {
-	if w.status == 0 {
-		w.WriteHeader(http.StatusOK)
-	}
-	return w.ResponseWriter.Write(b)
-}
-
-// WriteHeader sends an HTTP response header with status code.
-// It also sets the status code to the span.
-func (w *responseWriter) WriteHeader(status int) {
-	if w.status != 0 {
-		return
-	}
-	w.ResponseWriter.WriteHeader(status)
-	w.status = status
 }
 
 // Unwrap returns the underlying wrapped http.ResponseWriter.
 func (w *responseWriter) Unwrap() http.ResponseWriter {
 	return w.ResponseWriter
->>>>>>> e081e4a9
 }