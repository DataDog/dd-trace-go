--- conflicted
+++ resolved
@@ -12,10 +12,7 @@
 	"github.com/DataDog/dd-trace-go/v2/ddtrace/ext"
 	"github.com/DataDog/dd-trace-go/v2/ddtrace/tracer"
 	"github.com/DataDog/dd-trace-go/v2/instrumentation/httptrace"
-<<<<<<< HEAD
-=======
 	"github.com/DataDog/dd-trace-go/v2/instrumentation/net/http/pattern"
->>>>>>> e137aa6d
 )
 
 // ServeMux is an HTTP request multiplexer that traces all the incoming requests.
@@ -49,13 +46,8 @@
 		return
 	}
 	// get the resource associated to this request
-<<<<<<< HEAD
-	_, pattern := mux.Handler(r)
-	route := patternRoute(pattern)
-=======
 	_, pttrn := mux.Handler(r)
 	route := pattern.Route(pttrn)
->>>>>>> e137aa6d
 	resource := mux.cfg.ResourceNamer(r)
 	if resource == "" {
 		resource = r.Method + " " + route
