// Unless explicitly stated otherwise all files in this repository are licensed
// under the Apache License Version 2.0.
// This product includes software developed at Datadog (https://www.datadoghq.com/).
// Copyright 2016 Datadog, Inc.

// Package http provides functions to trace the net/http package (https://golang.org/pkg/net/http).
package http // import "gopkg.in/DataDog/dd-trace-go.v1/contrib/net/http"

import (
	"net/http"
	"strings"

	v2 "github.com/DataDog/dd-trace-go/v2/contrib/net/http"
)

// ServeMux is an HTTP request multiplexer that traces all the incoming requests.
type ServeMux struct {
	*v2.ServeMux
}

// NewServeMux allocates and returns an http.ServeMux augmented with the
// global tracer.
func NewServeMux(opts ...Option) *ServeMux {
	m := v2.NewServeMux(opts...)
	return &ServeMux{m}
}

// ServeHTTP dispatches the request to the handler
// whose pattern most closely matches the request URL.
// We only need to rewrite this function to be able to trace
// all the incoming requests to the underlying multiplexer
func (mux *ServeMux) ServeHTTP(w http.ResponseWriter, r *http.Request) {
<<<<<<< HEAD
	mux.ServeMux.ServeHTTP(w, r)
=======
	if mux.cfg.ignoreRequest(r) {
		mux.ServeMux.ServeHTTP(w, r)
		return
	}
	// get the resource associated to this request
	_, pattern := mux.Handler(r)
	route := patternRoute(pattern)
	resource := mux.cfg.resourceNamer(r)
	if resource == "" {
		resource = r.Method + " " + route
	}
	so := make([]ddtrace.StartSpanOption, len(mux.cfg.spanOpts), len(mux.cfg.spanOpts)+1)
	copy(so, mux.cfg.spanOpts)
	so = append(so, httptrace.HeaderTagsFromRequest(r, mux.cfg.headerTags))
	TraceAndServe(mux.ServeMux, w, r, &ServeConfig{
		Service:  mux.cfg.serviceName,
		Resource: resource,
		SpanOpts: so,
		Route:    route,
	})
>>>>>>> e081e4a9
}

// patternRoute returns the route part of a go1.22 style ServeMux pattern. I.e.
// it returns "/foo" for the pattern "/foo" as well as the pattern "GET /foo".
func patternRoute(s string) string {
	// Support go1.22 serve mux patterns: [METHOD ][HOST]/[PATH]
	// Consider any text before a space or tab to be the method of the pattern.
	// See net/http.parsePattern and the link below for more information.
	// https://pkg.go.dev/net/http#hdr-Patterns
	if i := strings.IndexAny(s, " \t"); i > 0 && len(s) >= i+1 {
		return strings.TrimLeft(s[i+1:], " \t")
	}
	return s
}

// WrapHandler wraps an http.Handler with tracing using the given service and resource.
// If the WithResourceNamer option is provided as part of opts, it will take precedence over the resource argument.
func WrapHandler(h http.Handler, service, resource string, opts ...Option) http.Handler {
	return v2.WrapHandler(h, service, resource, opts...)
}<|MERGE_RESOLUTION|>--- conflicted
+++ resolved
@@ -8,9 +8,8 @@
 
 import (
 	"net/http"
-	"strings"
 
-	v2 "github.com/DataDog/dd-trace-go/v2/contrib/net/http"
+	v2 "github.com/DataDog/dd-trace-go/contrib/net/http/v2"
 )
 
 // ServeMux is an HTTP request multiplexer that traces all the incoming requests.
@@ -30,43 +29,7 @@
 // We only need to rewrite this function to be able to trace
 // all the incoming requests to the underlying multiplexer
 func (mux *ServeMux) ServeHTTP(w http.ResponseWriter, r *http.Request) {
-<<<<<<< HEAD
 	mux.ServeMux.ServeHTTP(w, r)
-=======
-	if mux.cfg.ignoreRequest(r) {
-		mux.ServeMux.ServeHTTP(w, r)
-		return
-	}
-	// get the resource associated to this request
-	_, pattern := mux.Handler(r)
-	route := patternRoute(pattern)
-	resource := mux.cfg.resourceNamer(r)
-	if resource == "" {
-		resource = r.Method + " " + route
-	}
-	so := make([]ddtrace.StartSpanOption, len(mux.cfg.spanOpts), len(mux.cfg.spanOpts)+1)
-	copy(so, mux.cfg.spanOpts)
-	so = append(so, httptrace.HeaderTagsFromRequest(r, mux.cfg.headerTags))
-	TraceAndServe(mux.ServeMux, w, r, &ServeConfig{
-		Service:  mux.cfg.serviceName,
-		Resource: resource,
-		SpanOpts: so,
-		Route:    route,
-	})
->>>>>>> e081e4a9
-}
-
-// patternRoute returns the route part of a go1.22 style ServeMux pattern. I.e.
-// it returns "/foo" for the pattern "/foo" as well as the pattern "GET /foo".
-func patternRoute(s string) string {
-	// Support go1.22 serve mux patterns: [METHOD ][HOST]/[PATH]
-	// Consider any text before a space or tab to be the method of the pattern.
-	// See net/http.parsePattern and the link below for more information.
-	// https://pkg.go.dev/net/http#hdr-Patterns
-	if i := strings.IndexAny(s, " \t"); i > 0 && len(s) >= i+1 {
-		return strings.TrimLeft(s[i+1:], " \t")
-	}
-	return s
 }
 
 // WrapHandler wraps an http.Handler with tracing using the given service and resource.
