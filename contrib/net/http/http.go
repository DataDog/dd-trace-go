// Unless explicitly stated otherwise all files in this repository are licensed
// under the Apache License Version 2.0.
// This product includes software developed at Datadog (https://www.datadoghq.com/).
// Copyright 2016 Datadog, Inc.

// Package http provides functions to trace the net/http package (https://golang.org/pkg/net/http).
package http // import "gopkg.in/DataDog/dd-trace-go.v1/contrib/net/http"

import (
	"net/http"

<<<<<<< HEAD
	v2 "github.com/DataDog/dd-trace-go/contrib/net/http/v2"
)

// ServeMux is an HTTP request multiplexer that traces all the incoming requests.
type ServeMux struct {
	*v2.ServeMux
}
=======
	"gopkg.in/DataDog/dd-trace-go.v1/contrib/net/http/internal/wrap"
)

// ServeMux is an HTTP request multiplexer that traces all the incoming requests.
type ServeMux = wrap.ServeMux
>>>>>>> e08fe354

func NewServeMux(opts ...Option) *ServeMux {
<<<<<<< HEAD
	m := v2.NewServeMux(opts...)
	return &ServeMux{m}
}

// ServeHTTP dispatches the request to the handler
// whose pattern most closely matches the request URL.
// We only need to rewrite this function to be able to trace
// all the incoming requests to the underlying multiplexer
func (mux *ServeMux) ServeHTTP(w http.ResponseWriter, r *http.Request) {
	mux.ServeMux.ServeHTTP(w, r)
=======
	return wrap.NewServeMux(opts...)
>>>>>>> e08fe354
}

// WrapHandler wraps an http.Handler with tracing using the given service and resource.
// If the WithResourceNamer option is provided as part of opts, it will take precedence over the resource argument.
func WrapHandler(h http.Handler, service, resource string, opts ...Option) http.Handler {
<<<<<<< HEAD
	return v2.WrapHandler(h, service, resource, opts...)
=======
	return wrap.Handler(h, service, resource, opts...)
>>>>>>> e08fe354
}<|MERGE_RESOLUTION|>--- conflicted
+++ resolved
@@ -9,7 +9,6 @@
 import (
 	"net/http"
 
-<<<<<<< HEAD
 	v2 "github.com/DataDog/dd-trace-go/contrib/net/http/v2"
 )
 
@@ -17,16 +16,8 @@
 type ServeMux struct {
 	*v2.ServeMux
 }
-=======
-	"gopkg.in/DataDog/dd-trace-go.v1/contrib/net/http/internal/wrap"
-)
-
-// ServeMux is an HTTP request multiplexer that traces all the incoming requests.
-type ServeMux = wrap.ServeMux
->>>>>>> e08fe354
 
 func NewServeMux(opts ...Option) *ServeMux {
-<<<<<<< HEAD
 	m := v2.NewServeMux(opts...)
 	return &ServeMux{m}
 }
@@ -37,17 +28,10 @@
 // all the incoming requests to the underlying multiplexer
 func (mux *ServeMux) ServeHTTP(w http.ResponseWriter, r *http.Request) {
 	mux.ServeMux.ServeHTTP(w, r)
-=======
-	return wrap.NewServeMux(opts...)
->>>>>>> e08fe354
 }
 
 // WrapHandler wraps an http.Handler with tracing using the given service and resource.
 // If the WithResourceNamer option is provided as part of opts, it will take precedence over the resource argument.
 func WrapHandler(h http.Handler, service, resource string, opts ...Option) http.Handler {
-<<<<<<< HEAD
 	return v2.WrapHandler(h, service, resource, opts...)
-=======
-	return wrap.Handler(h, service, resource, opts...)
->>>>>>> e08fe354
 }