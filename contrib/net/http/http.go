// Unless explicitly stated otherwise all files in this repository are licensed
// under the Apache License Version 2.0.
// This product includes software developed at Datadog (https://www.datadoghq.com/).
// Copyright 2016 Datadog, Inc.

// Package http provides functions to trace the net/http package (https://golang.org/pkg/net/http).
package http // import "gopkg.in/DataDog/dd-trace-go.v1/contrib/net/http"

import (
	"net/http"

	"gopkg.in/DataDog/dd-trace-go.v1/contrib/internal/httputil"
	"gopkg.in/DataDog/dd-trace-go.v1/internal/log"
)

// ServeMux is an HTTP request multiplexer that traces all the incoming requests.
type ServeMux struct {
	*http.ServeMux
	cfg *config
}

// NewServeMux allocates and returns an http.ServeMux augmented with the
// global tracer.
func NewServeMux(opts ...Option) *ServeMux {
	cfg := new(config)
	defaults(cfg)
	for _, fn := range opts {
		fn(cfg)
	}
	log.Debug("contrib/net/http: Configuring ServeMux: %#v", cfg)
	return &ServeMux{
		ServeMux: http.NewServeMux(),
		cfg:      cfg,
	}
}

// ServeHTTP dispatches the request to the handler
// whose pattern most closely matches the request URL.
// We only need to rewrite this function to be able to trace
// all the incoming requests to the underlying multiplexer
func (mux *ServeMux) ServeHTTP(w http.ResponseWriter, r *http.Request) {
	if mux.cfg.ignoreRequest(r) {
		mux.ServeMux.ServeHTTP(w, r)
		return
	}
	// get the resource associated to this request
	_, route := mux.Handler(r)
	resource := r.Method + " " + route
	httputil.TraceAndServe(mux.ServeMux, &httputil.TraceConfig{
		ResponseWriter: w,
		Request:        r,
		Service:        mux.cfg.serviceName,
		Resource:       resource,
		SpanOpts:       mux.cfg.spanOpts,
	})
}

// WrapHandler wraps an http.Handler with tracing using the given service and resource.
// If the WithResourceNamer option is provided as part of opts, it will take precedence over the resource argument.
func WrapHandler(h http.Handler, service, resource string, opts ...Option) http.Handler {
	cfg := new(config)
	defaults(cfg)

	for _, fn := range opts {
		fn(cfg)
	}
	log.Debug("contrib/net/http: Wrapping Handler: Service: %s, Resource: %s, %#v", service, resource, cfg)
	return http.HandlerFunc(func(w http.ResponseWriter, req *http.Request) {
<<<<<<< HEAD
		if dynamicResource := cfg.resourceNamer(req); dynamicResource != nil {
		    resource = dynamicResource
		}
=======
		resource := cfg.resourceNamer(req)
>>>>>>> 52c4a3db
		httputil.TraceAndServe(h, &httputil.TraceConfig{
			ResponseWriter: w,
			Request:        req,
			Service:        service,
			Resource:       resource,
			FinishOpts:     cfg.finishOpts,
			SpanOpts:       cfg.spanOpts,
		})
	})
}<|MERGE_RESOLUTION|>--- conflicted
+++ resolved
@@ -66,13 +66,9 @@
 	}
 	log.Debug("contrib/net/http: Wrapping Handler: Service: %s, Resource: %s, %#v", service, resource, cfg)
 	return http.HandlerFunc(func(w http.ResponseWriter, req *http.Request) {
-<<<<<<< HEAD
 		if dynamicResource := cfg.resourceNamer(req); dynamicResource != nil {
 		    resource = dynamicResource
 		}
-=======
-		resource := cfg.resourceNamer(req)
->>>>>>> 52c4a3db
 		httputil.TraceAndServe(h, &httputil.TraceConfig{
 			ResponseWriter: w,
 			Request:        req,
