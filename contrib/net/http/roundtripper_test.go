--- conflicted
+++ resolved
@@ -552,7 +552,6 @@
 	assert.Equal(t, tagValue, spans[0].Tag(tagKey))
 }
 
-<<<<<<< HEAD
 func TestRoundTripperPropagation(t *testing.T) {
 	mt := mocktracer.Start()
 	defer mt.Stop()
@@ -580,7 +579,8 @@
 	}
 
 	client.Get(s.URL + "/hello/world")
-=======
+}
+
 func TestClientNamingSchema(t *testing.T) {
 	genSpans := namingschematest.GenSpansFn(func(t *testing.T, serviceOverride string) []mocktracer.Span {
 		var opts []RoundTripperOption
@@ -617,5 +617,4 @@
 	}
 	t.Run("ServiceName", namingschematest.NewServiceNameTest(genSpans, wantServiceNameV0))
 	t.Run("SpanName", namingschematest.NewSpanNameTest(genSpans, assertOpV0, assertOpV1))
->>>>>>> f023ebd1
 }