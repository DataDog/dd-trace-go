--- conflicted
+++ resolved
@@ -66,7 +66,6 @@
 	if rt.cfg.before != nil {
 		rt.cfg.before(req, span)
 	}
-<<<<<<< HEAD
 	if rt.cfg.propagation {
 		// inject the span context into the http request
 		err = tracer.Inject(span.Context(), tracer.HTTPHeadersCarrier(req.Header))
@@ -74,14 +73,13 @@
 			// this should never happen
 			fmt.Fprintf(os.Stderr, "contrib/net/http.Roundtrip: failed to inject http headers: %v\n", err)
 		}
-=======
+  }
 	r2 := req.Clone(ctx)
 	// inject the span context into the http request copy
 	err = tracer.Inject(span.Context(), tracer.HTTPHeadersCarrier(r2.Header))
 	if err != nil {
 		// this should never happen
 		fmt.Fprintf(os.Stderr, "contrib/net/http.Roundtrip: failed to inject http headers: %v\n", err)
->>>>>>> f023ebd1
 	}
 	res, err = rt.base.RoundTrip(r2)
 	if err != nil {
