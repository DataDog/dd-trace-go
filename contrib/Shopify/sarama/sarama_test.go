// Unless explicitly stated otherwise all files in this repository are licensed
// under the Apache License Version 2.0.
// This product includes software developed at Datadog (https://www.datadoghq.com/).
// Copyright 2016 Datadog, Inc.

package sarama

import (
	"context"
	"testing"
	"time"

	"gopkg.in/DataDog/dd-trace-go.v1/contrib/internal/namingschematest"
	"gopkg.in/DataDog/dd-trace-go.v1/ddtrace/ext"
	"gopkg.in/DataDog/dd-trace-go.v1/ddtrace/mocktracer"
	"gopkg.in/DataDog/dd-trace-go.v1/ddtrace/tracer"

	"github.com/Shopify/sarama"
	"github.com/stretchr/testify/assert"
	"github.com/stretchr/testify/require"
)

func genTestSpans(t *testing.T, serviceOverride string) []mocktracer.Span {
	var opts []Option
	if serviceOverride != "" {
		opts = append(opts, WithServiceName(serviceOverride))
	}
	mt := mocktracer.Start()
	defer mt.Stop()

	broker := sarama.NewMockBroker(t, 1)
	defer broker.Close()

	broker.SetHandlerByMap(map[string]sarama.MockResponse{
		"MetadataRequest": sarama.NewMockMetadataResponse(t).
			SetBroker(broker.Addr(), broker.BrokerID()).
			SetLeader("test-topic", 0, broker.BrokerID()),
		"OffsetRequest": sarama.NewMockOffsetResponse(t).
			SetOffset("test-topic", 0, sarama.OffsetOldest, 0).
			SetOffset("test-topic", 0, sarama.OffsetNewest, 1),
		"FetchRequest": sarama.NewMockFetchResponse(t, 1).
			SetMessage("test-topic", 0, 0, sarama.StringEncoder("hello")),
		"ProduceRequest": sarama.NewMockProduceResponse(t).
			SetError("test-topic", 0, sarama.ErrNoError),
	})
	cfg := sarama.NewConfig()
	cfg.Version = sarama.MinVersion
	cfg.Producer.Return.Successes = true
	cfg.Producer.Flush.Messages = 1

	producer, err := sarama.NewSyncProducer([]string{broker.Addr()}, cfg)
	require.NoError(t, err)
	producer = WrapSyncProducer(cfg, producer, opts...)

	c, err := sarama.NewConsumer([]string{broker.Addr()}, cfg)
	require.NoError(t, err)
	defer func(c sarama.Consumer) {
		err := c.Close()
		require.NoError(t, err)
	}(c)
	c = WrapConsumer(c, opts...)

	msg1 := &sarama.ProducerMessage{
		Topic:    "test-topic",
		Value:    sarama.StringEncoder("test 1"),
		Metadata: "test",
	}
	_, _, err = producer.SendMessage(msg1)
	require.NoError(t, err)

	pc, err := c.ConsumePartition("test-topic", 0, 0)
	if err != nil {
		t.Fatal(err)
	}
	_ = <-pc.Messages()
	err = pc.Close()
	require.NoError(t, err)
	// wait for the channel to be closed
	<-pc.Messages()

	spans := mt.FinishedSpans()
	require.Len(t, spans, 2)
	return spans
}

func TestConsumer(t *testing.T) {
	mt := mocktracer.Start()
	defer mt.Stop()

	broker := sarama.NewMockBroker(t, 0)
	defer broker.Close()

	broker.SetHandlerByMap(map[string]sarama.MockResponse{
		"MetadataRequest": sarama.NewMockMetadataResponse(t).
			SetBroker(broker.Addr(), broker.BrokerID()).
			SetLeader("test-topic", 0, broker.BrokerID()),
		"OffsetRequest": sarama.NewMockOffsetResponse(t).
			SetOffset("test-topic", 0, sarama.OffsetOldest, 0).
			SetOffset("test-topic", 0, sarama.OffsetNewest, 1),
		"FetchRequest": sarama.NewMockFetchResponse(t, 1).
			SetMessage("test-topic", 0, 0, sarama.StringEncoder("hello")).
			SetMessage("test-topic", 0, 1, sarama.StringEncoder("world")),
	})
	cfg := sarama.NewConfig()
	cfg.Version = sarama.MinVersion
	client, err := sarama.NewClient([]string{broker.Addr()}, cfg)
	if err != nil {
		t.Fatal(err)
	}
	defer client.Close()

	consumer, err := sarama.NewConsumerFromClient(client)
	if err != nil {
		t.Fatal(err)
	}
	defer consumer.Close()

	consumer = WrapConsumer(consumer)

	partitionConsumer, err := consumer.ConsumePartition("test-topic", 0, 0)
	if err != nil {
		t.Fatal(err)
	}
	msg1 := <-partitionConsumer.Messages()
	msg2 := <-partitionConsumer.Messages()
	partitionConsumer.Close()
	// wait for the channel to be closed
	<-partitionConsumer.Messages()

	spans := mt.FinishedSpans()
	assert.Len(t, spans, 2)
	{
		s := spans[0]
		spanctx, err := tracer.Extract(NewConsumerMessageCarrier(msg1))
		assert.NoError(t, err)
		assert.Equal(t, spanctx.TraceID(), s.TraceID(),
			"span context should be injected into the consumer message headers")

		assert.Equal(t, int32(0), s.Tag(ext.MessagingKafkaPartition))
		assert.Equal(t, int64(0), s.Tag("offset"))
		assert.Equal(t, "kafka", s.Tag(ext.ServiceName))
		assert.Equal(t, "Consume Topic test-topic", s.Tag(ext.ResourceName))
		assert.Equal(t, "queue", s.Tag(ext.SpanType))
		assert.Equal(t, "kafka.consume", s.OperationName())
		assert.Equal(t, "Shopify/sarama", s.Tag(ext.Component))
		assert.Equal(t, ext.SpanKindConsumer, s.Tag(ext.SpanKind))
		assert.Equal(t, "kafka", s.Tag(ext.MessagingSystem))
	}
	{
		s := spans[1]
		spanctx, err := tracer.Extract(NewConsumerMessageCarrier(msg2))
		assert.NoError(t, err)
		assert.Equal(t, spanctx.TraceID(), s.TraceID(),
			"span context should be injected into the consumer message headers")

		assert.Equal(t, int32(0), s.Tag(ext.MessagingKafkaPartition))
		assert.Equal(t, int64(1), s.Tag("offset"))
		assert.Equal(t, "kafka", s.Tag(ext.ServiceName))
		assert.Equal(t, "Consume Topic test-topic", s.Tag(ext.ResourceName))
		assert.Equal(t, "queue", s.Tag(ext.SpanType))
		assert.Equal(t, "kafka.consume", s.OperationName())
		assert.Equal(t, "Shopify/sarama", s.Tag(ext.Component))
		assert.Equal(t, ext.SpanKindConsumer, s.Tag(ext.SpanKind))
		assert.Equal(t, "kafka", s.Tag(ext.MessagingSystem))
	}
}

func TestSyncProducer(t *testing.T) {
	mt := mocktracer.Start()
	defer mt.Stop()

	seedBroker := sarama.NewMockBroker(t, 1)
	defer seedBroker.Close()

	leader := sarama.NewMockBroker(t, 2)
	defer leader.Close()

	metadataResponse := new(sarama.MetadataResponse)
	metadataResponse.AddBroker(leader.Addr(), leader.BrokerID())
	metadataResponse.AddTopicPartition("my_topic", 0, leader.BrokerID(), nil, nil, nil, sarama.ErrNoError)
	seedBroker.Returns(metadataResponse)

	prodSuccess := new(sarama.ProduceResponse)
	prodSuccess.AddTopicPartition("my_topic", 0, sarama.ErrNoError)
	leader.Returns(prodSuccess)

	cfg := sarama.NewConfig()
	cfg.Version = sarama.MinVersion
	cfg.Producer.Return.Successes = true

	producer, err := sarama.NewSyncProducer([]string{seedBroker.Addr()}, cfg)
	if err != nil {
		t.Fatal(err)
	}
	producer = WrapSyncProducer(cfg, producer)

	msg1 := &sarama.ProducerMessage{
		Topic:    "my_topic",
		Value:    sarama.StringEncoder("test 1"),
		Metadata: "test",
	}
	producer.SendMessage(msg1)

	spans := mt.FinishedSpans()
	assert.Len(t, spans, 1)
	{
		s := spans[0]
		assert.Equal(t, "kafka", s.Tag(ext.ServiceName))
		assert.Equal(t, "queue", s.Tag(ext.SpanType))
		assert.Equal(t, "Produce Topic my_topic", s.Tag(ext.ResourceName))
		assert.Equal(t, "kafka.produce", s.OperationName())
		assert.Equal(t, int32(0), s.Tag(ext.MessagingKafkaPartition))
		assert.Equal(t, int64(0), s.Tag("offset"))
		assert.Equal(t, "Shopify/sarama", s.Tag(ext.Component))
		assert.Equal(t, ext.SpanKindProducer, s.Tag(ext.SpanKind))
		assert.Equal(t, "kafka", s.Tag(ext.MessagingSystem))
	}
}

func TestSyncProducerSendMessages(t *testing.T) {
	mt := mocktracer.Start()
	defer mt.Stop()

	seedBroker := sarama.NewMockBroker(t, 1)
	defer seedBroker.Close()
	leader := sarama.NewMockBroker(t, 2)
	defer leader.Close()

	metadataResponse := new(sarama.MetadataResponse)
	metadataResponse.AddBroker(leader.Addr(), leader.BrokerID())
	metadataResponse.AddTopicPartition("my_topic", 0, leader.BrokerID(), nil, nil, nil, sarama.ErrNoError)
	seedBroker.Returns(metadataResponse)

	prodSuccess := new(sarama.ProduceResponse)
	prodSuccess.AddTopicPartition("my_topic", 0, sarama.ErrNoError)
	leader.Returns(prodSuccess)

	cfg := sarama.NewConfig()
	cfg.Version = sarama.MinVersion
	cfg.Producer.Return.Successes = true
	cfg.Producer.Flush.Messages = 2

	producer, err := sarama.NewSyncProducer([]string{seedBroker.Addr()}, cfg)
	if err != nil {
		t.Fatal(err)
	}
	producer = WrapSyncProducer(cfg, producer)

	msg1 := &sarama.ProducerMessage{
		Topic:    "my_topic",
		Value:    sarama.StringEncoder("test 1"),
		Metadata: "test",
	}
	msg2 := &sarama.ProducerMessage{
		Topic:    "my_topic",
		Value:    sarama.StringEncoder("test 2"),
		Metadata: "test",
	}
	producer.SendMessages([]*sarama.ProducerMessage{msg1, msg2})
	spans := mt.FinishedSpans()
	assert.Len(t, spans, 2)
	for _, s := range spans {
		assert.Equal(t, "kafka", s.Tag(ext.ServiceName))
		assert.Equal(t, "queue", s.Tag(ext.SpanType))
		assert.Equal(t, "Produce Topic my_topic", s.Tag(ext.ResourceName))
		assert.Equal(t, "kafka.produce", s.OperationName())
		assert.Equal(t, int32(0), s.Tag(ext.MessagingKafkaPartition))
		assert.Equal(t, "Shopify/sarama", s.Tag(ext.Component))
		assert.Equal(t, ext.SpanKindProducer, s.Tag(ext.SpanKind))
		assert.Equal(t, "kafka", s.Tag(ext.MessagingSystem))
	}
}

func TestAsyncProducer(t *testing.T) {
	// the default for producers is a fire-and-forget model that doesn't return
	// successes
	t.Run("Without Successes", func(t *testing.T) {
		t.Skip("Skipping test because sarama.MockBroker doesn't work with versions >= sarama.V0_11_0_0 " +
			"https://github.com/Shopify/sarama/issues/1665")
		mt := mocktracer.Start()
		defer mt.Stop()

		broker := newMockBroker(t)

		cfg := sarama.NewConfig()
		cfg.Version = sarama.V0_11_0_0
		producer, err := sarama.NewAsyncProducer([]string{broker.Addr()}, cfg)
		if err != nil {
			t.Fatal(err)
		}
		producer = WrapAsyncProducer(nil, producer)

		msg1 := &sarama.ProducerMessage{
			Topic: "my_topic",
			Value: sarama.StringEncoder("test 1"),
		}
		producer.Input() <- msg1

		waitForSpans(mt, 1, time.Second*10)

		spans := mt.FinishedSpans()
		assert.Len(t, spans, 1)
		{
			s := spans[0]
			assert.Equal(t, "kafka", s.Tag(ext.ServiceName))
			assert.Equal(t, "queue", s.Tag(ext.SpanType))
			assert.Equal(t, "Produce Topic my_topic", s.Tag(ext.ResourceName))
			assert.Equal(t, "kafka.produce", s.OperationName())
			assert.Equal(t, int32(0), s.Tag(ext.MessagingKafkaPartition))
			assert.Equal(t, int64(0), s.Tag("offset"))
			assert.Equal(t, "Shopify/sarama", s.Tag(ext.Component))
			assert.Equal(t, ext.SpanKindProducer, s.Tag(ext.SpanKind))
			assert.Equal(t, "kafka", s.Tag(ext.MessagingSystem))
		}
	})

	t.Run("With Successes", func(t *testing.T) {
		t.Skip("Skipping test because sarama.MockBroker doesn't work with versions >= sarama.V0_11_0_0 " +
			"https://github.com/Shopify/sarama/issues/1665")
		mt := mocktracer.Start()
		defer mt.Stop()

		broker := newMockBroker(t)

		cfg := sarama.NewConfig()
		cfg.Version = sarama.V0_11_0_0
		cfg.Producer.Return.Successes = true

		producer, err := sarama.NewAsyncProducer([]string{broker.Addr()}, cfg)
		if err != nil {
			t.Fatal(err)
		}
		producer = WrapAsyncProducer(cfg, producer)

		msg1 := &sarama.ProducerMessage{
			Topic: "my_topic",
			Value: sarama.StringEncoder("test 1"),
		}
		producer.Input() <- msg1
		<-producer.Successes()

		spans := mt.FinishedSpans()
		assert.Len(t, spans, 1)
		{
			s := spans[0]
			assert.Equal(t, "kafka", s.Tag(ext.ServiceName))
			assert.Equal(t, "queue", s.Tag(ext.SpanType))
			assert.Equal(t, "Produce Topic my_topic", s.Tag(ext.ResourceName))
			assert.Equal(t, "kafka.produce", s.OperationName())
			assert.Equal(t, int32(0), s.Tag(ext.MessagingKafkaPartition))
			assert.Equal(t, int64(0), s.Tag("offset"))
			assert.Equal(t, "Shopify/sarama", s.Tag(ext.Component))
			assert.Equal(t, ext.SpanKindProducer, s.Tag(ext.SpanKind))
			assert.Equal(t, "kafka", s.Tag(ext.MessagingSystem))
		}
	})
}

func TestNamingSchema(t *testing.T) {
<<<<<<< HEAD
	generateSpans := func(t *testing.T, serviceOverride string) []mocktracer.Span {
		var opts []Option
		if serviceOverride != "" {
			opts = append(opts, WithServiceName(serviceOverride))
		}

		mt := mocktracer.Start()
		defer mt.Stop()

		broker := sarama.NewMockBroker(t, 1)
		defer broker.Close()

		broker.SetHandlerByMap(map[string]sarama.MockResponse{
			"MetadataRequest": sarama.NewMockMetadataResponse(t).
				SetBroker(broker.Addr(), broker.BrokerID()).
				SetLeader("test-topic", 0, broker.BrokerID()),
			"OffsetRequest": sarama.NewMockOffsetResponse(t).
				SetOffset("test-topic", 0, sarama.OffsetOldest, 0).
				SetOffset("test-topic", 0, sarama.OffsetNewest, 1),
			"FetchRequest": sarama.NewMockFetchResponse(t, 1).
				SetMessage("test-topic", 0, 0, sarama.StringEncoder("hello")),
			"ProduceRequest": sarama.NewMockProduceResponse(t).
				SetError("test-topic", 0, sarama.ErrNoError),
		})

		cfg := sarama.NewConfig()
		cfg.Version = sarama.MinVersion
		cfg.Producer.Return.Successes = true
		cfg.Producer.Flush.Messages = 1

		producer, err := sarama.NewSyncProducer([]string{broker.Addr()}, cfg)
		require.NoError(t, err)
		producer = WrapSyncProducer(cfg, producer, opts...)

		c, err := sarama.NewConsumer([]string{broker.Addr()}, cfg)
		require.NoError(t, err)
		defer c.Close()
		c = WrapConsumer(c, opts...)

		msg1 := &sarama.ProducerMessage{
			Topic:    "test-topic",
			Value:    sarama.StringEncoder("test 1"),
			Metadata: "test",
		}
		_, _, err = producer.SendMessage(msg1)
		require.NoError(t, err)

		pc, err := c.ConsumePartition("test-topic", 0, 0)
		if err != nil {
			t.Fatal(err)
		}
		_ = <-pc.Messages()
		pc.Close()
		// wait for the channel to be closed
		<-pc.Messages()

		spans := mt.FinishedSpans()
		require.Len(t, spans, 2)

		return spans
	}

=======
>>>>>>> a09c8727
	// first is producer and second is consumer span
	wantServiceNameV0 := namingschematest.ServiceNameAssertions{
		WithDefaults:             []string{"kafka", "kafka"},
		WithDDService:            []string{"kafka", namingschematest.TestDDService},
		WithDDServiceAndOverride: []string{namingschematest.TestServiceOverride, namingschematest.TestServiceOverride},
	}
<<<<<<< HEAD
	t.Run("service name", namingschematest.NewServiceNameTest(generateSpans, "kafka", wantServiceNameV0))
	t.Run("operation name", namingschematest.NewKafkaOpNameTest(generateSpans))
=======
	t.Run("service name", namingschematest.NewServiceNameTest(genTestSpans, "kafka", wantServiceNameV0))
	t.Run("operation name", namingschematest.NewKafkaOpNameTest(genTestSpans))
>>>>>>> a09c8727
}

func newMockBroker(t *testing.T) *sarama.MockBroker {
	broker := sarama.NewMockBroker(t, 1)

	metadataResponse := new(sarama.MetadataResponse)
	metadataResponse.AddBroker(broker.Addr(), broker.BrokerID())
	metadataResponse.AddTopicPartition("my_topic", 0, broker.BrokerID(), nil, nil, nil, sarama.ErrNoError)
	broker.Returns(metadataResponse)

	prodSuccess := new(sarama.ProduceResponse)
	prodSuccess.AddTopicPartition("my_topic", 0, sarama.ErrNoError)
	for i := 0; i < 10; i++ {
		broker.Returns(prodSuccess)
	}
	return broker
}

// waitForSpans polls the mock tracer until the expected number of spans
// appear
func waitForSpans(mt mocktracer.Tracer, sz int, maxWait time.Duration) {
	ctx, cancel := context.WithTimeout(context.Background(), time.Second*5)
	defer cancel()

	for len(mt.FinishedSpans()) < sz {
		select {
		case <-ctx.Done():
			return
		default:
		}
		time.Sleep(time.Millisecond * 100)
	}
}<|MERGE_RESOLUTION|>--- conflicted
+++ resolved
@@ -357,84 +357,14 @@
 }
 
 func TestNamingSchema(t *testing.T) {
-<<<<<<< HEAD
-	generateSpans := func(t *testing.T, serviceOverride string) []mocktracer.Span {
-		var opts []Option
-		if serviceOverride != "" {
-			opts = append(opts, WithServiceName(serviceOverride))
-		}
-
-		mt := mocktracer.Start()
-		defer mt.Stop()
-
-		broker := sarama.NewMockBroker(t, 1)
-		defer broker.Close()
-
-		broker.SetHandlerByMap(map[string]sarama.MockResponse{
-			"MetadataRequest": sarama.NewMockMetadataResponse(t).
-				SetBroker(broker.Addr(), broker.BrokerID()).
-				SetLeader("test-topic", 0, broker.BrokerID()),
-			"OffsetRequest": sarama.NewMockOffsetResponse(t).
-				SetOffset("test-topic", 0, sarama.OffsetOldest, 0).
-				SetOffset("test-topic", 0, sarama.OffsetNewest, 1),
-			"FetchRequest": sarama.NewMockFetchResponse(t, 1).
-				SetMessage("test-topic", 0, 0, sarama.StringEncoder("hello")),
-			"ProduceRequest": sarama.NewMockProduceResponse(t).
-				SetError("test-topic", 0, sarama.ErrNoError),
-		})
-
-		cfg := sarama.NewConfig()
-		cfg.Version = sarama.MinVersion
-		cfg.Producer.Return.Successes = true
-		cfg.Producer.Flush.Messages = 1
-
-		producer, err := sarama.NewSyncProducer([]string{broker.Addr()}, cfg)
-		require.NoError(t, err)
-		producer = WrapSyncProducer(cfg, producer, opts...)
-
-		c, err := sarama.NewConsumer([]string{broker.Addr()}, cfg)
-		require.NoError(t, err)
-		defer c.Close()
-		c = WrapConsumer(c, opts...)
-
-		msg1 := &sarama.ProducerMessage{
-			Topic:    "test-topic",
-			Value:    sarama.StringEncoder("test 1"),
-			Metadata: "test",
-		}
-		_, _, err = producer.SendMessage(msg1)
-		require.NoError(t, err)
-
-		pc, err := c.ConsumePartition("test-topic", 0, 0)
-		if err != nil {
-			t.Fatal(err)
-		}
-		_ = <-pc.Messages()
-		pc.Close()
-		// wait for the channel to be closed
-		<-pc.Messages()
-
-		spans := mt.FinishedSpans()
-		require.Len(t, spans, 2)
-
-		return spans
-	}
-
-=======
->>>>>>> a09c8727
 	// first is producer and second is consumer span
 	wantServiceNameV0 := namingschematest.ServiceNameAssertions{
 		WithDefaults:             []string{"kafka", "kafka"},
 		WithDDService:            []string{"kafka", namingschematest.TestDDService},
 		WithDDServiceAndOverride: []string{namingschematest.TestServiceOverride, namingschematest.TestServiceOverride},
 	}
-<<<<<<< HEAD
-	t.Run("service name", namingschematest.NewServiceNameTest(generateSpans, "kafka", wantServiceNameV0))
-	t.Run("operation name", namingschematest.NewKafkaOpNameTest(generateSpans))
-=======
 	t.Run("service name", namingschematest.NewServiceNameTest(genTestSpans, "kafka", wantServiceNameV0))
 	t.Run("operation name", namingschematest.NewKafkaOpNameTest(genTestSpans))
->>>>>>> a09c8727
 }
 
 func newMockBroker(t *testing.T) *sarama.MockBroker {
