// Unless explicitly stated otherwise all files in this repository are licensed
// under the Apache License Version 2.0.
// This product includes software developed at Datadog (https://www.datadoghq.com/).
// Copyright 2022 Datadog, Inc.

package gqlgen

import (
	"testing"

<<<<<<< HEAD
=======
	internaltestserver "gopkg.in/DataDog/dd-trace-go.v1/contrib/99designs/gqlgen/internal/testserver"
	"gopkg.in/DataDog/dd-trace-go.v1/contrib/internal/lists"
	"gopkg.in/DataDog/dd-trace-go.v1/contrib/internal/namingschematest"
>>>>>>> 86e25ced
	"gopkg.in/DataDog/dd-trace-go.v1/ddtrace/ext"
	"gopkg.in/DataDog/dd-trace-go.v1/ddtrace/mocktracer"

	"github.com/99designs/gqlgen/client"
	"github.com/99designs/gqlgen/graphql"
	"github.com/99designs/gqlgen/graphql/handler/testserver"
	"github.com/99designs/gqlgen/graphql/handler/transport"
	"github.com/stretchr/testify/assert"
)

type testServerResponse struct {
	Name string
}

func TestOptions(t *testing.T) {
	query := `{ name }`
	for name, tt := range map[string]struct {
		tracerOpts []Option
		test       func(assert *assert.Assertions, root mocktracer.Span, spans []mocktracer.Span)
	}{
		"default": {
			test: func(assert *assert.Assertions, root mocktracer.Span, _ []mocktracer.Span) {
				assert.Equal("graphql.query", root.OperationName())
				assert.Equal(query, root.Tag(ext.ResourceName))
				assert.Equal(defaultServiceName, root.Tag(ext.ServiceName))
				assert.Equal(ext.SpanTypeGraphQL, root.Tag(ext.SpanType))
				assert.Equal("99designs/gqlgen", root.Tag(ext.Component))
				assert.Nil(root.Tag(ext.EventSampleRate))
				assert.Equal("99designs/gqlgen", root.Integration())
			},
		},
		"WithServiceName": {
			tracerOpts: []Option{WithServiceName("TestServer")},
			test: func(assert *assert.Assertions, root mocktracer.Span, _ []mocktracer.Span) {
				assert.Equal("TestServer", root.Tag(ext.ServiceName))
			},
		},
		"WithAnalytics/true": {
			tracerOpts: []Option{WithAnalytics(true)},
			test: func(assert *assert.Assertions, root mocktracer.Span, _ []mocktracer.Span) {
				assert.Equal(1.0, root.Tag(ext.EventSampleRate))
			},
		},
		"WithAnalytics/false": {
			tracerOpts: []Option{WithAnalytics(false)},
			test: func(assert *assert.Assertions, root mocktracer.Span, _ []mocktracer.Span) {
				assert.Nil(root.Tag(ext.EventSampleRate))
			},
		},
		"WithAnalyticsRate": {
			tracerOpts: []Option{WithAnalyticsRate(0.5)},
			test: func(assert *assert.Assertions, root mocktracer.Span, _ []mocktracer.Span) {
				assert.Equal(0.5, root.Tag(ext.EventSampleRate))
			},
		},
		"WithoutTraceTrivialResolvedFields": {
			tracerOpts: []Option{WithoutTraceTrivialResolvedFields()},
			test: func(assert *assert.Assertions, _ mocktracer.Span, spans []mocktracer.Span) {
				var hasFieldOperation bool
				for _, span := range spans {
					if span.OperationName() == fieldOp {
						hasFieldOperation = true
						break
					}
				}
				assert.Equal(false, hasFieldOperation)
			},
		},
		"WithCustomTag": {
			tracerOpts: []Option{
				WithCustomTag("customTag1", "customValue1"),
				WithCustomTag("customTag2", "customValue2"),
			},
			test: func(assert *assert.Assertions, root mocktracer.Span, _ []mocktracer.Span) {
				assert.Equal("customValue1", root.Tag("customTag1"))
				assert.Equal("customValue2", root.Tag("customTag2"))
			},
		},
	} {
		t.Run(name, func(t *testing.T) {
			assert := assert.New(t)
			mt := mocktracer.Start()
			defer mt.Stop()
			c := newTestClient(t, testserver.New(), NewTracer(tt.tracerOpts...))
			c.MustPost(query, &testServerResponse{})
			spans := mt.FinishedSpans()
			var root mocktracer.Span
			for _, span := range spans {
				if span.ParentID() == 0 {
					root = span
				}
			}
			assert.NotNil(root)
			tt.test(assert, root, spans)
			assert.Nil(root.Tag(ext.Error))
		})
	}

	// WithoutTraceIntrospectionQuery tested here since we are specifically checking against an IntrosepctionQuery operation.
	query = `query IntrospectionQuery { __schema { queryType { name } } }`
	testFunc := func(assert *assert.Assertions, spans []mocktracer.Span) {
		var hasFieldSpan bool
		for _, span := range spans {
			if span.OperationName() == fieldOp {
				hasFieldSpan = true
				break
			}
		}
		assert.Equal(false, hasFieldSpan)
	}
	for name, tt := range map[string]struct {
		tracerOpts []Option
		clientOpts []client.Option
		test       func(assert *assert.Assertions, spans []mocktracer.Span)
	}{
		"WithoutTraceIntrospectionQuery with OperationName": {
			tracerOpts: []Option{WithoutTraceIntrospectionQuery()},
			clientOpts: []client.Option{client.Operation("IntrospectionQuery")},
			test:       testFunc,
		},
		"WithoutTraceIntrospectionQuery without OperationName": {
			tracerOpts: []Option{WithoutTraceIntrospectionQuery()},
			clientOpts: []client.Option{},
			test:       testFunc,
		},
	} {
		t.Run(name, func(t *testing.T) {
			assert := assert.New(t)
			mt := mocktracer.Start()
			defer mt.Stop()
			c := newTestClient(t, testserver.New(), NewTracer(tt.tracerOpts...))
			c.MustPost(query, &testServerResponse{}, tt.clientOpts...)
			tt.test(assert, mt.FinishedSpans())
		})
	}
}

func TestError(t *testing.T) {
	assert := assert.New(t)
	mt := mocktracer.Start()
	defer mt.Stop()
	c := newTestClient(t, testserver.NewError(), NewTracer())
	err := c.Post(`{ name }`, &testServerResponse{})
	assert.NotNil(err)
	var root mocktracer.Span
	for _, span := range mt.FinishedSpans() {
		if span.ParentID() == 0 {
			root = span
		}
	}
	assert.NotNil(root)
	assert.NotNil(root.Tag(ext.Error))

	events := root.Events()
	require.Len(t, events, 1)

	evt := events[0]
	assert.Equal("dd.graphql.query.error", evt.Name)
	assert.NotEmpty(evt.Config.Time)
	assert.NotEmpty(evt.Config.Attributes["stacktrace"])
	assert.Equal(map[string]any{
		"message":    "resolver error",
		"stacktrace": evt.Config.Attributes["stacktrace"],
		"type":       "*gqlerror.Error",
	}, evt.Config.Attributes)
}

func TestObfuscation(t *testing.T) {
	assert := assert.New(t)
	mt := mocktracer.Start()
	defer mt.Stop()
	c := newTestClient(t, testserver.New(), NewTracer())
	var resp struct {
		Name string
	}
	query := `query($id: Int!) {
	name
	find(id: $id)
}
`
	err := c.Post(query, &resp, client.Var("id", 12345))
	assert.Nil(err)

	// No spans should contain the sensitive ID.
	for _, span := range mt.FinishedSpans() {
		assert.NotContains(span.Tag(ext.ResourceName), "12345")
	}
}

func TestChildSpans(t *testing.T) {
	assert := assert.New(t)
	mt := mocktracer.Start()
	defer mt.Stop()
	c := newTestClient(t, testserver.New(), NewTracer())
	err := c.Post(`{ name }`, &testServerResponse{})
	assert.Nil(err)
	var root mocktracer.Span
	allSpans := mt.FinishedSpans()
	var resNames []string
	var opNames []string
	for _, span := range allSpans {
		if span.ParentID() == 0 {
			root = span
		}
		resNames = append(resNames, span.Tag(ext.ResourceName).(string))
		opNames = append(opNames, span.OperationName())
		assert.Equal("99designs/gqlgen", span.Tag(ext.Component))
	}
	assert.ElementsMatch(resNames, []string{readOp, parsingOp, validationOp, "Query.name", `{ name }`})
	assert.ElementsMatch(opNames, []string{readOp, parsingOp, validationOp, fieldOp, "graphql.query"})
	assert.NotNil(root)
	assert.Nil(root.Tag(ext.Error))
}

func newTestClient(t *testing.T, h *testserver.TestServer, tracer graphql.HandlerExtension) *client.Client {
	t.Helper()
	h.AddTransport(transport.POST{})
	h.Use(tracer)
	return client.New(h)
}

func TestInterceptOperation(t *testing.T) {
	assertions := assert.New(t)
	graphqlTestSrv := testserver.New()
	c := newTestClient(t, graphqlTestSrv, NewTracer())

	t.Run("intercept operation with graphQL Query", func(t *testing.T) {
		mt := mocktracer.Start()
		defer mt.Stop()

		err := c.Post(`{ name }`, &testServerResponse{})
		assertions.Nil(err)

		allSpans := mt.FinishedSpans()
		var root mocktracer.Span
		var resNames []string
		var opNames []string
		for _, span := range allSpans {
			if span.ParentID() == 0 {
				root = span
			}
			resNames = append(resNames, span.Tag(ext.ResourceName).(string))
			opNames = append(opNames, span.OperationName())
			assertions.Equal("99designs/gqlgen", span.Tag(ext.Component))
		}
		assertions.ElementsMatch(resNames, []string{readOp, parsingOp, validationOp, "Query.name", `{ name }`})
		assertions.ElementsMatch(opNames, []string{readOp, parsingOp, validationOp, fieldOp, "graphql.query"})
		assertions.NotNil(root)
		assertions.Nil(root.Tag(ext.Error))
	})

	t.Run("intercept operation with graphQL Mutation", func(t *testing.T) {
		mt := mocktracer.Start()
		defer mt.Stop()

		err := c.Post(`mutation Name { name }`, &testServerResponse{})
		// due to testserver.New() implementation, mutation is not supported
		assertions.NotNil(err)

		allSpans := mt.FinishedSpans()
		var root mocktracer.Span
		var resNames []string
		var opNames []string
		for _, span := range allSpans {
			if span.ParentID() == 0 {
				root = span
			}
			resNames = append(resNames, span.Tag(ext.ResourceName).(string))
			opNames = append(opNames, span.OperationName())
			assertions.Equal("99designs/gqlgen", span.Tag(ext.Component))
		}
		assertions.ElementsMatch(resNames, []string{readOp, parsingOp, validationOp, `mutation Name { name }`})
		assertions.ElementsMatch(opNames, []string{readOp, parsingOp, validationOp, "graphql.mutation"})
		assertions.NotNil(root)
		assertions.NotNil(root.Tag(ext.Error))
	})

	t.Run("intercept operation with graphQL Subscription", func(t *testing.T) {
		mt := mocktracer.Start()
		defer mt.Stop()

		go func() {
			graphqlTestSrv.SendCompleteSubscriptionMessage()
		}()

		// using raw post because post try to access nil response's Data field
		resp, err := c.RawPost(`subscription Name { name }`)
		assertions.Nil(err)
		assertions.Nil(resp)

		allSpans := mt.FinishedSpans()
		var root mocktracer.Span
		var resNames []string
		var opNames []string
		for _, span := range allSpans {
			if span.ParentID() == 0 {
				root = span
			}
			resNames = append(resNames, span.Tag(ext.ResourceName).(string))
			opNames = append(opNames, span.OperationName())
			assertions.Equal("99designs/gqlgen", span.Tag(ext.Component))
		}
		assertions.ElementsMatch(resNames, []string{`subscription Name { name }`, `subscription Name { name }`, "subscription Name { name }"})
		assertions.ElementsMatch(opNames, []string{readOp, parsingOp, validationOp})
		assertions.NotNil(root)
		assertions.Nil(root.Tag(ext.Error))
	})
}

func TestErrorsAsSpanEvents(t *testing.T) {
	mt := mocktracer.Start()
	defer mt.Stop()

	_, c := internaltestserver.New(t, NewTracer(WithErrorExtensions("str", "float", "int", "bool", "slice", "unsupported_type_stringified")))
	err := c.Post(`{ withError }`, &testServerResponse{})
	require.Error(t, err)

	spans := mt.FinishedSpans()
	require.Len(t, spans, 5)

	s0 := spans[4]
	assert.Equal(t, "graphql.query", s0.OperationName())
	assert.NotNil(t, s0.Tag(ext.Error))

	events := s0.Events()
	require.Len(t, events, 1)

	evt := events[0]
	assert.Equal(t, "dd.graphql.query.error", evt.Name)
	assert.NotEmpty(t, evt.Config.Time)
	assert.NotEmpty(t, evt.Config.Attributes["stacktrace"])
	assert.Equal(t, map[string]any{
		"message":          "test error",
		"path":             []string{"withError"},
		"stacktrace":       evt.Config.Attributes["stacktrace"],
		"type":             "*gqlerror.Error",
		"extensions.str":   "1",
		"extensions.int":   1,
		"extensions.float": 1.1,
		"extensions.bool":  true,
		"extensions.slice": []string{"1", "2"},
		"extensions.unsupported_type_stringified": "[1,\"foo\"]",
	}, evt.Config.Attributes)

	// the rest of the spans should not have span events
	for _, s := range spans {
		if s.OperationName() == "graphql.query" {
			continue
		}
		assert.Emptyf(t, s.Events(), "span %s should not have span events", s.OperationName())
	}
}<|MERGE_RESOLUTION|>--- conflicted
+++ resolved
@@ -8,12 +8,7 @@
 import (
 	"testing"
 
-<<<<<<< HEAD
-=======
 	internaltestserver "gopkg.in/DataDog/dd-trace-go.v1/contrib/99designs/gqlgen/internal/testserver"
-	"gopkg.in/DataDog/dd-trace-go.v1/contrib/internal/lists"
-	"gopkg.in/DataDog/dd-trace-go.v1/contrib/internal/namingschematest"
->>>>>>> 86e25ced
 	"gopkg.in/DataDog/dd-trace-go.v1/ddtrace/ext"
 	"gopkg.in/DataDog/dd-trace-go.v1/ddtrace/mocktracer"
 
@@ -22,6 +17,14 @@
 	"github.com/99designs/gqlgen/graphql/handler/testserver"
 	"github.com/99designs/gqlgen/graphql/handler/transport"
 	"github.com/stretchr/testify/assert"
+	"github.com/stretchr/testify/require"
+)
+
+const (
+	readOp       = "graphql.read"
+	parsingOp    = "graphql.parse"
+	validationOp = "graphql.validate"
+	fieldOp      = "graphql.field"
 )
 
 type testServerResponse struct {
@@ -172,13 +175,13 @@
 
 	evt := events[0]
 	assert.Equal("dd.graphql.query.error", evt.Name)
-	assert.NotEmpty(evt.Config.Time)
-	assert.NotEmpty(evt.Config.Attributes["stacktrace"])
+	assert.NotEmpty(evt.TimeUnixNano)
+	assert.NotEmpty(evt.Attributes["stacktrace"])
 	assert.Equal(map[string]any{
 		"message":    "resolver error",
-		"stacktrace": evt.Config.Attributes["stacktrace"],
+		"stacktrace": evt.Attributes["stacktrace"],
 		"type":       "*gqlerror.Error",
-	}, evt.Config.Attributes)
+	}, evt.Attributes)
 }
 
 func TestObfuscation(t *testing.T) {
@@ -343,20 +346,20 @@
 
 	evt := events[0]
 	assert.Equal(t, "dd.graphql.query.error", evt.Name)
-	assert.NotEmpty(t, evt.Config.Time)
-	assert.NotEmpty(t, evt.Config.Attributes["stacktrace"])
+	assert.NotEmpty(t, evt.TimeUnixNano)
+	assert.NotEmpty(t, evt.Attributes["stacktrace"])
 	assert.Equal(t, map[string]any{
 		"message":          "test error",
-		"path":             []string{"withError"},
-		"stacktrace":       evt.Config.Attributes["stacktrace"],
+		"path":             []interface{}{"withError"},
+		"stacktrace":       evt.Attributes["stacktrace"],
 		"type":             "*gqlerror.Error",
 		"extensions.str":   "1",
-		"extensions.int":   1,
+		"extensions.int":   float64(1),
 		"extensions.float": 1.1,
 		"extensions.bool":  true,
-		"extensions.slice": []string{"1", "2"},
+		"extensions.slice": []interface{}{"1", "2"},
 		"extensions.unsupported_type_stringified": "[1,\"foo\"]",
-	}, evt.Config.Attributes)
+	}, evt.Attributes)
 
 	// the rest of the spans should not have span events
 	for _, s := range spans {
