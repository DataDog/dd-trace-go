// Unless explicitly stated otherwise all files in this repository are licensed
// under the Apache License Version 2.0.
// This product includes software developed at Datadog (https://www.datadoghq.com/).
// Copyright 2022 Datadog, Inc.

package gqlgen

import (
<<<<<<< HEAD
	v2 "github.com/DataDog/dd-trace-go/contrib/99designs/gqlgen/v2"
=======
	"math"

	internalgraphql "gopkg.in/DataDog/dd-trace-go.v1/contrib/internal/graphql"
	"gopkg.in/DataDog/dd-trace-go.v1/internal/globalconfig"
	"gopkg.in/DataDog/dd-trace-go.v1/internal/namingschema"
>>>>>>> 86e25ced
)

const defaultServiceName = "graphql"

<<<<<<< HEAD
// An Option configures the gqlgen integration.
type Option = v2.Option
=======
type config struct {
	serviceName                       string
	analyticsRate                     float64
	withoutTraceIntrospectionQuery    bool
	withoutTraceTrivialResolvedFields bool
	tags                              map[string]interface{}
	errExtensions                     []string
}

// An Option configures the gqlgen integration.
type Option func(cfg *config)

func defaults(cfg *config) {
	cfg.serviceName = namingschema.ServiceNameOverrideV0(defaultServiceName, defaultServiceName)
	cfg.analyticsRate = globalconfig.AnalyticsRate()
	cfg.tags = make(map[string]interface{})
	cfg.errExtensions = internalgraphql.ErrorExtensionsFromEnv()
}
>>>>>>> 86e25ced

// WithAnalytics enables or disables Trace Analytics for all started spans.
func WithAnalytics(on bool) Option {
	return v2.WithAnalytics(on)
}

// WithAnalyticsRate sets the sampling rate for Trace Analytics events correlated to started spans.
func WithAnalyticsRate(rate float64) Option {
	return v2.WithAnalyticsRate(rate)
}

// WithServiceName sets the given service name for the gqlgen server.
func WithServiceName(name string) Option {
	return v2.WithService(name)
}

// WithoutTraceIntrospectionQuery skips creating spans for fields when the operation name is IntrospectionQuery.
func WithoutTraceIntrospectionQuery() Option {
	return v2.WithoutTraceIntrospectionQuery()
}

// WithoutTraceTrivialResolvedFields skips creating spans for fields that have a trivial resolver.
// For example, a field resolved from an object w/o requiring a custom method is considered trivial.
func WithoutTraceTrivialResolvedFields() Option {
	return v2.WithoutTraceTrivialResolvedFields()
}

// WithCustomTag will attach the value to the span tagged by the key.
func WithCustomTag(key string, value interface{}) Option {
<<<<<<< HEAD
	return v2.WithCustomTag(key, value)
=======
	return func(cfg *config) {
		if cfg.tags == nil {
			cfg.tags = make(map[string]interface{})
		}
		cfg.tags[key] = value
	}
}

// WithErrorExtensions allows to configure the error extensions to include in the error span events.
func WithErrorExtensions(errExtensions ...string) Option {
	return func(cfg *config) {
		cfg.errExtensions = internalgraphql.ParseErrorExtensions(errExtensions)
	}
>>>>>>> 86e25ced
}<|MERGE_RESOLUTION|>--- conflicted
+++ resolved
@@ -6,42 +6,13 @@
 package gqlgen
 
 import (
-<<<<<<< HEAD
 	v2 "github.com/DataDog/dd-trace-go/contrib/99designs/gqlgen/v2"
-=======
-	"math"
-
-	internalgraphql "gopkg.in/DataDog/dd-trace-go.v1/contrib/internal/graphql"
-	"gopkg.in/DataDog/dd-trace-go.v1/internal/globalconfig"
-	"gopkg.in/DataDog/dd-trace-go.v1/internal/namingschema"
->>>>>>> 86e25ced
 )
 
 const defaultServiceName = "graphql"
 
-<<<<<<< HEAD
 // An Option configures the gqlgen integration.
 type Option = v2.Option
-=======
-type config struct {
-	serviceName                       string
-	analyticsRate                     float64
-	withoutTraceIntrospectionQuery    bool
-	withoutTraceTrivialResolvedFields bool
-	tags                              map[string]interface{}
-	errExtensions                     []string
-}
-
-// An Option configures the gqlgen integration.
-type Option func(cfg *config)
-
-func defaults(cfg *config) {
-	cfg.serviceName = namingschema.ServiceNameOverrideV0(defaultServiceName, defaultServiceName)
-	cfg.analyticsRate = globalconfig.AnalyticsRate()
-	cfg.tags = make(map[string]interface{})
-	cfg.errExtensions = internalgraphql.ErrorExtensionsFromEnv()
-}
->>>>>>> 86e25ced
 
 // WithAnalytics enables or disables Trace Analytics for all started spans.
 func WithAnalytics(on bool) Option {
@@ -71,21 +42,10 @@
 
 // WithCustomTag will attach the value to the span tagged by the key.
 func WithCustomTag(key string, value interface{}) Option {
-<<<<<<< HEAD
 	return v2.WithCustomTag(key, value)
-=======
-	return func(cfg *config) {
-		if cfg.tags == nil {
-			cfg.tags = make(map[string]interface{})
-		}
-		cfg.tags[key] = value
-	}
 }
 
 // WithErrorExtensions allows to configure the error extensions to include in the error span events.
 func WithErrorExtensions(errExtensions ...string) Option {
-	return func(cfg *config) {
-		cfg.errExtensions = internalgraphql.ParseErrorExtensions(errExtensions)
-	}
->>>>>>> 86e25ced
+	return v2.WithErrorExtensions(errExtensions...)
 }