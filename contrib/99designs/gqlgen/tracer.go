// Unless explicitly stated otherwise all files in this repository are licensed
// under the Apache License Version 2.0.
// This product includes software developed at Datadog (https://www.datadoghq.com/).
// Copyright 2022 Datadog, Inc.

// Package gqlgen contains an implementation of a gqlgen tracer, and functions
// to construct and configure the tracer. The tracer can be passed to the gqlgen
// handler (see package github.com/99designs/gqlgen/handler)
//
// Warning: Data obfuscation hasn't been implemented for graphql queries yet,
// any sensitive data in the query will be sent to Datadog as the resource name
// of the span. To ensure no sensitive data is included in your spans, always
// use parameterized graphql queries with sensitive data in variables.
//
// Usage example:
//
//	import (
//		"log"
//		"net/http"
//
//		"github.com/99designs/gqlgen/_examples/todo"
//		"github.com/99designs/gqlgen/graphql/handler"
//
//		"gopkg.in/DataDog/dd-trace-go.v1/ddtrace/tracer"
//		gqlgentrace "gopkg.in/DataDog/dd-trace-go.v1/contrib/99designs/gqlgen"
//	)
//
//	func Example() {
//		tracer.Start()
//		defer tracer.Stop()
//
//		t := gqlgentrace.NewTracer(
//			gqlgentrace.WithAnalytics(true),
//			gqlgentrace.WithServiceName("todo.server"),
//		)
//		h := handler.NewDefaultServer(todo.NewExecutableSchema(todo.New()))
//		h.Use(t)
//		http.Handle("/query", h)
//		log.Fatal(http.ListenAndServe(":8080", nil))
//	}
package gqlgen

import (
<<<<<<< HEAD
	v2 "github.com/DataDog/dd-trace-go/contrib/99designs/gqlgen/v2"

	"github.com/99designs/gqlgen/graphql"
=======
	"context"
	"fmt"
	"math"
	"time"

	internalgraphql "gopkg.in/DataDog/dd-trace-go.v1/contrib/internal/graphql"
	"gopkg.in/DataDog/dd-trace-go.v1/ddtrace"
	"gopkg.in/DataDog/dd-trace-go.v1/ddtrace/ext"
	"gopkg.in/DataDog/dd-trace-go.v1/ddtrace/tracer"
	"gopkg.in/DataDog/dd-trace-go.v1/internal/appsec/emitter/graphqlsec"
	"gopkg.in/DataDog/dd-trace-go.v1/internal/namingschema"
	"gopkg.in/DataDog/dd-trace-go.v1/internal/telemetry"

	"github.com/99designs/gqlgen/graphql"
	"github.com/vektah/gqlparser/v2/ast"
	"github.com/vektah/gqlparser/v2/gqlerror"
>>>>>>> 86e25ced
)

const (
	readOp       = "graphql.read"
	parsingOp    = "graphql.parse"
	validationOp = "graphql.validate"
	fieldOp      = "graphql.field"
)

// NewTracer creates a graphql.HandlerExtension instance that can be used with
// a graphql.handler.Server.
// Options can be passed in for further configuration.
func NewTracer(opts ...Option) graphql.HandlerExtension {
<<<<<<< HEAD
	return v2.NewTracer(opts...)
=======
	cfg := new(config)
	defaults(cfg)
	for _, fn := range opts {
		fn(cfg)
	}
	return &gqlTracer{cfg: cfg}
}

func (t *gqlTracer) ExtensionName() string {
	return "DatadogTracing"
}

func (t *gqlTracer) Validate(_ graphql.ExecutableSchema) error {
	return nil // unimplemented
}

func (t *gqlTracer) InterceptOperation(ctx context.Context, next graphql.OperationHandler) graphql.ResponseHandler {
	opCtx := graphql.GetOperationContext(ctx)
	span, ctx := t.createRootSpan(ctx, opCtx)
	ctx, req := graphqlsec.StartRequestOperation(ctx, span, graphqlsec.RequestOperationArgs{
		RawQuery:      opCtx.RawQuery,
		OperationName: opCtx.OperationName,
		Variables:     opCtx.Variables,
	})
	ctx, query := graphqlsec.StartExecutionOperation(ctx, graphqlsec.ExecutionOperationArgs{
		Query:         opCtx.RawQuery,
		OperationName: opCtx.OperationName,
		Variables:     opCtx.Variables,
	})
	responseHandler := next(ctx)
	return func(ctx context.Context) *graphql.Response {
		response := responseHandler(ctx)
		if span != nil {
			var spanErr error
			if len(response.Errors) > 0 {
				spanErr = response.Errors
				internalgraphql.AddErrorsAsSpanEvents(span, toGraphqlErrors(response.Errors), t.cfg.errExtensions)
			}
			defer span.Finish(tracer.WithError(spanErr))
		}

		var (
			executionOperationRes graphqlsec.ExecutionOperationRes
			requestOperationRes   graphqlsec.RequestOperationRes
		)
		if response != nil {
			executionOperationRes.Data = response.Data
			executionOperationRes.Error = response.Errors

			requestOperationRes.Data = response.Data
			requestOperationRes.Error = response.Errors
		}

		query.Finish(executionOperationRes)
		req.Finish(requestOperationRes)
		return response
	}
}

func (t *gqlTracer) InterceptField(ctx context.Context, next graphql.Resolver) (res any, err error) {
	opCtx := graphql.GetOperationContext(ctx)
	if t.cfg.withoutTraceIntrospectionQuery && isIntrospectionQuery(opCtx) {
		res, err = next(ctx)
		return
	}

	fieldCtx := graphql.GetFieldContext(ctx)
	isTrivial := !(fieldCtx.IsMethod || fieldCtx.IsResolver)
	if t.cfg.withoutTraceTrivialResolvedFields && isTrivial {
		res, err = next(ctx)
		return
	}

	opts := make([]tracer.StartSpanOption, 0, 6+len(t.cfg.tags))
	for k, v := range t.cfg.tags {
		opts = append(opts, tracer.Tag(k, v))
	}
	opts = append(opts,
		tracer.Tag(tagGraphqlField, fieldCtx.Field.Name),
		tracer.Tag(tagGraphqlOperationType, opCtx.Operation.Operation),
		tracer.Tag(ext.Component, componentName),
		tracer.ResourceName(fmt.Sprintf("%s.%s", fieldCtx.Object, fieldCtx.Field.Name)),
		tracer.Measured(),
	)
	if !math.IsNaN(t.cfg.analyticsRate) {
		opts = append(opts, tracer.Tag(ext.EventSampleRate, t.cfg.analyticsRate))
	}

	span, ctx := tracer.StartSpanFromContext(ctx, fieldOp, opts...)
	defer func() { span.Finish(tracer.WithError(err)) }()
	ctx, op := graphqlsec.StartResolveOperation(ctx, graphqlsec.ResolveOperationArgs{
		Arguments: fieldCtx.Args,
		TypeName:  fieldCtx.Object,
		FieldName: fieldCtx.Field.Name,
		Trivial:   isTrivial,
	})
	defer func() { op.Finish(graphqlsec.ResolveOperationRes{Data: res, Error: err}) }()

	res, err = next(ctx)
	return
}

func (*gqlTracer) InterceptResponse(ctx context.Context, next graphql.ResponseHandler) *graphql.Response {
	return next(ctx)
}

// createRootSpan creates a graphql server root span starting at the beginning
// of the operation context. If the operation is a subscription, a nil span is
// returned as those may run indefinitely and would be problematic. This function
// also creates child spans (orphans in the case of a subscription) for the
// read, parsing and validation phases of the operation.
func (t *gqlTracer) createRootSpan(ctx context.Context, opCtx *graphql.OperationContext) (ddtrace.Span, context.Context) {
	opts := make([]tracer.StartSpanOption, 0, 7+len(t.cfg.tags))
	for k, v := range t.cfg.tags {
		opts = append(opts, tracer.Tag(k, v))
	}
	opts = append(opts,
		tracer.SpanType(ext.SpanTypeGraphQL),
		tracer.Tag(ext.SpanKind, ext.SpanKindServer),
		tracer.ServiceName(t.cfg.serviceName),
		tracer.Tag(ext.Component, componentName),
		tracer.ResourceName(opCtx.RawQuery),
		tracer.StartTime(opCtx.Stats.OperationStart),
	)
	if !math.IsNaN(t.cfg.analyticsRate) {
		opts = append(opts, tracer.Tag(ext.EventSampleRate, t.cfg.analyticsRate))
	}
	var rootSpan ddtrace.Span
	if opCtx.Operation.Operation != ast.Subscription {
		// Subscriptions are long running queries which may remain open indefinitely
		// until the subscription ends. We do not create the root span for these.
		rootSpan, ctx = tracer.StartSpanFromContext(ctx, serverSpanName(opCtx), opts...)
	}
	createChildSpan := func(name string, start, finish time.Time) {
		childOpts := []ddtrace.StartSpanOption{
			tracer.StartTime(start),
			tracer.ResourceName(name),
			tracer.Tag(ext.Component, componentName),
		}
		if rootSpan == nil {
			// If there is no root span, decorate the orphan spans with more information
			childOpts = append(childOpts, opts...)
		}
		var childSpan ddtrace.Span
		childSpan, _ = tracer.StartSpanFromContext(ctx, name, childOpts...)
		childSpan.Finish(tracer.FinishTime(finish))
	}
	createChildSpan(readOp, opCtx.Stats.Read.Start, opCtx.Stats.Read.End)
	createChildSpan(parsingOp, opCtx.Stats.Parsing.Start, opCtx.Stats.Parsing.End)
	createChildSpan(validationOp, opCtx.Stats.Validation.Start, opCtx.Stats.Validation.End)
	return rootSpan, ctx
}

func serverSpanName(octx *graphql.OperationContext) string {
	nameV0 := "graphql.request"
	if octx != nil && octx.Operation != nil {
		nameV0 = fmt.Sprintf("%s.%s", ext.SpanTypeGraphQL, octx.Operation.Operation)
	}
	return namingschema.OpNameOverrideV0(namingschema.GraphqlServer, nameV0)
}

func isIntrospectionQuery(octx *graphql.OperationContext) bool {
	if octx.Operation != nil {
		return octx.Operation.Name == "IntrospectionQuery"
	}
	return octx.OperationName == "IntrospectionQuery"
}

// Ensure all of these interfaces are implemented.
var _ interface {
	graphql.HandlerExtension
	graphql.OperationInterceptor
	graphql.FieldInterceptor
	graphql.ResponseInterceptor
} = &gqlTracer{}

func toGraphqlErrors(errs gqlerror.List) []internalgraphql.Error {
	res := make([]internalgraphql.Error, 0, len(errs))
	for _, err := range errs {
		locs := make([]internalgraphql.ErrorLocation, 0, len(err.Locations))
		for _, loc := range err.Locations {
			locs = append(locs, internalgraphql.ErrorLocation{
				Line:   loc.Line,
				Column: loc.Column,
			})
		}
		errPath := make([]any, 0, len(err.Path))
		for _, p := range err.Path {
			errPath = append(errPath, p)
		}
		res = append(res, internalgraphql.Error{
			OriginalErr: err,
			Message:     err.Message,
			Locations:   locs,
			Path:        errPath,
			Extensions:  err.Extensions,
		})
	}
	return res
>>>>>>> 86e25ced
}<|MERGE_RESOLUTION|>--- conflicted
+++ resolved
@@ -41,242 +41,14 @@
 package gqlgen
 
 import (
-<<<<<<< HEAD
 	v2 "github.com/DataDog/dd-trace-go/contrib/99designs/gqlgen/v2"
 
 	"github.com/99designs/gqlgen/graphql"
-=======
-	"context"
-	"fmt"
-	"math"
-	"time"
-
-	internalgraphql "gopkg.in/DataDog/dd-trace-go.v1/contrib/internal/graphql"
-	"gopkg.in/DataDog/dd-trace-go.v1/ddtrace"
-	"gopkg.in/DataDog/dd-trace-go.v1/ddtrace/ext"
-	"gopkg.in/DataDog/dd-trace-go.v1/ddtrace/tracer"
-	"gopkg.in/DataDog/dd-trace-go.v1/internal/appsec/emitter/graphqlsec"
-	"gopkg.in/DataDog/dd-trace-go.v1/internal/namingschema"
-	"gopkg.in/DataDog/dd-trace-go.v1/internal/telemetry"
-
-	"github.com/99designs/gqlgen/graphql"
-	"github.com/vektah/gqlparser/v2/ast"
-	"github.com/vektah/gqlparser/v2/gqlerror"
->>>>>>> 86e25ced
-)
-
-const (
-	readOp       = "graphql.read"
-	parsingOp    = "graphql.parse"
-	validationOp = "graphql.validate"
-	fieldOp      = "graphql.field"
 )
 
 // NewTracer creates a graphql.HandlerExtension instance that can be used with
 // a graphql.handler.Server.
 // Options can be passed in for further configuration.
 func NewTracer(opts ...Option) graphql.HandlerExtension {
-<<<<<<< HEAD
 	return v2.NewTracer(opts...)
-=======
-	cfg := new(config)
-	defaults(cfg)
-	for _, fn := range opts {
-		fn(cfg)
-	}
-	return &gqlTracer{cfg: cfg}
-}
-
-func (t *gqlTracer) ExtensionName() string {
-	return "DatadogTracing"
-}
-
-func (t *gqlTracer) Validate(_ graphql.ExecutableSchema) error {
-	return nil // unimplemented
-}
-
-func (t *gqlTracer) InterceptOperation(ctx context.Context, next graphql.OperationHandler) graphql.ResponseHandler {
-	opCtx := graphql.GetOperationContext(ctx)
-	span, ctx := t.createRootSpan(ctx, opCtx)
-	ctx, req := graphqlsec.StartRequestOperation(ctx, span, graphqlsec.RequestOperationArgs{
-		RawQuery:      opCtx.RawQuery,
-		OperationName: opCtx.OperationName,
-		Variables:     opCtx.Variables,
-	})
-	ctx, query := graphqlsec.StartExecutionOperation(ctx, graphqlsec.ExecutionOperationArgs{
-		Query:         opCtx.RawQuery,
-		OperationName: opCtx.OperationName,
-		Variables:     opCtx.Variables,
-	})
-	responseHandler := next(ctx)
-	return func(ctx context.Context) *graphql.Response {
-		response := responseHandler(ctx)
-		if span != nil {
-			var spanErr error
-			if len(response.Errors) > 0 {
-				spanErr = response.Errors
-				internalgraphql.AddErrorsAsSpanEvents(span, toGraphqlErrors(response.Errors), t.cfg.errExtensions)
-			}
-			defer span.Finish(tracer.WithError(spanErr))
-		}
-
-		var (
-			executionOperationRes graphqlsec.ExecutionOperationRes
-			requestOperationRes   graphqlsec.RequestOperationRes
-		)
-		if response != nil {
-			executionOperationRes.Data = response.Data
-			executionOperationRes.Error = response.Errors
-
-			requestOperationRes.Data = response.Data
-			requestOperationRes.Error = response.Errors
-		}
-
-		query.Finish(executionOperationRes)
-		req.Finish(requestOperationRes)
-		return response
-	}
-}
-
-func (t *gqlTracer) InterceptField(ctx context.Context, next graphql.Resolver) (res any, err error) {
-	opCtx := graphql.GetOperationContext(ctx)
-	if t.cfg.withoutTraceIntrospectionQuery && isIntrospectionQuery(opCtx) {
-		res, err = next(ctx)
-		return
-	}
-
-	fieldCtx := graphql.GetFieldContext(ctx)
-	isTrivial := !(fieldCtx.IsMethod || fieldCtx.IsResolver)
-	if t.cfg.withoutTraceTrivialResolvedFields && isTrivial {
-		res, err = next(ctx)
-		return
-	}
-
-	opts := make([]tracer.StartSpanOption, 0, 6+len(t.cfg.tags))
-	for k, v := range t.cfg.tags {
-		opts = append(opts, tracer.Tag(k, v))
-	}
-	opts = append(opts,
-		tracer.Tag(tagGraphqlField, fieldCtx.Field.Name),
-		tracer.Tag(tagGraphqlOperationType, opCtx.Operation.Operation),
-		tracer.Tag(ext.Component, componentName),
-		tracer.ResourceName(fmt.Sprintf("%s.%s", fieldCtx.Object, fieldCtx.Field.Name)),
-		tracer.Measured(),
-	)
-	if !math.IsNaN(t.cfg.analyticsRate) {
-		opts = append(opts, tracer.Tag(ext.EventSampleRate, t.cfg.analyticsRate))
-	}
-
-	span, ctx := tracer.StartSpanFromContext(ctx, fieldOp, opts...)
-	defer func() { span.Finish(tracer.WithError(err)) }()
-	ctx, op := graphqlsec.StartResolveOperation(ctx, graphqlsec.ResolveOperationArgs{
-		Arguments: fieldCtx.Args,
-		TypeName:  fieldCtx.Object,
-		FieldName: fieldCtx.Field.Name,
-		Trivial:   isTrivial,
-	})
-	defer func() { op.Finish(graphqlsec.ResolveOperationRes{Data: res, Error: err}) }()
-
-	res, err = next(ctx)
-	return
-}
-
-func (*gqlTracer) InterceptResponse(ctx context.Context, next graphql.ResponseHandler) *graphql.Response {
-	return next(ctx)
-}
-
-// createRootSpan creates a graphql server root span starting at the beginning
-// of the operation context. If the operation is a subscription, a nil span is
-// returned as those may run indefinitely and would be problematic. This function
-// also creates child spans (orphans in the case of a subscription) for the
-// read, parsing and validation phases of the operation.
-func (t *gqlTracer) createRootSpan(ctx context.Context, opCtx *graphql.OperationContext) (ddtrace.Span, context.Context) {
-	opts := make([]tracer.StartSpanOption, 0, 7+len(t.cfg.tags))
-	for k, v := range t.cfg.tags {
-		opts = append(opts, tracer.Tag(k, v))
-	}
-	opts = append(opts,
-		tracer.SpanType(ext.SpanTypeGraphQL),
-		tracer.Tag(ext.SpanKind, ext.SpanKindServer),
-		tracer.ServiceName(t.cfg.serviceName),
-		tracer.Tag(ext.Component, componentName),
-		tracer.ResourceName(opCtx.RawQuery),
-		tracer.StartTime(opCtx.Stats.OperationStart),
-	)
-	if !math.IsNaN(t.cfg.analyticsRate) {
-		opts = append(opts, tracer.Tag(ext.EventSampleRate, t.cfg.analyticsRate))
-	}
-	var rootSpan ddtrace.Span
-	if opCtx.Operation.Operation != ast.Subscription {
-		// Subscriptions are long running queries which may remain open indefinitely
-		// until the subscription ends. We do not create the root span for these.
-		rootSpan, ctx = tracer.StartSpanFromContext(ctx, serverSpanName(opCtx), opts...)
-	}
-	createChildSpan := func(name string, start, finish time.Time) {
-		childOpts := []ddtrace.StartSpanOption{
-			tracer.StartTime(start),
-			tracer.ResourceName(name),
-			tracer.Tag(ext.Component, componentName),
-		}
-		if rootSpan == nil {
-			// If there is no root span, decorate the orphan spans with more information
-			childOpts = append(childOpts, opts...)
-		}
-		var childSpan ddtrace.Span
-		childSpan, _ = tracer.StartSpanFromContext(ctx, name, childOpts...)
-		childSpan.Finish(tracer.FinishTime(finish))
-	}
-	createChildSpan(readOp, opCtx.Stats.Read.Start, opCtx.Stats.Read.End)
-	createChildSpan(parsingOp, opCtx.Stats.Parsing.Start, opCtx.Stats.Parsing.End)
-	createChildSpan(validationOp, opCtx.Stats.Validation.Start, opCtx.Stats.Validation.End)
-	return rootSpan, ctx
-}
-
-func serverSpanName(octx *graphql.OperationContext) string {
-	nameV0 := "graphql.request"
-	if octx != nil && octx.Operation != nil {
-		nameV0 = fmt.Sprintf("%s.%s", ext.SpanTypeGraphQL, octx.Operation.Operation)
-	}
-	return namingschema.OpNameOverrideV0(namingschema.GraphqlServer, nameV0)
-}
-
-func isIntrospectionQuery(octx *graphql.OperationContext) bool {
-	if octx.Operation != nil {
-		return octx.Operation.Name == "IntrospectionQuery"
-	}
-	return octx.OperationName == "IntrospectionQuery"
-}
-
-// Ensure all of these interfaces are implemented.
-var _ interface {
-	graphql.HandlerExtension
-	graphql.OperationInterceptor
-	graphql.FieldInterceptor
-	graphql.ResponseInterceptor
-} = &gqlTracer{}
-
-func toGraphqlErrors(errs gqlerror.List) []internalgraphql.Error {
-	res := make([]internalgraphql.Error, 0, len(errs))
-	for _, err := range errs {
-		locs := make([]internalgraphql.ErrorLocation, 0, len(err.Locations))
-		for _, loc := range err.Locations {
-			locs = append(locs, internalgraphql.ErrorLocation{
-				Line:   loc.Line,
-				Column: loc.Column,
-			})
-		}
-		errPath := make([]any, 0, len(err.Path))
-		for _, p := range err.Path {
-			errPath = append(errPath, p)
-		}
-		res = append(res, internalgraphql.Error{
-			OriginalErr: err,
-			Message:     err.Message,
-			Locations:   locs,
-			Path:        errPath,
-			Extensions:  err.Extensions,
-		})
-	}
-	return res
->>>>>>> 86e25ced
 }