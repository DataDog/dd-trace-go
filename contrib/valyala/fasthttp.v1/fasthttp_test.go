--- conflicted
+++ resolved
@@ -28,15 +28,6 @@
 	return strings.HasPrefix(string(fctx.URI().Path()), "/any")
 }
 
-func getFreePort(t *testing.T) int {
-	li, err := net.Listen("tcp", "127.0.0.1:0")
-	require.NoError(t, err)
-	addr := li.Addr()
-	err = li.Close()
-	require.NoError(t, err)
-	return addr.(*net.TCPAddr).Port
-}
-
 func startServer(t *testing.T, opts ...Option) string {
 	router := WrapHandler(func(fctx *fasthttp.RequestCtx) {
 		switch string(fctx.Path()) {
@@ -62,16 +53,11 @@
 			fctx.Error("not found", fasthttp.StatusNotFound)
 			return
 		}
-<<<<<<< HEAD
 	}, opts...)
-	addr := fmt.Sprintf("127.0.0.1:%d", getFreePort(t))
-=======
-	}
-        ln, err := net.Listen("tcp", "127.0.0.1:0")
+    ln, err := net.Listen("tcp", "127.0.0.1:0")
 	require.NoError(t, err)
 	
 	addr := ln.Addr()
->>>>>>> 3ae1bbd6
 	server := &fasthttp.Server{
 		Handler: router,
 	}
@@ -87,7 +73,7 @@
 	ticker := time.NewTicker(100 * time.Millisecond)
 	defer ticker.Stop()
 
-	httpAddr := "http://" + addr
+	httpAddr := "http://" + addr.String()
 	checkServerReady := func() bool {
 		resp, err := (&http.Client{}).Get(httpAddr + "/any")
 		if err != nil {
