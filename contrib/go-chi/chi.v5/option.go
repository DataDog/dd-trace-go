--- conflicted
+++ resolved
@@ -25,11 +25,8 @@
 	isStatusError      func(statusCode int) bool
 	ignoreRequest      func(r *http.Request) bool
 	modifyResourceName func(resourceName string) string
-<<<<<<< HEAD
 	headerTags         func(string) (string, bool)
-=======
 	resourceNamer      func(r *http.Request) string
->>>>>>> 7af50116
 }
 
 // Option represents an option that can be passed to NewRouter.
@@ -115,7 +112,6 @@
 	}
 }
 
-<<<<<<< HEAD
 // WithHeaderTags enables the integration to attach HTTP request headers as span tags.
 // Warning:
 // Using this feature can risk exposing sensitive data such as authorization tokens to Datadog.
@@ -131,12 +127,13 @@
 			tag, ok := headerTagsMap[k]
 			return tag, ok
 		}
-=======
+	}
+}
+
 // WithResourceNamer specifies a function to use for determining the resource
 // name of the span.
 func WithResourceNamer(fn func(r *http.Request) string) Option {
 	return func(cfg *config) {
 		cfg.resourceNamer = fn
->>>>>>> 7af50116
 	}
 }