--- conflicted
+++ resolved
@@ -13,23 +13,20 @@
 	"gopkg.in/DataDog/dd-trace-go.v1/internal"
 	"gopkg.in/DataDog/dd-trace-go.v1/internal/globalconfig"
 	"gopkg.in/DataDog/dd-trace-go.v1/internal/namingschema"
-<<<<<<< HEAD
 	"gopkg.in/DataDog/dd-trace-go.v1/internal/normalizer"
-=======
 
 	"github.com/go-chi/chi"
->>>>>>> 6a62d1f8
 )
 
 const defaultServiceName = "chi.router"
 
 type config struct {
-<<<<<<< HEAD
 	serviceName     string
 	spanOpts        []ddtrace.StartSpanOption // additional span options to be applied
 	analyticsRate   float64
 	isStatusError   func(statusCode int) bool
 	ignoreRequest   func(r *http.Request) bool
+	resourceNamer   func(r *http.Request) string
 	headerTagsLocal bool
 }
 
@@ -38,14 +35,6 @@
 func headerTag(header string) (tag string, ok bool) {
 	tag, ok = headerTagsMap[header]
 	return
-=======
-	serviceName   string
-	spanOpts      []ddtrace.StartSpanOption // additional span options to be applied
-	analyticsRate float64
-	isStatusError func(statusCode int) bool
-	ignoreRequest func(r *http.Request) bool
-	resourceNamer func(r *http.Request) string
->>>>>>> 6a62d1f8
 }
 
 // Option represents an option that can be passed to NewRouter.
