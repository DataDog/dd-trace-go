--- conflicted
+++ resolved
@@ -7,12 +7,8 @@
 
 import (
 	"context"
-<<<<<<< HEAD
-=======
-	"gopkg.in/DataDog/dd-trace-go.v1/contrib/internal/namingschematest"
 	"os"
 	"strings"
->>>>>>> e3940453
 	"testing"
 	"time"
 
