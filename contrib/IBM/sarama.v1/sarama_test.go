--- conflicted
+++ resolved
@@ -7,13 +7,12 @@
 
 import (
 	"context"
-	"gopkg.in/DataDog/dd-trace-go.v1/contrib/internal/namingschematest"
-	"os"
 	"strings"
 	"testing"
 	"time"
 
 	"gopkg.in/DataDog/dd-trace-go.v1/datastreams"
+	"gopkg.in/DataDog/dd-trace-go.v1/ddtrace/ext"
 	"gopkg.in/DataDog/dd-trace-go.v1/ddtrace/mocktracer"
 	"gopkg.in/DataDog/dd-trace-go.v1/ddtrace/tracer"
 
@@ -22,7 +21,6 @@
 	"github.com/stretchr/testify/require"
 )
 
-<<<<<<< HEAD
 func TestConsumer(t *testing.T) {
 	mt := mocktracer.Start()
 	defer mt.Stop()
@@ -112,76 +110,33 @@
 		expected, _ := datastreams.PathwayFromContext(expectedCtx)
 		assert.NotEqual(t, expected.GetHash(), 0)
 		assert.Equal(t, expected.GetHash(), p.GetHash())
-=======
-var (
-	kafkaBrokers = []string{"localhost:9092"}
-)
-
-func TestNamingSchema(t *testing.T) {
-	namingschematest.NewKafkaTest(genTestSpans)(t)
-}
-
-func genTestSpans(t *testing.T, serviceOverride string) []mocktracer.Span {
-	cfg := newIntegrationTestConfig(t)
-	topic := topicName(t)
-
-	var opts []Option
-	if serviceOverride != "" {
-		opts = append(opts, WithServiceName(serviceOverride))
-	}
+	}
+}
+
+func TestSyncProducer(t *testing.T) {
 	mt := mocktracer.Start()
 	defer mt.Stop()
 
-	producer, err := sarama.NewSyncProducer(kafkaBrokers, cfg)
-	require.NoError(t, err)
-	producer = WrapSyncProducer(cfg, producer, opts...)
-	defer func() {
-		assert.NoError(t, producer.Close())
-	}()
-
-	c, err := sarama.NewConsumer(kafkaBrokers, cfg)
-	require.NoError(t, err)
-	c = WrapConsumer(c, opts...)
-	defer func() {
-		assert.NoError(t, c.Close())
-	}()
-
-	msg1 := &sarama.ProducerMessage{
-		Topic:    topic,
-		Value:    sarama.StringEncoder("test 1"),
-		Metadata: "test",
-	}
-	_, _, err = producer.SendMessage(msg1)
-	require.NoError(t, err)
-
-	pc, err := c.ConsumePartition(topic, 0, 0)
-	require.NoError(t, err)
-	defer func() {
-		assert.NoError(t, pc.Close())
-	}()
-
-	_ = <-pc.Messages()
-	err = pc.Close()
-	require.NoError(t, err)
-	// wait for the channel to be closed
-	<-pc.Messages()
-	waitForSpans(mt, 2)
-
-	spans := mt.FinishedSpans()
-	require.Len(t, spans, 2)
-	return spans
-}
-
-func newIntegrationTestConfig(t *testing.T) *sarama.Config {
-	if _, ok := os.LookupEnv("INTEGRATION"); !ok {
-		t.Skip("🚧 Skipping integration test (INTEGRATION environment variable is not set)")
->>>>>>> e08fe354
-	}
+	seedBroker := sarama.NewMockBroker(t, 1)
+	defer seedBroker.Close()
+
+	leader := sarama.NewMockBroker(t, 2)
+	defer leader.Close()
+
+	metadataResponse := new(sarama.MetadataResponse)
+	metadataResponse.Version = 1
+	metadataResponse.AddBroker(leader.Addr(), leader.BrokerID())
+	metadataResponse.AddTopicPartition("my_topic", 0, leader.BrokerID(), nil, nil, nil, sarama.ErrNoError)
+	seedBroker.Returns(metadataResponse)
+
+	prodSuccess := new(sarama.ProduceResponse)
+	prodSuccess.Version = 2
+	prodSuccess.AddTopicPartition("my_topic", 0, sarama.ErrNoError)
+	leader.Returns(prodSuccess)
 
 	cfg := sarama.NewConfig()
 	cfg.Version = sarama.V0_11_0_0 // first version that supports headers
 	cfg.Producer.Return.Successes = true
-<<<<<<< HEAD
 
 	producer, err := sarama.NewSyncProducer([]string{seedBroker.Addr()}, cfg)
 	require.NoError(t, err)
@@ -272,44 +227,79 @@
 		assert.Equal(t, ext.SpanKindProducer, s.Tag(ext.SpanKind))
 		assert.Equal(t, "kafka", s.Tag(ext.MessagingSystem))
 	}
-=======
-	cfg.Producer.Flush.Messages = 1
-	return cfg
-}
-
-// waitForSpans polls the mock tracer until the expected number of spans
-// appear
-func waitForSpans(mt mocktracer.Tracer, sz int) {
-	ctx, cancel := context.WithTimeout(context.Background(), time.Second*5)
-	defer cancel()
->>>>>>> e08fe354
-
-	for len(mt.FinishedSpans()) < sz {
-		select {
-		case <-ctx.Done():
-			return
-		default:
-		}
-		time.Sleep(time.Millisecond * 100)
-	}
-}
-
-func assertDSMProducerPathway(t *testing.T, topic string, msg *sarama.ProducerMessage) {
-	t.Helper()
-
-	got, ok := datastreams.PathwayFromContext(datastreams.ExtractFromBase64Carrier(
-		context.Background(),
-		NewProducerMessageCarrier(msg),
-	))
-	require.True(t, ok, "pathway not found in kafka message")
-
-	ctx, _ := tracer.SetDataStreamsCheckpoint(
-		context.Background(),
-		"direction:out", "topic:"+topic, "type:kafka",
-	)
-	want, _ := datastreams.PathwayFromContext(ctx)
-
-<<<<<<< HEAD
+
+	for _, msg := range []*sarama.ProducerMessage{msg1, msg2} {
+		p, ok := datastreams.PathwayFromContext(datastreams.ExtractFromBase64Carrier(context.Background(), NewProducerMessageCarrier(msg)))
+		if !assert.True(t, ok, "pathway not found in context") {
+			continue
+		}
+		expectedCtx, _ := tracer.SetDataStreamsCheckpoint(context.Background(), "direction:out", "topic:my_topic", "type:kafka")
+		expected, _ := datastreams.PathwayFromContext(expectedCtx)
+		assert.NotEqual(t, expected.GetHash(), 0)
+		assert.Equal(t, expected.GetHash(), p.GetHash())
+	}
+}
+
+func TestAsyncProducer(t *testing.T) {
+	// the default for producers is a fire-and-forget model that doesn't return
+	// successes
+	t.Run("Without Successes", func(t *testing.T) {
+		mt := mocktracer.Start()
+		defer mt.Stop()
+
+		broker := newMockBroker(t)
+
+		cfg := sarama.NewConfig()
+		cfg.Version = sarama.V0_11_0_0
+		producer, err := sarama.NewAsyncProducer([]string{broker.Addr()}, cfg)
+		require.NoError(t, err)
+		producer = WrapAsyncProducer(nil, producer, WithDataStreams())
+
+		msg1 := &sarama.ProducerMessage{
+			Topic: "my_topic",
+			Value: sarama.StringEncoder("test 1"),
+		}
+		producer.Input() <- msg1
+
+		waitForSpans(mt, 1)
+
+		spans := mt.FinishedSpans()
+		require.Len(t, spans, 1)
+		{
+			s := spans[0]
+			assert.Equal(t, "kafka", s.Tag(ext.ServiceName))
+			assert.Equal(t, "queue", s.Tag(ext.SpanType))
+			assert.Equal(t, "Produce Topic my_topic", s.Tag(ext.ResourceName))
+			assert.Equal(t, "kafka.produce", s.OperationName())
+
+			// these tags are set in the finishProducerSpan function, but in this case it's never used, and instead we
+			// automatically finish spans after being started because we don't have a way to know when they are finished.
+			assert.Nil(t, s.Tag(ext.MessagingKafkaPartition))
+			assert.Nil(t, s.Tag("offset"))
+
+			assert.Equal(t, "IBM/sarama", s.Tag(ext.Component))
+			assert.Equal(t, ext.SpanKindProducer, s.Tag(ext.SpanKind))
+			assert.Equal(t, "kafka", s.Tag(ext.MessagingSystem))
+
+			p, ok := datastreams.PathwayFromContext(datastreams.ExtractFromBase64Carrier(context.Background(), NewProducerMessageCarrier(msg1)))
+			require.True(t, ok, "pathway not found in context")
+			expectedCtx, _ := tracer.SetDataStreamsCheckpoint(context.Background(), "direction:out", "topic:my_topic", "type:kafka")
+			expected, _ := datastreams.PathwayFromContext(expectedCtx)
+			assert.NotEqual(t, expected.GetHash(), 0)
+			assert.Equal(t, expected.GetHash(), p.GetHash())
+		}
+	})
+
+	t.Run("With Successes", func(t *testing.T) {
+		mt := mocktracer.Start()
+		defer mt.Stop()
+
+		broker := newMockBroker(t)
+
+		cfg := sarama.NewConfig()
+		cfg.Version = sarama.V0_11_0_0
+		cfg.Producer.Return.Successes = true
+
 		producer, err := sarama.NewAsyncProducer([]string{broker.Addr()}, cfg)
 		require.NoError(t, err)
 		producer = WrapAsyncProducer(cfg, producer, WithDataStreams())
@@ -347,7 +337,53 @@
 
 func newMockBroker(t *testing.T) *sarama.MockBroker {
 	broker := sarama.NewMockBroker(t, 1)
-=======
+
+	metadataResponse := new(sarama.MetadataResponse)
+	metadataResponse.Version = 1
+	metadataResponse.AddBroker(broker.Addr(), broker.BrokerID())
+	metadataResponse.AddTopicPartition("my_topic", 0, broker.BrokerID(), nil, nil, nil, sarama.ErrNoError)
+	broker.Returns(metadataResponse)
+
+	prodSuccess := new(sarama.ProduceResponse)
+	prodSuccess.Version = 2
+	prodSuccess.AddTopicPartition("my_topic", 0, sarama.ErrNoError)
+	for i := 0; i < 10; i++ {
+		broker.Returns(prodSuccess)
+	}
+	return broker
+}
+
+// waitForSpans polls the mock tracer until the expected number of spans
+// appear
+func waitForSpans(mt mocktracer.Tracer, sz int) {
+	ctx, cancel := context.WithTimeout(context.Background(), time.Second*5)
+	defer cancel()
+
+	for len(mt.FinishedSpans()) < sz {
+		select {
+		case <-ctx.Done():
+			return
+		default:
+		}
+		time.Sleep(time.Millisecond * 100)
+	}
+}
+
+func assertDSMProducerPathway(t *testing.T, topic string, msg *sarama.ProducerMessage) {
+	t.Helper()
+
+	got, ok := datastreams.PathwayFromContext(datastreams.ExtractFromBase64Carrier(
+		context.Background(),
+		NewProducerMessageCarrier(msg),
+	))
+	require.True(t, ok, "pathway not found in kafka message")
+
+	ctx, _ := tracer.SetDataStreamsCheckpoint(
+		context.Background(),
+		"direction:out", "topic:"+topic, "type:kafka",
+	)
+	want, _ := datastreams.PathwayFromContext(ctx)
+
 	assert.NotEqual(t, want.GetHash(), 0)
 	assert.Equal(t, want.GetHash(), got.GetHash())
 }
@@ -361,7 +397,6 @@
 		carrier,
 	))
 	require.True(t, ok, "pathway not found in kafka message")
->>>>>>> e08fe354
 
 	edgeTags := []string{"direction:in", "topic:" + topic, "type:kafka"}
 	if groupID != "" {
