// Unless explicitly stated otherwise all files in this repository are licensed
// under the Apache License Version 2.0.
// This product includes software developed at Datadog (https://www.datadoghq.com/).
// Copyright 2016 Datadog, Inc.

package httprouter

import (
	"math"

	"gopkg.in/DataDog/dd-trace-go.v1/ddtrace"
	"gopkg.in/DataDog/dd-trace-go.v1/internal"
	"gopkg.in/DataDog/dd-trace-go.v1/internal/globalconfig"
	"gopkg.in/DataDog/dd-trace-go.v1/internal/namingschema"
	"gopkg.in/DataDog/dd-trace-go.v1/internal/normalizer"
)

const defaultServiceName = "http.router"

type routerConfig struct {
	serviceName   string
	spanOpts      []ddtrace.StartSpanOption
	analyticsRate float64
	headerTags    *internal.LockMap
}

// RouterOption represents an option that can be passed to New.
type RouterOption func(*routerConfig)

func defaults(cfg *routerConfig) {
	if internal.BoolEnv("DD_TRACE_HTTPROUTER_ANALYTICS_ENABLED", false) {
		cfg.analyticsRate = 1.0
	} else {
		cfg.analyticsRate = globalconfig.AnalyticsRate()
	}
<<<<<<< HEAD
	cfg.serviceName = namingschema.ServiceName(defaultServiceName)
=======
	cfg.serviceName = namingschema.NewDefaultServiceName(defaultServiceName).GetName()
	cfg.headerTags = globalconfig.HeaderTagMap()
>>>>>>> 7d7770f9
}

// WithServiceName sets the given service name for the returned router.
func WithServiceName(name string) RouterOption {
	return func(cfg *routerConfig) {
		cfg.serviceName = name
	}
}

// WithSpanOptions applies the given set of options to the span started by the router.
func WithSpanOptions(opts ...ddtrace.StartSpanOption) RouterOption {
	return func(cfg *routerConfig) {
		cfg.spanOpts = opts
	}
}

// WithAnalytics enables Trace Analytics for all started spans.
func WithAnalytics(on bool) RouterOption {
	return func(cfg *routerConfig) {
		if on {
			cfg.analyticsRate = 1.0
		} else {
			cfg.analyticsRate = math.NaN()
		}
	}
}

// WithAnalyticsRate sets the sampling rate for Trace Analytics events
// correlated to started spans.
func WithAnalyticsRate(rate float64) RouterOption {
	return func(cfg *routerConfig) {
		if rate >= 0.0 && rate <= 1.0 {
			cfg.analyticsRate = rate
		} else {
			cfg.analyticsRate = math.NaN()
		}
	}
}

// WithHeaderTags enables the integration to attach HTTP request headers as span tags.
// Warning:
// Using this feature can risk exposing sensitive data such as authorization tokens to Datadog.
// Special headers can not be sub-selected. E.g., an entire Cookie header would be transmitted, without the ability to choose specific Cookies.
func WithHeaderTags(headers []string) RouterOption {
	headerTagsMap := normalizer.HeaderTagSlice(headers)
	return func(cfg *routerConfig) {
		cfg.headerTags = internal.NewLockMap(headerTagsMap)
	}
}<|MERGE_RESOLUTION|>--- conflicted
+++ resolved
@@ -33,12 +33,8 @@
 	} else {
 		cfg.analyticsRate = globalconfig.AnalyticsRate()
 	}
-<<<<<<< HEAD
 	cfg.serviceName = namingschema.ServiceName(defaultServiceName)
-=======
-	cfg.serviceName = namingschema.NewDefaultServiceName(defaultServiceName).GetName()
 	cfg.headerTags = globalconfig.HeaderTagMap()
->>>>>>> 7d7770f9
 }
 
 // WithServiceName sets the given service name for the returned router.
