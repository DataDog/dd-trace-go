// Unless explicitly stated otherwise all files in this repository are licensed
// under the Apache License Version 2.0.
// This product includes software developed at Datadog (https://www.datadoghq.com/).
// Copyright 2016 Datadog, Inc.

package kafka

import (
	v2 "github.com/DataDog/dd-trace-go/v2/contrib/segmentio/kafka-go"
)

<<<<<<< HEAD
// An Option customizes the config.
type Option = v2.Option
=======
const defaultServiceName = "kafka"

type config struct {
	consumerServiceName string
	producerServiceName string
	consumerSpanName    string
	producerSpanName    string
	analyticsRate       float64
	dataStreamsEnabled  bool
}

// An Option customizes the config.
type Option func(cfg *config)

func newConfig(opts ...Option) *config {
	cfg := &config{
		// analyticsRate: globalconfig.AnalyticsRate(),
		analyticsRate: math.NaN(),
	}
	if internal.BoolEnv("DD_TRACE_KAFKA_ANALYTICS_ENABLED", false) {
		cfg.analyticsRate = 1.0
	}

	cfg.dataStreamsEnabled = internal.BoolEnv("DD_DATA_STREAMS_ENABLED", false)

	cfg.consumerServiceName = namingschema.ServiceName(defaultServiceName)
	cfg.producerServiceName = namingschema.ServiceNameOverrideV0(defaultServiceName, defaultServiceName)
	cfg.consumerSpanName = namingschema.OpName(namingschema.KafkaInbound)
	cfg.producerSpanName = namingschema.OpName(namingschema.KafkaOutbound)

	for _, opt := range opts {
		opt(cfg)
	}
	return cfg
}
>>>>>>> dfa02a30

// WithServiceName sets the config service name to serviceName.
func WithServiceName(serviceName string) Option {
	return v2.WithService(serviceName)
}

// WithAnalytics enables Trace Analytics for all started spans.
func WithAnalytics(on bool) Option {
	return v2.WithAnalytics(on)
}

// WithAnalyticsRate sets the sampling rate for Trace Analytics events
// correlated to started spans.
func WithAnalyticsRate(rate float64) Option {
<<<<<<< HEAD
	return v2.WithAnalyticsRate(rate)
=======
	return func(cfg *config) {
		if rate >= 0.0 && rate <= 1.0 {
			cfg.analyticsRate = rate
		} else {
			cfg.analyticsRate = math.NaN()
		}
	}
}

// WithDataStreams enables the Data Streams monitoring product features: https://www.datadoghq.com/product/data-streams-monitoring/
func WithDataStreams() Option {
	return func(cfg *config) {
		cfg.dataStreamsEnabled = true
	}
>>>>>>> dfa02a30
}<|MERGE_RESOLUTION|>--- conflicted
+++ resolved
@@ -9,46 +9,8 @@
 	v2 "github.com/DataDog/dd-trace-go/v2/contrib/segmentio/kafka-go"
 )
 
-<<<<<<< HEAD
 // An Option customizes the config.
 type Option = v2.Option
-=======
-const defaultServiceName = "kafka"
-
-type config struct {
-	consumerServiceName string
-	producerServiceName string
-	consumerSpanName    string
-	producerSpanName    string
-	analyticsRate       float64
-	dataStreamsEnabled  bool
-}
-
-// An Option customizes the config.
-type Option func(cfg *config)
-
-func newConfig(opts ...Option) *config {
-	cfg := &config{
-		// analyticsRate: globalconfig.AnalyticsRate(),
-		analyticsRate: math.NaN(),
-	}
-	if internal.BoolEnv("DD_TRACE_KAFKA_ANALYTICS_ENABLED", false) {
-		cfg.analyticsRate = 1.0
-	}
-
-	cfg.dataStreamsEnabled = internal.BoolEnv("DD_DATA_STREAMS_ENABLED", false)
-
-	cfg.consumerServiceName = namingschema.ServiceName(defaultServiceName)
-	cfg.producerServiceName = namingschema.ServiceNameOverrideV0(defaultServiceName, defaultServiceName)
-	cfg.consumerSpanName = namingschema.OpName(namingschema.KafkaInbound)
-	cfg.producerSpanName = namingschema.OpName(namingschema.KafkaOutbound)
-
-	for _, opt := range opts {
-		opt(cfg)
-	}
-	return cfg
-}
->>>>>>> dfa02a30
 
 // WithServiceName sets the config service name to serviceName.
 func WithServiceName(serviceName string) Option {
@@ -63,16 +25,7 @@
 // WithAnalyticsRate sets the sampling rate for Trace Analytics events
 // correlated to started spans.
 func WithAnalyticsRate(rate float64) Option {
-<<<<<<< HEAD
 	return v2.WithAnalyticsRate(rate)
-=======
-	return func(cfg *config) {
-		if rate >= 0.0 && rate <= 1.0 {
-			cfg.analyticsRate = rate
-		} else {
-			cfg.analyticsRate = math.NaN()
-		}
-	}
 }
 
 // WithDataStreams enables the Data Streams monitoring product features: https://www.datadoghq.com/product/data-streams-monitoring/
@@ -80,5 +33,4 @@
 	return func(cfg *config) {
 		cfg.dataStreamsEnabled = true
 	}
->>>>>>> dfa02a30
 }