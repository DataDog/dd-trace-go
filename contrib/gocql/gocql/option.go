--- conflicted
+++ resolved
@@ -11,22 +11,23 @@
 
 	"golang.org/x/mod/semver"
 
-<<<<<<< HEAD
 	"github.com/DataDog/dd-trace-go/v2/instrumentation"
 )
 
 type queryConfig struct {
-	serviceName, resourceName    string
-	querySpanName, batchSpanName string
-	noDebugStack                 bool
-	analyticsRate                float64
-	errCheck                     func(err error) bool
-	customTags                   map[string]interface{}
+	serviceName, resourceName            string
+	querySpanName, batchSpanName         string
+	noDebugStack                         bool
+	analyticsRate                        float64
+	errCheck                             func(err error) bool
+	customTags                           map[string]interface{}
+	clusterTagLegacyMode                 bool
+	traceQuery, traceBatch, traceConnect bool
 }
 
 // WrapOption describes options for the Cassandra integration.
 type WrapOption interface {
-	apply(config *queryConfig)
+	apply(queryConfig *queryConfig)
 }
 
 // WrapOptionFn represents options applicable to NewCluster, Query.WithWrapOptions and Batch.WithWrapOptions.
@@ -37,71 +38,31 @@
 }
 
 func defaultConfig() *queryConfig {
-	cfg := &queryConfig{}
+	cfg := &queryConfig{
+		traceQuery:   true,
+		traceBatch:   true,
+		traceConnect: true,
+	}
 	cfg.serviceName = instr.ServiceName(instrumentation.ComponentDefault, nil)
 	cfg.querySpanName = instr.OperationName(instrumentation.ComponentDefault, nil)
 	cfg.batchSpanName = instr.OperationName(instrumentation.ComponentDefault, instrumentation.OperationContext{
 		"operationType": "batch",
 	})
 	cfg.analyticsRate = instr.AnalyticsRate(false)
-=======
-	"gopkg.in/DataDog/dd-trace-go.v1/internal"
-	"gopkg.in/DataDog/dd-trace-go.v1/internal/log"
-	"gopkg.in/DataDog/dd-trace-go.v1/internal/namingschema"
-)
-
-const defaultServiceName = "gocql.query"
-
-type config struct {
-	serviceName, resourceName            string
-	querySpanName, batchSpanName         string
-	noDebugStack                         bool
-	analyticsRate                        float64
-	errCheck                             func(err error) bool
-	customTags                           map[string]interface{}
-	clusterTagLegacyMode                 bool
-	traceQuery, traceBatch, traceConnect bool
-}
-
-// WrapOption represents an option that can be passed to WrapQuery.
-type WrapOption func(*config)
-
-func defaultConfig() *config {
-	cfg := &config{
-		traceQuery:   true,
-		traceBatch:   true,
-		traceConnect: true,
-	}
-	cfg.serviceName = namingschema.ServiceNameOverrideV0(defaultServiceName, defaultServiceName)
-	cfg.querySpanName = namingschema.OpName(namingschema.CassandraOutbound)
-	cfg.batchSpanName = namingschema.OpNameOverrideV0(namingschema.CassandraOutbound, "cassandra.batch")
-	// cfg.analyticsRate = globalconfig.AnalyticsRate()
-	if internal.BoolEnv("DD_TRACE_GOCQL_ANALYTICS_ENABLED", false) {
-		cfg.analyticsRate = 1.0
-	} else {
-		cfg.analyticsRate = math.NaN()
-	}
 	if compatMode := os.Getenv("DD_TRACE_GOCQL_COMPAT"); compatMode != "" {
 		if semver.IsValid(compatMode) {
 			cfg.clusterTagLegacyMode = semver.Compare(semver.MajorMinor(compatMode), "v1.65") <= 0
 		} else {
-			log.Warn("ignoring DD_TRACE_GOCQL_COMPAT: invalid version %q", compatMode)
+			instr.Logger().Warn("ignoring DD_TRACE_GOCQL_COMPAT: invalid version %q", compatMode)
 		}
 	}
->>>>>>> bad75f7f
 	cfg.errCheck = func(error) bool { return true }
 	return cfg
 }
 
-<<<<<<< HEAD
 // WithService sets the given service name for the returned query.
 func WithService(name string) WrapOptionFn {
 	return func(cfg *queryConfig) {
-=======
-// WithServiceName sets the given service name for the returned query.
-func WithServiceName(name string) WrapOption {
-	return func(cfg *config) {
->>>>>>> bad75f7f
 		cfg.serviceName = name
 	}
 }
@@ -112,25 +73,15 @@
 // environments. The gocql library returns the query statement using an fmt.Sprintf
 // call, which can be costly when called repeatedly. Using WithResourceName will
 // avoid that call. Under normal circumstances, it is safe to rely on the default.
-<<<<<<< HEAD
 func WithResourceName(name string) WrapOptionFn {
 	return func(cfg *queryConfig) {
-=======
-func WithResourceName(name string) WrapOption {
-	return func(cfg *config) {
->>>>>>> bad75f7f
 		cfg.resourceName = name
 	}
 }
 
 // WithAnalytics enables Trace Analytics for all started spans.
-<<<<<<< HEAD
 func WithAnalytics(on bool) WrapOptionFn {
 	return func(cfg *queryConfig) {
-=======
-func WithAnalytics(on bool) WrapOption {
-	return func(cfg *config) {
->>>>>>> bad75f7f
 		if on {
 			cfg.analyticsRate = 1.0
 		} else {
@@ -141,13 +92,8 @@
 
 // WithAnalyticsRate sets the sampling rate for Trace Analytics events
 // correlated to started spans.
-<<<<<<< HEAD
 func WithAnalyticsRate(rate float64) WrapOptionFn {
 	return func(cfg *queryConfig) {
-=======
-func WithAnalyticsRate(rate float64) WrapOption {
-	return func(cfg *config) {
->>>>>>> bad75f7f
 		if rate >= 0.0 && rate <= 1.0 {
 			cfg.analyticsRate = rate
 		} else {
@@ -159,31 +105,21 @@
 // NoDebugStack prevents stack traces from being attached to spans finishing
 // with an error. This is useful in situations where errors are frequent and
 // performance is critical.
-<<<<<<< HEAD
 func NoDebugStack() WrapOptionFn {
 	return func(cfg *queryConfig) {
-=======
-func NoDebugStack() WrapOption {
-	return func(cfg *config) {
->>>>>>> bad75f7f
 		cfg.noDebugStack = true
 	}
 }
 
-func (c *config) shouldIgnoreError(err error) bool {
+func (c *queryConfig) shouldIgnoreError(err error) bool {
 	return c != nil && c.errCheck != nil && !c.errCheck(err)
 }
 
 // WithErrorCheck specifies a function fn which determines whether the passed
 // error should be marked as an error. The fn is called whenever a CQL request
 // finishes with an error.
-<<<<<<< HEAD
 func WithErrorCheck(fn func(err error) bool) WrapOptionFn {
 	return func(cfg *queryConfig) {
-=======
-func WithErrorCheck(fn func(err error) bool) WrapOption {
-	return func(cfg *config) {
->>>>>>> bad75f7f
 		// When the error is explicitly marked as not-an-error, that is
 		// when this errCheck function returns false, the APM code will
 		// just skip the error and pretend the span was successful.
@@ -198,13 +134,8 @@
 }
 
 // WithCustomTag will attach the value to the span tagged by the key.
-<<<<<<< HEAD
 func WithCustomTag(key string, value interface{}) WrapOptionFn {
 	return func(cfg *queryConfig) {
-=======
-func WithCustomTag(key string, value interface{}) WrapOption {
-	return func(cfg *config) {
->>>>>>> bad75f7f
 		if cfg.customTags == nil {
 			cfg.customTags = make(map[string]interface{})
 		}
@@ -214,24 +145,24 @@
 
 // WithTraceQuery will enable tracing for queries (default is true).
 // This option only takes effect in CreateTracedSession and NewObserver.
-func WithTraceQuery(enabled bool) WrapOption {
-	return func(cfg *config) {
+func WithTraceQuery(enabled bool) WrapOptionFn {
+	return func(cfg *queryConfig) {
 		cfg.traceQuery = enabled
 	}
 }
 
 // WithTraceBatch will enable tracing for batches (default is true).
 // This option only takes effect in CreateTracedSession and NewObserver.
-func WithTraceBatch(enabled bool) WrapOption {
-	return func(cfg *config) {
+func WithTraceBatch(enabled bool) WrapOptionFn {
+	return func(cfg *queryConfig) {
 		cfg.traceBatch = enabled
 	}
 }
 
 // WithTraceConnect will enable tracing for connections (default is true).
 // This option only takes effect in CreateTracedSession and NewObserver.
-func WithTraceConnect(enabled bool) WrapOption {
-	return func(cfg *config) {
+func WithTraceConnect(enabled bool) WrapOptionFn {
+	return func(cfg *queryConfig) {
 		cfg.traceConnect = enabled
 	}
 }