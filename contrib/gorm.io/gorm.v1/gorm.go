--- conflicted
+++ resolved
@@ -49,7 +49,7 @@
 }
 
 // Open opens a new (traced) database connection. The used driver must be formerly registered
-// using (github.com/DataDog/dd-trace-go/contrib/database/sql).Register./v2
+// using (github.com/DataDog/dd-trace-go/v2/contrib/database/sql).Register.
 func Open(dialector gorm.Dialector, cfg *gorm.Config, opts ...Option) (*gorm.DB, error) {
 	var db *gorm.DB
 	var err error
@@ -143,20 +143,10 @@
 	if db.Config == nil || db.Config.DryRun {
 		return
 	}
-<<<<<<< HEAD
-
 	opts := []tracer.StartSpanOption{
-		tracer.StartTime(t),
 		tracer.ServiceName(cfg.serviceName),
 		tracer.SpanType(ext.SpanTypeSQL),
-		tracer.ResourceName(db.Statement.SQL.String()),
 		tracer.Tag(ext.Component, instrumentation.PackageGormIOGormV1),
-=======
-	opts := []ddtrace.StartSpanOption{
-		tracer.ServiceName(cfg.serviceName),
-		tracer.SpanType(ext.SpanTypeSQL),
-		tracer.Tag(ext.Component, componentName),
->>>>>>> bad75f7f
 	}
 	if !math.IsNaN(cfg.analyticsRate) {
 		opts = append(opts, tracer.Tag(ext.EventSampleRate, cfg.analyticsRate))
