--- conflicted
+++ resolved
@@ -9,7 +9,6 @@
 	"context"
 	"errors"
 	"os"
-	"strconv"
 	"strings"
 	"testing"
 	"time"
@@ -17,6 +16,7 @@
 	"github.com/confluentinc/confluent-kafka-go/v2/kafka"
 	"github.com/stretchr/testify/assert"
 	"github.com/stretchr/testify/require"
+	"go.uber.org/goleak"
 
 	"github.com/DataDog/dd-trace-go/v2/datastreams"
 	"github.com/DataDog/dd-trace-go/v2/ddtrace/ext"
@@ -28,82 +28,6 @@
 	testGroupID = "gotest"
 	testTopic   = "gotest"
 )
-
-type consumerActionFn func(c *Consumer) (*kafka.Message, error)
-
-func produceThenConsume(t *testing.T, consumerAction consumerActionFn, producerOpts []Option, consumerOpts []Option) ([]*mocktracer.Span, *kafka.Message) {
-	if _, ok := os.LookupEnv("INTEGRATION"); !ok {
-		t.Skip("to enable integration test, set the INTEGRATION environment variable")
-	}
-	mt := mocktracer.Start()
-	defer mt.Stop()
-
-	// first write a message to the topic
-	p, err := NewProducer(&kafka.ConfigMap{
-		"bootstrap.servers":   "127.0.0.1:9092",
-		"go.delivery.reports": true,
-	}, producerOpts...)
-	require.NoError(t, err)
-
-	delivery := make(chan kafka.Event, 1)
-	err = p.Produce(&kafka.Message{
-		TopicPartition: kafka.TopicPartition{
-			Topic:     &testTopic,
-			Partition: 0,
-		},
-		Key:   []byte("key2"),
-		Value: []byte("value2"),
-	}, delivery)
-	require.NoError(t, err)
-
-	msg1, _ := (<-delivery).(*kafka.Message)
-	p.Close()
-
-	// next attempt to consume the message
-	c, err := NewConsumer(&kafka.ConfigMap{
-		"group.id":                 testGroupID,
-		"bootstrap.servers":        "127.0.0.1:9092",
-		"fetch.wait.max.ms":        500,
-		"socket.timeout.ms":        1500,
-		"session.timeout.ms":       1500,
-		"enable.auto.offset.store": false,
-	}, consumerOpts...)
-	require.NoError(t, err)
-
-	err = c.Assign([]kafka.TopicPartition{
-		{Topic: &testTopic, Partition: 0, Offset: msg1.TopicPartition.Offset},
-	})
-	require.NoError(t, err)
-
-	msg2, err := consumerAction(c)
-	require.NoError(t, err)
-	_, err = c.CommitMessage(msg2)
-	require.NoError(t, err)
-	assert.Equal(t, msg1.String(), msg2.String())
-	err = c.Close()
-	require.NoError(t, err)
-
-	spans := mt.FinishedSpans()
-	require.Len(t, spans, 2)
-	// they should be linked via headers
-	assert.Equal(t, spans[0].TraceID(), spans[1].TraceID())
-
-	if c.cfg.dataStreamsEnabled {
-		backlogs := mt.SentDSMBacklogs()
-		toMap := func(b []mocktracer.DSMBacklog) map[string]struct{} {
-			m := make(map[string]struct{})
-			for _, b := range backlogs {
-				m[strings.Join(b.Tags, "")] = struct{}{}
-			}
-			return m
-		}
-		backlogsMap := toMap(backlogs)
-		require.Contains(t, backlogsMap, "consumer_group:"+testGroupID+"partition:0"+"topic:"+testTopic+"type:kafka_commit")
-		require.Contains(t, backlogsMap, "partition:0"+"topic:"+testTopic+"type:kafka_high_watermark")
-		require.Contains(t, backlogsMap, "partition:0"+"topic:"+testTopic+"type:kafka_produce")
-	}
-	return spans, msg2
-}
 
 func TestConsumerChannel(t *testing.T) {
 	// we can test consuming via the Events channel by artifically sending
@@ -161,13 +85,9 @@
 		assert.Equal(t, "kafka", s.Tag(ext.ServiceName))
 		assert.Equal(t, "Consume Topic gotest", s.Tag(ext.ResourceName))
 		assert.Equal(t, "queue", s.Tag(ext.SpanType))
-		assert.Equal(t, float64(1), s.Tag(ext.MessagingKafkaPartition))
+		assert.Equal(t, int32(1), s.Tag(ext.MessagingKafkaPartition))
 		assert.Equal(t, 0.3, s.Tag(ext.EventSampleRate))
-<<<<<<< HEAD
-		assert.Equal(t, strconv.Itoa(i+1), s.Tag("offset"))
-=======
 		assert.EqualValues(t, kafka.Offset(i+1), s.Tag("offset"))
->>>>>>> 2cae09f3
 		assert.Equal(t, "confluentinc/confluent-kafka-go/kafka.v2", s.Tag(ext.Component))
 		assert.Equal(t, ext.SpanKindConsumer, s.Tag(ext.SpanKind))
 		assert.Equal(t, "kafka", s.Tag(ext.MessagingSystem))
@@ -181,30 +101,6 @@
 		assert.Equal(t, expected.GetHash(), p.GetHash())
 	}
 }
-
-/*
-to run the integration test locally:
-
-    docker network create confluent
-
-    docker run --rm \
-        --name zookeeper \
-        --network confluent \
-        -p 2181:2181 \
-        -e ZOOKEEPER_CLIENT_PORT=2181 \
-        confluentinc/cp-zookeeper:5.0.0
-
-    docker run --rm \
-        --name kafka \
-        --network confluent \
-        -p 9092:9092 \
-        -e KAFKA_ZOOKEEPER_CONNECT=zookeeper:2181 \
-        -e KAFKA_ADVERTISED_LISTENERS=PLAINTEXT://localhost:9092 \
-        -e KAFKA_LISTENERS=PLAINTEXT://0.0.0.0:9092 \
-        -e KAFKA_CREATE_TOPICS=gotest:1:1 \
-        -e KAFKA_OFFSETS_TOPIC_REPLICATION_FACTOR=1 \
-        confluentinc/cp-kafka:5.0.0
-*/
 
 func TestConsumerFunctional(t *testing.T) {
 	for _, tt := range []struct {
@@ -238,11 +134,7 @@
 			assert.Equal(t, "Produce Topic gotest", s0.Tag(ext.ResourceName))
 			assert.Equal(t, 0.1, s0.Tag(ext.EventSampleRate))
 			assert.Equal(t, "queue", s0.Tag(ext.SpanType))
-<<<<<<< HEAD
-			assert.Equal(t, float64(0), s0.Tag(ext.MessagingKafkaPartition))
-=======
 			assert.Equal(t, int32(0), s0.Tag(ext.MessagingKafkaPartition))
->>>>>>> 2cae09f3
 			assert.Equal(t, "confluentinc/confluent-kafka-go/kafka.v2", s0.Tag(ext.Component))
 			assert.Equal(t, ext.SpanKindProducer, s0.Tag(ext.SpanKind))
 			assert.Equal(t, "kafka", s0.Tag(ext.MessagingSystem))
@@ -254,11 +146,7 @@
 			assert.Equal(t, "Consume Topic gotest", s1.Tag(ext.ResourceName))
 			assert.Equal(t, nil, s1.Tag(ext.EventSampleRate))
 			assert.Equal(t, "queue", s1.Tag(ext.SpanType))
-<<<<<<< HEAD
-			assert.Equal(t, float64(0), s1.Tag(ext.MessagingKafkaPartition))
-=======
 			assert.Equal(t, int32(0), s1.Tag(ext.MessagingKafkaPartition))
->>>>>>> 2cae09f3
 			assert.Equal(t, "confluentinc/confluent-kafka-go/kafka.v2", s1.Tag(ext.Component))
 			assert.Equal(t, ext.SpanKindConsumer, s1.Tag(ext.SpanKind))
 			assert.Equal(t, "kafka", s1.Tag(ext.MessagingSystem))
@@ -277,9 +165,18 @@
 	}
 }
 
-func TestCustomTags(t *testing.T) {
-	mt := mocktracer.Start()
-	defer mt.Stop()
+// This tests the deprecated behavior of using cfg.context as the context passed via kafka messages
+// instead of the one passed in the message.
+func TestDeprecatedContext(t *testing.T) {
+	if _, ok := os.LookupEnv("INTEGRATION"); !ok {
+		t.Skip("to enable integration test, set the INTEGRATION environment variable")
+	}
+
+	tracer.Start()
+	defer tracer.Stop()
+
+	// Create the span to be passed
+	parentSpan, ctx := tracer.StartSpanFromContext(context.Background(), "test_parent_context")
 
 	c, err := NewConsumer(&kafka.ConfigMap{
 		"go.events.channel.enable": true, // required for the events channel to be turned on
@@ -287,10 +184,69 @@
 		"socket.timeout.ms":        10,
 		"session.timeout.ms":       10,
 		"enable.auto.offset.store": false,
-	}, WithCustomTag("foo", func(msg *kafka.Message) interface{} {
+	}, WithContext(ctx)) // Adds the parent context containing a span
+
+	err = c.Subscribe(testTopic, nil)
+	assert.NoError(t, err)
+
+	// This span context will be ignored
+	messageSpan, _ := tracer.StartSpanFromContext(context.Background(), "test_context_from_message")
+	messageSpanContext := messageSpan.Context()
+
+	/// Produce a message with a span
+	go func() {
+		msg := &kafka.Message{
+			TopicPartition: kafka.TopicPartition{
+				Topic:     &testTopic,
+				Partition: 1,
+				Offset:    1,
+			},
+			Key:   []byte("key1"),
+			Value: []byte("value1"),
+		}
+
+		// Inject the span context in the message to be produced
+		carrier := NewMessageCarrier(msg)
+		tracer.Inject(messageSpan.Context(), carrier)
+
+		c.Consumer.Events() <- msg
+
+	}()
+
+	msg := (<-c.Events()).(*kafka.Message)
+
+	// Extract the context from the message
+	carrier := NewMessageCarrier(msg)
+	spanContext, err := tracer.Extract(carrier)
+	assert.NoError(t, err)
+
+	parentContext := parentSpan.Context()
+
+	/// The context passed is the one from the parent context
+	assert.EqualValues(t, parentContext.TraceID(), spanContext.TraceID())
+	/// The context passed is not the one passed in the message
+	assert.NotEqualValues(t, messageSpanContext.TraceID(), spanContext.TraceID())
+
+	c.Close()
+	// wait for the events channel to be closed
+	<-c.Events()
+
+}
+
+func TestCustomTags(t *testing.T) {
+	mt := mocktracer.Start()
+	defer mt.Stop()
+
+	c, err := NewConsumer(&kafka.ConfigMap{
+		"go.events.channel.enable": true, // required for the events channel to be turned on
+		"group.id":                 testGroupID,
+		"socket.timeout.ms":        10,
+		"session.timeout.ms":       10,
+		"enable.auto.offset.store": false,
+	}, WithCustomTag("foo", func(_ *kafka.Message) interface{} {
 		return "bar"
 	}), WithCustomTag("key", func(msg *kafka.Message) interface{} {
-		return string(msg.Key)
+		return msg.Key
 	}))
 	assert.NoError(t, err)
 
@@ -320,25 +276,7 @@
 	s := spans[0]
 
 	assert.Equal(t, "bar", s.Tag("foo"))
-<<<<<<< HEAD
-	assert.Equal(t, "key1", s.Tag("key"))
-=======
 	assert.Equal(t, []byte("key1"), s.Tag("key"))
-}
-
-func TestNamingSchema(t *testing.T) {
-	genSpans := func(t *testing.T, serviceOverride string) []mocktracer.Span {
-		var opts []Option
-		if serviceOverride != "" {
-			opts = append(opts, WithServiceName(serviceOverride))
-		}
-		consumerAction := consumerActionFn(func(c *Consumer) (*kafka.Message, error) {
-			return c.ReadMessage(3000 * time.Millisecond)
-		})
-		spans, _ := produceThenConsume(t, consumerAction, opts, opts)
-		return spans
-	}
-	namingschematest.NewKafkaTest(genSpans)(t)
 }
 
 // Test we don't leak goroutines and properly close the span when Produce returns an error.
@@ -389,7 +327,7 @@
 
 type consumerActionFn func(c *Consumer) (*kafka.Message, error)
 
-func produceThenConsume(t *testing.T, consumerAction consumerActionFn, producerOpts []Option, consumerOpts []Option) ([]mocktracer.Span, *kafka.Message) {
+func produceThenConsume(t *testing.T, consumerAction consumerActionFn, producerOpts []Option, consumerOpts []Option) ([]*mocktracer.Span, *kafka.Message) {
 	if _, ok := os.LookupEnv("INTEGRATION"); !ok {
 		t.Skip("to enable integration test, set the INTEGRATION environment variable")
 	}
@@ -448,7 +386,7 @@
 
 	if c.tracer.DSMEnabled() {
 		backlogs := mt.SentDSMBacklogs()
-		toMap := func(_ []internaldsm.Backlog) map[string]struct{} {
+		toMap := func(b []mocktracer.DSMBacklog) map[string]struct{} {
 			m := make(map[string]struct{})
 			for _, b := range backlogs {
 				m[strings.Join(b.Tags, "")] = struct{}{}
@@ -461,5 +399,28 @@
 		require.Contains(t, backlogsMap, "partition:0"+"topic:"+testTopic+"type:kafka_produce")
 	}
 	return spans, msg2
->>>>>>> 2cae09f3
-}+}
+
+/*
+to run the integration test locally:
+
+    docker network create confluent
+
+    docker run --rm \
+        --name zookeeper \
+        --network confluent \
+        -p 2181:2181 \
+        -e ZOOKEEPER_CLIENT_PORT=2181 \
+        confluentinc/cp-zookeeper:5.0.0
+
+    docker run --rm \
+        --name kafka \
+        --network confluent \
+        -p 9092:9092 \
+        -e KAFKA_ZOOKEEPER_CONNECT=zookeeper:2181 \
+        -e KAFKA_ADVERTISED_LISTENERS=PLAINTEXT://localhost:9092 \
+        -e KAFKA_LISTENERS=PLAINTEXT://0.0.0.0:9092 \
+        -e KAFKA_CREATE_TOPICS=gotest:1:1 \
+        -e KAFKA_OFFSETS_TOPIC_REPLICATION_FACTOR=1 \
+        confluentinc/cp-kafka:5.0.0
+*/