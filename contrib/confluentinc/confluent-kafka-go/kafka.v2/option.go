// Unless explicitly stated otherwise all files in this repository are licensed
// under the Apache License Version 2.0.
// This product includes software developed at Datadog (https://www.datadoghq.com/).
// Copyright 2016 Datadog, Inc.

package kafka

import (
<<<<<<< HEAD
	"context"
	"math"
	"net"
	"strings"

	"github.com/confluentinc/confluent-kafka-go/v2/kafka"

	"github.com/DataDog/dd-trace-go/v2/instrumentation"
)
=======
	"github.com/confluentinc/confluent-kafka-go/v2/kafka"
>>>>>>> 2cae09f3

	"gopkg.in/DataDog/dd-trace-go.v1/contrib/confluentinc/confluent-kafka-go/internal/tracing"
)

<<<<<<< HEAD
// Option describes an option for the Kafka integration.
type Option interface {
	apply(*config)
}

// OptionFn represents options applicable to NewConsumer, NewProducer, WrapConsumer and WrapProducer.
type OptionFn func(*config)

func (fn OptionFn) apply(cfg *config) {
	fn(cfg)
}

func newConfig(opts ...Option) *config {
	cfg := &config{
		ctx:           context.Background(),
		analyticsRate: instr.AnalyticsRate(false),
	}
	cfg.dataStreamsEnabled = instr.DataStreamsEnabled()

	cfg.consumerServiceName = instr.ServiceName(instrumentation.ComponentConsumer, nil)
	cfg.producerServiceName = instr.ServiceName(instrumentation.ComponentProducer, nil)
	cfg.consumerSpanName = instr.OperationName(instrumentation.ComponentConsumer, nil)
	cfg.producerSpanName = instr.OperationName(instrumentation.ComponentProducer, nil)

	for _, opt := range opts {
		if opt == nil {
			continue
		}
		opt.apply(cfg)
	}
	return cfg
}

// WithService sets the config service name to serviceName.
func WithService(serviceName string) OptionFn {
	return func(cfg *config) {
		cfg.consumerServiceName = serviceName
		cfg.producerServiceName = serviceName
	}
}

// WithAnalytics enables Trace Analytics for all started spans.
func WithAnalytics(on bool) OptionFn {
	return func(cfg *config) {
		if on {
			cfg.analyticsRate = 1.0
		} else {
			cfg.analyticsRate = math.NaN()
		}
	}
}

// WithAnalyticsRate sets the sampling rate for Trace Analytics events
// correlated to started spans.
func WithAnalyticsRate(rate float64) OptionFn {
	return func(cfg *config) {
		if rate >= 0.0 && rate <= 1.0 {
			cfg.analyticsRate = rate
		} else {
			cfg.analyticsRate = math.NaN()
		}
	}
}

// WithCustomTag will cause the given tagFn to be evaluated after executing
// a query and attach the result to the span tagged by the key.
func WithCustomTag(tag string, tagFn func(msg *kafka.Message) interface{}) OptionFn {
	return func(cfg *config) {
		if cfg.tagFns == nil {
			cfg.tagFns = make(map[string]func(msg *kafka.Message) interface{})
=======
// An Option customizes the config.
type Option = tracing.Option

// WithContext sets the config context to ctx.
// Deprecated: This is deprecated in favor of passing the context
// via the message headers
var WithContext = tracing.WithContext

// WithServiceName sets the config service name to serviceName.
var WithServiceName = tracing.WithServiceName

// WithAnalytics enables Trace Analytics for all started spans.
var WithAnalytics = tracing.WithAnalytics

// WithAnalyticsRate sets the sampling rate for Trace Analytics events
// correlated to started spans.
var WithAnalyticsRate = tracing.WithAnalyticsRate

// WithCustomTag will cause the given tagFn to be evaluated after executing
// a query and attach the result to the span tagged by the key.
func WithCustomTag(tag string, tagFn func(msg *kafka.Message) interface{}) Option {
	wrapped := func(msg tracing.Message) interface{} {
		if m, ok := msg.Unwrap().(*kafka.Message); ok {
			return tagFn(m)
>>>>>>> 2cae09f3
		}
		return nil
	}
	return tracing.WithCustomTag(tag, wrapped)
}

// WithConfig extracts the config information for the client to be tagged
<<<<<<< HEAD
func WithConfig(cg *kafka.ConfigMap) OptionFn {
	return func(cfg *config) {
		if groupID, err := cg.Get("group.id", ""); err == nil {
			cfg.groupID = groupID.(string)
		}
		if bs, err := cg.Get("bootstrap.servers", ""); err == nil && bs != "" {
			for _, addr := range strings.Split(bs.(string), ",") {
				host, _, err := net.SplitHostPort(addr)
				if err == nil {
					cfg.bootstrapServers = host
					return
				}
			}
		}
	}
}

// WithDataStreams enables the Data Streams monitoring product features: https://www.datadoghq.com/product/data-streams-monitoring/
func WithDataStreams() OptionFn {
	return func(cfg *config) {
		cfg.dataStreamsEnabled = true
	}
}
=======
func WithConfig(cm *kafka.ConfigMap) Option {
	return tracing.WithConfig(wrapConfigMap(cm))
}

// WithDataStreams enables the Data Streams monitoring product features: https://www.datadoghq.com/product/data-streams-monitoring/
var WithDataStreams = tracing.WithDataStreams
>>>>>>> 2cae09f3
<|MERGE_RESOLUTION|>--- conflicted
+++ resolved
@@ -6,105 +6,24 @@
 package kafka
 
 import (
-<<<<<<< HEAD
-	"context"
-	"math"
-	"net"
-	"strings"
-
 	"github.com/confluentinc/confluent-kafka-go/v2/kafka"
 
-	"github.com/DataDog/dd-trace-go/v2/instrumentation"
-)
-=======
-	"github.com/confluentinc/confluent-kafka-go/v2/kafka"
->>>>>>> 2cae09f3
-
-	"gopkg.in/DataDog/dd-trace-go.v1/contrib/confluentinc/confluent-kafka-go/internal/tracing"
+	"github.com/DataDog/dd-trace-go/v2/contrib/confluentinc/confluent-kafka-go/internal/tracing"
 )
 
-<<<<<<< HEAD
 // Option describes an option for the Kafka integration.
-type Option interface {
-	apply(*config)
-}
+type Option = tracing.Option
 
 // OptionFn represents options applicable to NewConsumer, NewProducer, WrapConsumer and WrapProducer.
-type OptionFn func(*config)
-
-func (fn OptionFn) apply(cfg *config) {
-	fn(cfg)
-}
-
-func newConfig(opts ...Option) *config {
-	cfg := &config{
-		ctx:           context.Background(),
-		analyticsRate: instr.AnalyticsRate(false),
-	}
-	cfg.dataStreamsEnabled = instr.DataStreamsEnabled()
-
-	cfg.consumerServiceName = instr.ServiceName(instrumentation.ComponentConsumer, nil)
-	cfg.producerServiceName = instr.ServiceName(instrumentation.ComponentProducer, nil)
-	cfg.consumerSpanName = instr.OperationName(instrumentation.ComponentConsumer, nil)
-	cfg.producerSpanName = instr.OperationName(instrumentation.ComponentProducer, nil)
-
-	for _, opt := range opts {
-		if opt == nil {
-			continue
-		}
-		opt.apply(cfg)
-	}
-	return cfg
-}
-
-// WithService sets the config service name to serviceName.
-func WithService(serviceName string) OptionFn {
-	return func(cfg *config) {
-		cfg.consumerServiceName = serviceName
-		cfg.producerServiceName = serviceName
-	}
-}
-
-// WithAnalytics enables Trace Analytics for all started spans.
-func WithAnalytics(on bool) OptionFn {
-	return func(cfg *config) {
-		if on {
-			cfg.analyticsRate = 1.0
-		} else {
-			cfg.analyticsRate = math.NaN()
-		}
-	}
-}
-
-// WithAnalyticsRate sets the sampling rate for Trace Analytics events
-// correlated to started spans.
-func WithAnalyticsRate(rate float64) OptionFn {
-	return func(cfg *config) {
-		if rate >= 0.0 && rate <= 1.0 {
-			cfg.analyticsRate = rate
-		} else {
-			cfg.analyticsRate = math.NaN()
-		}
-	}
-}
-
-// WithCustomTag will cause the given tagFn to be evaluated after executing
-// a query and attach the result to the span tagged by the key.
-func WithCustomTag(tag string, tagFn func(msg *kafka.Message) interface{}) OptionFn {
-	return func(cfg *config) {
-		if cfg.tagFns == nil {
-			cfg.tagFns = make(map[string]func(msg *kafka.Message) interface{})
-=======
-// An Option customizes the config.
-type Option = tracing.Option
+type OptionFn = tracing.OptionFn
 
 // WithContext sets the config context to ctx.
 // Deprecated: This is deprecated in favor of passing the context
 // via the message headers
 var WithContext = tracing.WithContext
 
-// WithServiceName sets the config service name to serviceName.
-var WithServiceName = tracing.WithServiceName
+// WithService sets the config service name to serviceName.
+var WithService = tracing.WithService
 
 // WithAnalytics enables Trace Analytics for all started spans.
 var WithAnalytics = tracing.WithAnalytics
@@ -119,7 +38,6 @@
 	wrapped := func(msg tracing.Message) interface{} {
 		if m, ok := msg.Unwrap().(*kafka.Message); ok {
 			return tagFn(m)
->>>>>>> 2cae09f3
 		}
 		return nil
 	}
@@ -127,35 +45,9 @@
 }
 
 // WithConfig extracts the config information for the client to be tagged
-<<<<<<< HEAD
-func WithConfig(cg *kafka.ConfigMap) OptionFn {
-	return func(cfg *config) {
-		if groupID, err := cg.Get("group.id", ""); err == nil {
-			cfg.groupID = groupID.(string)
-		}
-		if bs, err := cg.Get("bootstrap.servers", ""); err == nil && bs != "" {
-			for _, addr := range strings.Split(bs.(string), ",") {
-				host, _, err := net.SplitHostPort(addr)
-				if err == nil {
-					cfg.bootstrapServers = host
-					return
-				}
-			}
-		}
-	}
-}
-
-// WithDataStreams enables the Data Streams monitoring product features: https://www.datadoghq.com/product/data-streams-monitoring/
-func WithDataStreams() OptionFn {
-	return func(cfg *config) {
-		cfg.dataStreamsEnabled = true
-	}
-}
-=======
 func WithConfig(cm *kafka.ConfigMap) Option {
 	return tracing.WithConfig(wrapConfigMap(cm))
 }
 
 // WithDataStreams enables the Data Streams monitoring product features: https://www.datadoghq.com/product/data-streams-monitoring/
-var WithDataStreams = tracing.WithDataStreams
->>>>>>> 2cae09f3
+var WithDataStreams = tracing.WithDataStreams