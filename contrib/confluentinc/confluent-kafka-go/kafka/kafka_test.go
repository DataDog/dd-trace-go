--- conflicted
+++ resolved
@@ -341,96 +341,22 @@
 }
 
 func TestNamingSchema(t *testing.T) {
-<<<<<<< HEAD
-	if _, ok := os.LookupEnv("INTEGRATION"); !ok {
-		t.Skip("to enable integration test, set the INTEGRATION environment variable")
-	}
-
-	generateSpans := func(t *testing.T, serviceOverride string) []mocktracer.Span {
-=======
 	genSpans := func(t *testing.T, serviceOverride string) []mocktracer.Span {
->>>>>>> a09c8727
 		var opts []Option
 		if serviceOverride != "" {
 			opts = append(opts, WithServiceName(serviceOverride))
 		}
-<<<<<<< HEAD
-
-		mt := mocktracer.Start()
-		defer mt.Stop()
-
-		// first write a message to the topic
-
-		p, err := NewProducer(&kafka.ConfigMap{
-			"group.id":            testGroupID,
-			"bootstrap.servers":   "127.0.0.1:9092",
-			"go.delivery.reports": true,
-		}, opts...)
-		require.NoError(t, err)
-
-		delivery := make(chan kafka.Event, 1)
-		err = p.Produce(&kafka.Message{
-			TopicPartition: kafka.TopicPartition{
-				Topic:     &testTopic,
-				Partition: 0,
-			},
-			Key:   []byte("key2"),
-			Value: []byte("value2"),
-		}, delivery)
-		require.NoError(t, err)
-
-		msg1, _ := (<-delivery).(*kafka.Message)
-		p.Close()
-
-		// next attempt to consume the message
-
-		c, err := NewConsumer(&kafka.ConfigMap{
-			"group.id":                 testGroupID,
-			"bootstrap.servers":        "127.0.0.1:9092",
-			"socket.timeout.ms":        1000,
-			"session.timeout.ms":       1000,
-			"enable.auto.offset.store": false,
-		}, opts...)
-		require.NoError(t, err)
-
-		err = c.Assign([]kafka.TopicPartition{
-			{Topic: &testTopic, Partition: 0, Offset: msg1.TopicPartition.Offset},
-		})
-		require.NoError(t, err)
-
-		msg2, err := c.ReadMessage(3000 * time.Millisecond)
-		require.NoError(t, err)
-		assert.Equal(t, msg1.String(), msg2.String())
-		c.Close()
-
-		spans := mt.FinishedSpans()
-		require.Len(t, spans, 2)
-
-		producerSpan, consumerSpan := spans[0], spans[1]
-
-		// they should be linked via headers
-		assert.Equal(t, producerSpan.TraceID(), consumerSpan.TraceID())
-		return spans
-	}
-
-=======
 		consumerAction := consumerActionFn(func(c *Consumer) (*kafka.Message, error) {
 			return c.ReadMessage(3000 * time.Millisecond)
 		})
 		return genIntegrationTestSpans(t, consumerAction, opts, opts)
 	}
->>>>>>> a09c8727
 	// first is producer and second is consumer span
 	wantServiceNameV0 := namingschematest.ServiceNameAssertions{
 		WithDefaults:             []string{"kafka", "kafka"},
 		WithDDService:            []string{"kafka", namingschematest.TestDDService},
 		WithDDServiceAndOverride: []string{namingschematest.TestServiceOverride, namingschematest.TestServiceOverride},
 	}
-<<<<<<< HEAD
-	t.Run("service name", namingschematest.NewServiceNameTest(generateSpans, "kafka", wantServiceNameV0))
-	t.Run("operation name", namingschematest.NewKafkaOpNameTest(generateSpans))
-=======
 	t.Run("service name", namingschematest.NewServiceNameTest(genSpans, "kafka", wantServiceNameV0))
 	t.Run("operation name", namingschematest.NewKafkaOpNameTest(genSpans))
->>>>>>> a09c8727
 }