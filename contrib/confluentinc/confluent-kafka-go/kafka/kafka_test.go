// Unless explicitly stated otherwise all files in this repository are licensed
// under the Apache License Version 2.0.
// This product includes software developed at Datadog (https://www.datadoghq.com/).
// Copyright 2016 Datadog, Inc.

package kafka

import (
	"context"
	"errors"
	"os"
	"strings"
	"testing"
	"time"

	"gopkg.in/DataDog/dd-trace-go.v1/contrib/internal/namingschematest"
	"gopkg.in/DataDog/dd-trace-go.v1/datastreams"
	"gopkg.in/DataDog/dd-trace-go.v1/ddtrace/ext"
	"gopkg.in/DataDog/dd-trace-go.v1/ddtrace/mocktracer"
	"gopkg.in/DataDog/dd-trace-go.v1/ddtrace/tracer"
	internaldsm "gopkg.in/DataDog/dd-trace-go.v1/internal/datastreams"

	"github.com/confluentinc/confluent-kafka-go/kafka"
	"github.com/stretchr/testify/assert"
	"github.com/stretchr/testify/require"
	"go.uber.org/goleak"
)

var (
	testGroupID = "gotest"
	testTopic   = "gotest"
)

<<<<<<< HEAD
type consumerActionFn func(c *Consumer) (*kafka.Message, error)

func produceThenConsume(t *testing.T, consumerAction consumerActionFn, producerOpts []Option, consumerOpts []Option) ([]mocktracer.Span, *kafka.Message) {
	if _, ok := os.LookupEnv("INTEGRATION"); !ok {
		t.Skip("to enable integration test, set the INTEGRATION environment variable")
	}
	mt := mocktracer.Start()
	defer mt.Stop()

	// first write a message to the topic
	p, err := NewProducer(&kafka.ConfigMap{
		"bootstrap.servers":   "127.0.0.1:9092",
		"go.delivery.reports": true,
	}, producerOpts...)
	require.NoError(t, err)

	delivery := make(chan kafka.Event, 1)
	err = p.Produce(&kafka.Message{
		TopicPartition: kafka.TopicPartition{
			Topic:     &testTopic,
			Partition: 0,
		},
		Key:   []byte("key2"),
		Value: []byte("value2"),
	}, delivery)
	require.NoError(t, err)

	msg1, _ := (<-delivery).(*kafka.Message)
	p.Close()

	// next attempt to consume the message
	c, err := NewConsumer(&kafka.ConfigMap{
		"group.id":                 testGroupID,
		"bootstrap.servers":        "127.0.0.1:9092",
		"fetch.wait.max.ms":        500,
		"socket.timeout.ms":        1500,
		"session.timeout.ms":       1500,
		"enable.auto.offset.store": false,
	}, consumerOpts...)
	require.NoError(t, err)

	err = c.Assign([]kafka.TopicPartition{
		{Topic: &testTopic, Partition: 0, Offset: msg1.TopicPartition.Offset},
	})
	require.NoError(t, err)

	msg2, err := consumerAction(c)
	require.NoError(t, err)
	_, err = c.CommitMessage(msg2)
	require.NoError(t, err)
	assert.Equal(t, msg1.String(), msg2.String())
	err = c.Close()
	require.NoError(t, err)

	spans := mt.FinishedSpans()
	require.Len(t, spans, 2)
	// they should be linked via headers
	assert.Equal(t, spans[0].TraceID(), spans[1].TraceID())

	if c.tracer.DSMEnabled() {
		backlogs := mt.SentDSMBacklogs()
		toMap := func(b []internaldsm.Backlog) map[string]struct{} {
			m := make(map[string]struct{})
			for _, b := range backlogs {
				m[strings.Join(b.Tags, "")] = struct{}{}
			}
			return m
		}
		backlogsMap := toMap(backlogs)
		require.Contains(t, backlogsMap, "consumer_group:"+testGroupID+"partition:0"+"topic:"+testTopic+"type:kafka_commit")
		require.Contains(t, backlogsMap, "partition:0"+"topic:"+testTopic+"type:kafka_high_watermark")
		require.Contains(t, backlogsMap, "partition:0"+"topic:"+testTopic+"type:kafka_produce")
	}
	return spans, msg2
}

=======
>>>>>>> f65cab8c
func TestConsumerChannel(t *testing.T) {
	// we can test consuming via the Events channel by artifically sending
	// messages. Testing .Poll is done via an integration test.

	mt := mocktracer.Start()
	defer mt.Stop()

	c, err := NewConsumer(&kafka.ConfigMap{
		"go.events.channel.enable": true, // required for the events channel to be turned on
		"group.id":                 testGroupID,
		"socket.timeout.ms":        10,
		"session.timeout.ms":       10,
		"enable.auto.offset.store": false,
	}, WithAnalyticsRate(0.3), WithDataStreams())
	assert.NoError(t, err)

	err = c.Subscribe(testTopic, nil)
	assert.NoError(t, err)

	go func() {
		c.Consumer.Events() <- &kafka.Message{
			TopicPartition: kafka.TopicPartition{
				Topic:     &testTopic,
				Partition: 1,
				Offset:    1,
			},
			Key:   []byte("key1"),
			Value: []byte("value1"),
		}
		c.Consumer.Events() <- &kafka.Message{
			TopicPartition: kafka.TopicPartition{
				Topic:     &testTopic,
				Partition: 1,
				Offset:    2,
			},
			Key:   []byte("key2"),
			Value: []byte("value2"),
		}
	}()

	msg1 := (<-c.Events()).(*kafka.Message)
	assert.Equal(t, []byte("key1"), msg1.Key)
	msg2 := (<-c.Events()).(*kafka.Message)
	assert.Equal(t, []byte("key2"), msg2.Key)

	c.Close()
	// wait for the events channel to be closed
	<-c.Events()

	spans := mt.FinishedSpans()
	assert.Len(t, spans, 2)
	for i, s := range spans {
		assert.Equal(t, "kafka.consume", s.OperationName())
		assert.Equal(t, "kafka", s.Tag(ext.ServiceName))
		assert.Equal(t, "Consume Topic gotest", s.Tag(ext.ResourceName))
		assert.Equal(t, "queue", s.Tag(ext.SpanType))
		assert.Equal(t, int32(1), s.Tag(ext.MessagingKafkaPartition))
		assert.Equal(t, 0.3, s.Tag(ext.EventSampleRate))
		assert.EqualValues(t, kafka.Offset(i+1), s.Tag("offset"))
		assert.Equal(t, "confluentinc/confluent-kafka-go/kafka", s.Tag(ext.Component))
		assert.Equal(t, ext.SpanKindConsumer, s.Tag(ext.SpanKind))
		assert.Equal(t, "kafka", s.Tag(ext.MessagingSystem))
	}
	for _, msg := range []*kafka.Message{msg1, msg2} {
		p, ok := datastreams.PathwayFromContext(datastreams.ExtractFromBase64Carrier(context.Background(), NewMessageCarrier(msg)))
		assert.True(t, ok)
		expectedCtx, _ := tracer.SetDataStreamsCheckpoint(context.Background(), "group:"+testGroupID, "direction:in", "topic:"+testTopic, "type:kafka")
		expected, _ := datastreams.PathwayFromContext(expectedCtx)
		assert.NotEqual(t, expected.GetHash(), 0)
		assert.Equal(t, expected.GetHash(), p.GetHash())
	}
}

func TestConsumerFunctional(t *testing.T) {
	for _, tt := range []struct {
		name   string
		action consumerActionFn
	}{
		{
			name: "Poll",
			action: func(c *Consumer) (*kafka.Message, error) {
				switch e := c.Poll(3000).(type) {
				case *kafka.Message:
					return e, nil
				default:
					return nil, errors.New("some error")
				}
			},
		},
		{
			name: "ReadMessage",
			action: func(c *Consumer) (*kafka.Message, error) {
				return c.ReadMessage(3000 * time.Millisecond)
			},
		},
	} {
		t.Run(tt.name, func(t *testing.T) {
			spans, msg := produceThenConsume(t, tt.action, []Option{WithAnalyticsRate(0.1), WithDataStreams()}, []Option{WithDataStreams()})

			s0 := spans[0] // produce
			assert.Equal(t, "kafka.produce", s0.OperationName())
			assert.Equal(t, "kafka", s0.Tag(ext.ServiceName))
			assert.Equal(t, "Produce Topic gotest", s0.Tag(ext.ResourceName))
			assert.Equal(t, 0.1, s0.Tag(ext.EventSampleRate))
			assert.Equal(t, "queue", s0.Tag(ext.SpanType))
			assert.Equal(t, int32(0), s0.Tag(ext.MessagingKafkaPartition))
			assert.Equal(t, "confluentinc/confluent-kafka-go/kafka", s0.Tag(ext.Component))
			assert.Equal(t, ext.SpanKindProducer, s0.Tag(ext.SpanKind))
			assert.Equal(t, "kafka", s0.Tag(ext.MessagingSystem))
			assert.Equal(t, "127.0.0.1", s0.Tag(ext.KafkaBootstrapServers))

			s1 := spans[1] // consume
			assert.Equal(t, "kafka.consume", s1.OperationName())
			assert.Equal(t, "kafka", s1.Tag(ext.ServiceName))
			assert.Equal(t, "Consume Topic gotest", s1.Tag(ext.ResourceName))
			assert.Equal(t, nil, s1.Tag(ext.EventSampleRate))
			assert.Equal(t, "queue", s1.Tag(ext.SpanType))
			assert.Equal(t, int32(0), s1.Tag(ext.MessagingKafkaPartition))
			assert.Equal(t, "confluentinc/confluent-kafka-go/kafka", s1.Tag(ext.Component))
			assert.Equal(t, ext.SpanKindConsumer, s1.Tag(ext.SpanKind))
			assert.Equal(t, "kafka", s1.Tag(ext.MessagingSystem))
			assert.Equal(t, "127.0.0.1", s1.Tag(ext.KafkaBootstrapServers))

			p, ok := datastreams.PathwayFromContext(datastreams.ExtractFromBase64Carrier(context.Background(), NewMessageCarrier(msg)))
			assert.True(t, ok)
			mt := mocktracer.Start()
			ctx, _ := tracer.SetDataStreamsCheckpoint(context.Background(), "direction:out", "topic:"+testTopic, "type:kafka")
			expectedCtx, _ := tracer.SetDataStreamsCheckpoint(ctx, "group:"+testGroupID, "direction:in", "topic:"+testTopic, "type:kafka")
			expected, _ := datastreams.PathwayFromContext(expectedCtx)
			mt.Stop()
			assert.NotEqual(t, expected.GetHash(), 0)
			assert.Equal(t, expected.GetHash(), p.GetHash())
		})
	}
}

// This tests the deprecated behavior of using cfg.context as the context passed via kafka messages
// instead of the one passed in the message.
func TestDeprecatedContext(t *testing.T) {
	if _, ok := os.LookupEnv("INTEGRATION"); !ok {
		t.Skip("to enable integration test, set the INTEGRATION environment variable")
	}

	tracer.Start()
	defer tracer.Stop()

	// Create the span to be passed
	parentSpan, ctx := tracer.StartSpanFromContext(context.Background(), "test_parent_context")

	c, err := NewConsumer(&kafka.ConfigMap{
		"go.events.channel.enable": true, // required for the events channel to be turned on
		"group.id":                 testGroupID,
		"socket.timeout.ms":        10,
		"session.timeout.ms":       10,
		"enable.auto.offset.store": false,
	}, WithContext(ctx)) // Adds the parent context containing a span

	err = c.Subscribe(testTopic, nil)
	assert.NoError(t, err)

	// This span context will be ignored
	messageSpan, _ := tracer.StartSpanFromContext(context.Background(), "test_context_from_message")
	messageSpanContext := messageSpan.Context()

	/// Produce a message with a span
	go func() {
		msg := &kafka.Message{
			TopicPartition: kafka.TopicPartition{
				Topic:     &testTopic,
				Partition: 1,
				Offset:    1,
			},
			Key:   []byte("key1"),
			Value: []byte("value1"),
		}

		// Inject the span context in the message to be produced
		carrier := NewMessageCarrier(msg)
		tracer.Inject(messageSpan.Context(), carrier)

		c.Consumer.Events() <- msg

	}()

	msg := (<-c.Events()).(*kafka.Message)

	// Extract the context from the message
	carrier := NewMessageCarrier(msg)
	spanContext, err := tracer.Extract(carrier)
	assert.NoError(t, err)

	parentContext := parentSpan.Context()

	/// The context passed is the one from the parent context
	assert.EqualValues(t, parentContext.TraceID(), spanContext.TraceID())
	/// The context passed is not the one passed in the message
	assert.NotEqualValues(t, messageSpanContext.TraceID(), spanContext.TraceID())

	c.Close()
	// wait for the events channel to be closed
	<-c.Events()

}

func TestCustomTags(t *testing.T) {
	mt := mocktracer.Start()
	defer mt.Stop()

	c, err := NewConsumer(&kafka.ConfigMap{
		"go.events.channel.enable": true, // required for the events channel to be turned on
		"group.id":                 testGroupID,
		"socket.timeout.ms":        10,
		"session.timeout.ms":       10,
		"enable.auto.offset.store": false,
	}, WithCustomTag("foo", func(_ *kafka.Message) interface{} {
		return "bar"
	}), WithCustomTag("key", func(msg *kafka.Message) interface{} {
		return msg.Key
	}))
	assert.NoError(t, err)

	err = c.Subscribe(testTopic, nil)
	assert.NoError(t, err)

	go func() {
		c.Consumer.Events() <- &kafka.Message{
			TopicPartition: kafka.TopicPartition{
				Topic:     &testTopic,
				Partition: 1,
				Offset:    1,
			},
			Key:   []byte("key1"),
			Value: []byte("value1"),
		}
	}()

	<-c.Events()

	c.Close()
	// wait for the events channel to be closed
	<-c.Events()

	spans := mt.FinishedSpans()
	assert.Len(t, spans, 1)
	s := spans[0]

	assert.Equal(t, "bar", s.Tag("foo"))
	assert.Equal(t, []byte("key1"), s.Tag("key"))
}

func TestNamingSchema(t *testing.T) {
	genSpans := func(t *testing.T, serviceOverride string) []mocktracer.Span {
		var opts []Option
		if serviceOverride != "" {
			opts = append(opts, WithServiceName(serviceOverride))
		}
		consumerAction := consumerActionFn(func(c *Consumer) (*kafka.Message, error) {
			return c.ReadMessage(3000 * time.Millisecond)
		})
		spans, _ := produceThenConsume(t, consumerAction, opts, opts)
		return spans
	}
	namingschematest.NewKafkaTest(genSpans)(t)
}

// Test we don't leak goroutines and properly close the span when Produce returns an error
func TestProduceError(t *testing.T) {
	defer func() {
		err := goleak.Find()
		if err != nil {
			// if a goroutine is leaking, ensure it is not coming from this package
			assert.NotContains(t, err.Error(), "contrib/confluentinc/confluent-kafka-go")
		}
	}()

	mt := mocktracer.Start()
	defer mt.Stop()

	// first write a message to the topic
	p, err := NewProducer(&kafka.ConfigMap{
		"bootstrap.servers":   "127.0.0.1:9092",
		"go.delivery.reports": true,
	})
	require.NoError(t, err)
	defer p.Close()

	topic := ""
	msg := &kafka.Message{
		TopicPartition: kafka.TopicPartition{
			Topic: &topic,
		},
	}
	deliveryChan := make(chan kafka.Event, 1)
	err = p.Produce(msg, deliveryChan)
	require.Error(t, err)
	require.EqualError(t, err, "Local: Invalid argument or configuration")

	select {
	case <-deliveryChan:
		assert.Fail(t, "there should be no events in the deliveryChan")
	case <-time.After(1 * time.Second):
		// assume there is no event
	}

	spans := mt.FinishedSpans()
	assert.Len(t, spans, 1)
}

type consumerActionFn func(c *Consumer) (*kafka.Message, error)

func produceThenConsume(t *testing.T, consumerAction consumerActionFn, producerOpts []Option, consumerOpts []Option) ([]mocktracer.Span, *kafka.Message) {
	if _, ok := os.LookupEnv("INTEGRATION"); !ok {
		t.Skip("to enable integration test, set the INTEGRATION environment variable")
	}
	mt := mocktracer.Start()
	defer mt.Stop()

	// first write a message to the topic
	p, err := NewProducer(&kafka.ConfigMap{
		"bootstrap.servers":   "127.0.0.1:9092",
		"go.delivery.reports": true,
	}, producerOpts...)
	require.NoError(t, err)

	delivery := make(chan kafka.Event, 1)
	err = p.Produce(&kafka.Message{
		TopicPartition: kafka.TopicPartition{
			Topic:     &testTopic,
			Partition: 0,
		},
		Key:   []byte("key2"),
		Value: []byte("value2"),
	}, delivery)
	require.NoError(t, err)

	msg1, _ := (<-delivery).(*kafka.Message)
	p.Close()

	// next attempt to consume the message
	c, err := NewConsumer(&kafka.ConfigMap{
		"group.id":                 testGroupID,
		"bootstrap.servers":        "127.0.0.1:9092",
		"fetch.wait.max.ms":        500,
		"socket.timeout.ms":        1500,
		"session.timeout.ms":       1500,
		"enable.auto.offset.store": false,
	}, consumerOpts...)
	require.NoError(t, err)

	err = c.Assign([]kafka.TopicPartition{
		{Topic: &testTopic, Partition: 0, Offset: msg1.TopicPartition.Offset},
	})
	require.NoError(t, err)

	msg2, err := consumerAction(c)
	require.NoError(t, err)
	_, err = c.CommitMessage(msg2)
	require.NoError(t, err)
	assert.Equal(t, msg1.String(), msg2.String())
	err = c.Close()
	require.NoError(t, err)

	spans := mt.FinishedSpans()
	require.Len(t, spans, 2)
	// they should be linked via headers
	assert.Equal(t, spans[0].TraceID(), spans[1].TraceID())

	if c.cfg.dataStreamsEnabled {
		backlogs := mt.SentDSMBacklogs()
		toMap := func(_ []internaldsm.Backlog) map[string]struct{} {
			m := make(map[string]struct{})
			for _, b := range backlogs {
				m[strings.Join(b.Tags, "")] = struct{}{}
			}
			return m
		}
		backlogsMap := toMap(backlogs)
		require.Contains(t, backlogsMap, "consumer_group:"+testGroupID+"partition:0"+"topic:"+testTopic+"type:kafka_commit")
		require.Contains(t, backlogsMap, "partition:0"+"topic:"+testTopic+"type:kafka_high_watermark")
		require.Contains(t, backlogsMap, "partition:0"+"topic:"+testTopic+"type:kafka_produce")
	}
	return spans, msg2
}<|MERGE_RESOLUTION|>--- conflicted
+++ resolved
@@ -31,85 +31,6 @@
 	testTopic   = "gotest"
 )
 
-<<<<<<< HEAD
-type consumerActionFn func(c *Consumer) (*kafka.Message, error)
-
-func produceThenConsume(t *testing.T, consumerAction consumerActionFn, producerOpts []Option, consumerOpts []Option) ([]mocktracer.Span, *kafka.Message) {
-	if _, ok := os.LookupEnv("INTEGRATION"); !ok {
-		t.Skip("to enable integration test, set the INTEGRATION environment variable")
-	}
-	mt := mocktracer.Start()
-	defer mt.Stop()
-
-	// first write a message to the topic
-	p, err := NewProducer(&kafka.ConfigMap{
-		"bootstrap.servers":   "127.0.0.1:9092",
-		"go.delivery.reports": true,
-	}, producerOpts...)
-	require.NoError(t, err)
-
-	delivery := make(chan kafka.Event, 1)
-	err = p.Produce(&kafka.Message{
-		TopicPartition: kafka.TopicPartition{
-			Topic:     &testTopic,
-			Partition: 0,
-		},
-		Key:   []byte("key2"),
-		Value: []byte("value2"),
-	}, delivery)
-	require.NoError(t, err)
-
-	msg1, _ := (<-delivery).(*kafka.Message)
-	p.Close()
-
-	// next attempt to consume the message
-	c, err := NewConsumer(&kafka.ConfigMap{
-		"group.id":                 testGroupID,
-		"bootstrap.servers":        "127.0.0.1:9092",
-		"fetch.wait.max.ms":        500,
-		"socket.timeout.ms":        1500,
-		"session.timeout.ms":       1500,
-		"enable.auto.offset.store": false,
-	}, consumerOpts...)
-	require.NoError(t, err)
-
-	err = c.Assign([]kafka.TopicPartition{
-		{Topic: &testTopic, Partition: 0, Offset: msg1.TopicPartition.Offset},
-	})
-	require.NoError(t, err)
-
-	msg2, err := consumerAction(c)
-	require.NoError(t, err)
-	_, err = c.CommitMessage(msg2)
-	require.NoError(t, err)
-	assert.Equal(t, msg1.String(), msg2.String())
-	err = c.Close()
-	require.NoError(t, err)
-
-	spans := mt.FinishedSpans()
-	require.Len(t, spans, 2)
-	// they should be linked via headers
-	assert.Equal(t, spans[0].TraceID(), spans[1].TraceID())
-
-	if c.tracer.DSMEnabled() {
-		backlogs := mt.SentDSMBacklogs()
-		toMap := func(b []internaldsm.Backlog) map[string]struct{} {
-			m := make(map[string]struct{})
-			for _, b := range backlogs {
-				m[strings.Join(b.Tags, "")] = struct{}{}
-			}
-			return m
-		}
-		backlogsMap := toMap(backlogs)
-		require.Contains(t, backlogsMap, "consumer_group:"+testGroupID+"partition:0"+"topic:"+testTopic+"type:kafka_commit")
-		require.Contains(t, backlogsMap, "partition:0"+"topic:"+testTopic+"type:kafka_high_watermark")
-		require.Contains(t, backlogsMap, "partition:0"+"topic:"+testTopic+"type:kafka_produce")
-	}
-	return spans, msg2
-}
-
-=======
->>>>>>> f65cab8c
 func TestConsumerChannel(t *testing.T) {
 	// we can test consuming via the Events channel by artifically sending
 	// messages. Testing .Poll is done via an integration test.
@@ -381,7 +302,9 @@
 		err := goleak.Find()
 		if err != nil {
 			// if a goroutine is leaking, ensure it is not coming from this package
-			assert.NotContains(t, err.Error(), "contrib/confluentinc/confluent-kafka-go")
+			if strings.Contains(err.Error(), "contrib/confluentinc/confluent-kafka-go") {
+				assert.NoError(t, err, "found leaked goroutine(s) from this package")
+			}
 		}
 	}()
 
@@ -477,9 +400,9 @@
 	// they should be linked via headers
 	assert.Equal(t, spans[0].TraceID(), spans[1].TraceID())
 
-	if c.cfg.dataStreamsEnabled {
+	if c.tracer.DSMEnabled() {
 		backlogs := mt.SentDSMBacklogs()
-		toMap := func(_ []internaldsm.Backlog) map[string]struct{} {
+		toMap := func(b []internaldsm.Backlog) map[string]struct{} {
 			m := make(map[string]struct{})
 			for _, b := range backlogs {
 				m[strings.Join(b.Tags, "")] = struct{}{}
