// Unless explicitly stated otherwise all files in this repository are licensed
// under the Apache License Version 2.0.
// This product includes software developed at Datadog (https://www.datadoghq.com/).
// Copyright 2016 Datadog, Inc.

package sql // import "gopkg.in/DataDog/dd-trace-go.v1/contrib/database/sql"

import (
	"context"
	"database/sql/driver"

<<<<<<< HEAD
	v2 "github.com/DataDog/dd-trace-go/v2/contrib/database/sql"
=======
	"gopkg.in/DataDog/dd-trace-go.v1/appsec/events"
	"gopkg.in/DataDog/dd-trace-go.v1/contrib/internal/options"
	"gopkg.in/DataDog/dd-trace-go.v1/ddtrace"
	"gopkg.in/DataDog/dd-trace-go.v1/ddtrace/ext"
	"gopkg.in/DataDog/dd-trace-go.v1/ddtrace/tracer"
	"gopkg.in/DataDog/dd-trace-go.v1/internal/appsec"
	"gopkg.in/DataDog/dd-trace-go.v1/internal/appsec/emitter/sqlsec"
	"gopkg.in/DataDog/dd-trace-go.v1/internal/log"
>>>>>>> e081e4a9
)

var _ driver.Conn = (*TracedConn)(nil)

// QueryType represents the different available traced db queries.
type QueryType = v2.QueryType

const (
	// QueryTypeConnect is used for Connect traces.
	QueryTypeConnect QueryType = "Connect"
	// QueryTypeQuery is used for Query traces.
	QueryTypeQuery = "Query"
	// QueryTypePing is used for Ping traces.
	QueryTypePing = "Ping"
	// QueryTypePrepare is used for Prepare traces.
	QueryTypePrepare = "Prepare"
	// QueryTypeExec is used for Exec traces.
	QueryTypeExec = "Exec"
	// QueryTypeBegin is used for Begin traces.
	QueryTypeBegin = "Begin"
	// QueryTypeClose is used for Close traces.
	QueryTypeClose = "Close"
	// QueryTypeCommit is used for Commit traces.
	QueryTypeCommit = "Commit"
	// QueryTypeRollback is used for Rollback traces.
	QueryTypeRollback = "Rollback"
)

// TracedConn holds a traced connection with tracing parameters.
type TracedConn struct {
<<<<<<< HEAD
	v2.TracedConn
=======
	driver.Conn
	*traceParams
}

// checkQuerySafety runs ASM RASP SQLi checks on the query to verify if it can safely be run.
// If it's unsafe to run, an *events.BlockingSecurityEvent is returned
func checkQuerySecurity(ctx context.Context, query, driver string) error {
	if !appsec.Enabled() {
		return nil
	}
	return sqlsec.ProtectSQLOperation(ctx, query, driver)
}

// WrappedConn returns the wrapped connection object.
func (tc *TracedConn) WrappedConn() driver.Conn {
	return tc.Conn
}

// BeginTx starts a transaction.
//
// The provided context is used until the transaction is committed or rolled back.
// If the context is canceled, the sql package will roll back
// the transaction. Tx.Commit will return an error if the context provided to
// BeginTx is canceled.
//
// The provided TxOptions is optional and may be nil if defaults should be used.
// If a non-default isolation level is used that the driver doesn't support,
// an error will be returned.
func (tc *TracedConn) BeginTx(ctx context.Context, opts driver.TxOptions) (tx driver.Tx, err error) {
	start := time.Now()
	if connBeginTx, ok := tc.Conn.(driver.ConnBeginTx); ok {
		ctx, end := startTraceTask(ctx, QueryTypeBegin)
		defer end()
		tx, err = connBeginTx.BeginTx(ctx, opts)
		tc.tryTrace(ctx, QueryTypeBegin, "", start, err)
		if err != nil {
			return nil, err
		}
		return &tracedTx{tx, tc.traceParams, ctx}, nil
	}
	ctx, end := startTraceTask(ctx, QueryTypeBegin)
	defer end()
	tx, err = tc.Conn.Begin()
	tc.tryTrace(ctx, QueryTypeBegin, "", start, err)
	if err != nil {
		return nil, err
	}
	return &tracedTx{tx, tc.traceParams, ctx}, nil
}

// PrepareContext creates a prepared statement for later queries or executions.
// Multiple queries or executions may be run concurrently from the
// returned statement.
// The caller must call the statement's Close method
// when the statement is no longer needed.
//
// The provided context is used for the preparation of the statement, not for the
// execution of the statement.
func (tc *TracedConn) PrepareContext(ctx context.Context, query string) (stmt driver.Stmt, err error) {
	start := time.Now()
	mode := tc.cfg.dbmPropagationMode
	if mode == tracer.DBMPropagationModeFull {
		// no context other than service in prepared statements
		mode = tracer.DBMPropagationModeService
	}
	cquery, spanID := tc.injectComments(ctx, query, mode)
	if connPrepareCtx, ok := tc.Conn.(driver.ConnPrepareContext); ok {
		ctx, end := startTraceTask(ctx, QueryTypePrepare)
		defer end()
		stmt, err := connPrepareCtx.PrepareContext(ctx, cquery)
		tc.tryTrace(ctx, QueryTypePrepare, query, start, err, append(withDBMTraceInjectedTag(mode), tracer.WithSpanID(spanID))...)
		if err != nil {
			return nil, err
		}
		return &tracedStmt{Stmt: stmt, traceParams: tc.traceParams, ctx: ctx, query: query}, nil
	}
	ctx, end := startTraceTask(ctx, QueryTypePrepare)
	defer end()
	stmt, err = tc.Prepare(cquery)
	tc.tryTrace(ctx, QueryTypePrepare, query, start, err, append(withDBMTraceInjectedTag(mode), tracer.WithSpanID(spanID))...)
	if err != nil {
		return nil, err
	}
	return &tracedStmt{Stmt: stmt, traceParams: tc.traceParams, ctx: ctx, query: query}, nil
}

// ExecContext executes a query without returning any rows.
// The args are for any placeholder parameters in the query.
func (tc *TracedConn) ExecContext(ctx context.Context, query string, args []driver.NamedValue) (r driver.Result, err error) {
	start := time.Now()
	if execContext, ok := tc.Conn.(driver.ExecerContext); ok {
		cquery, spanID := tc.injectComments(ctx, query, tc.cfg.dbmPropagationMode)
		ctx, end := startTraceTask(ctx, QueryTypeExec)
		defer end()
		if err = checkQuerySecurity(ctx, query, tc.driverName); !events.IsSecurityError(err) {
			r, err = execContext.ExecContext(ctx, cquery, args)
		}
		tc.tryTrace(ctx, QueryTypeExec, query, start, err, append(withDBMTraceInjectedTag(tc.cfg.dbmPropagationMode), tracer.WithSpanID(spanID))...)
		return r, err
	}
	if execer, ok := tc.Conn.(driver.Execer); ok {
		dargs, err := namedValueToValue(args)
		if err != nil {
			return nil, err
		}
		select {
		case <-ctx.Done():
			return nil, ctx.Err()
		default:
		}
		cquery, spanID := tc.injectComments(ctx, query, tc.cfg.dbmPropagationMode)
		ctx, end := startTraceTask(ctx, QueryTypeExec)
		defer end()
		if err = checkQuerySecurity(ctx, query, tc.driverName); !events.IsSecurityError(err) {
			r, err = execer.Exec(cquery, dargs)
		}
		tc.tryTrace(ctx, QueryTypeExec, query, start, err, append(withDBMTraceInjectedTag(tc.cfg.dbmPropagationMode), tracer.WithSpanID(spanID))...)
		return r, err
	}
	return nil, driver.ErrSkip
}

// Ping verifies the connection to the database is still alive.
func (tc *TracedConn) Ping(ctx context.Context) (err error) {
	start := time.Now()
	if pinger, ok := tc.Conn.(driver.Pinger); ok {
		ctx, end := startTraceTask(ctx, QueryTypePing)
		defer end()
		err = pinger.Ping(ctx)
	}
	tc.tryTrace(ctx, QueryTypePing, "", start, err)
	return err
}

// QueryContext executes a query that returns rows, typically a SELECT.
// The args are for any placeholder parameters in the query.
func (tc *TracedConn) QueryContext(ctx context.Context, query string, args []driver.NamedValue) (rows driver.Rows, err error) {
	start := time.Now()
	if queryerContext, ok := tc.Conn.(driver.QueryerContext); ok {
		cquery, spanID := tc.injectComments(ctx, query, tc.cfg.dbmPropagationMode)
		ctx, end := startTraceTask(ctx, QueryTypeQuery)
		defer end()
		if err = checkQuerySecurity(ctx, query, tc.driverName); !events.IsSecurityError(err) {
			rows, err = queryerContext.QueryContext(ctx, cquery, args)
		}
		tc.tryTrace(ctx, QueryTypeQuery, query, start, err, append(withDBMTraceInjectedTag(tc.cfg.dbmPropagationMode), tracer.WithSpanID(spanID))...)
		return rows, err
	}
	if queryer, ok := tc.Conn.(driver.Queryer); ok {
		dargs, err := namedValueToValue(args)
		if err != nil {
			return nil, err
		}
		select {
		case <-ctx.Done():
			return nil, ctx.Err()
		default:
		}
		cquery, spanID := tc.injectComments(ctx, query, tc.cfg.dbmPropagationMode)
		ctx, end := startTraceTask(ctx, QueryTypeQuery)
		defer end()
		if err = checkQuerySecurity(ctx, query, tc.driverName); !events.IsSecurityError(err) {
			rows, err = queryer.Query(cquery, dargs)
		}
		tc.tryTrace(ctx, QueryTypeQuery, query, start, err, append(withDBMTraceInjectedTag(tc.cfg.dbmPropagationMode), tracer.WithSpanID(spanID))...)
		return rows, err
	}
	return nil, driver.ErrSkip
}

// CheckNamedValue is called before passing arguments to the driver
// and is called in place of any ColumnConverter. CheckNamedValue must do type
// validation and conversion as appropriate for the driver.
func (tc *TracedConn) CheckNamedValue(value *driver.NamedValue) error {
	if checker, ok := tc.Conn.(driver.NamedValueChecker); ok {
		return checker.CheckNamedValue(value)
	}
	return driver.ErrSkip
}

var _ driver.SessionResetter = (*TracedConn)(nil)

// ResetSession implements driver.SessionResetter
func (tc *TracedConn) ResetSession(ctx context.Context) error {
	if resetter, ok := tc.Conn.(driver.SessionResetter); ok {
		return resetter.ResetSession(ctx)
	}
	// If driver doesn't implement driver.SessionResetter there's nothing to do
	return nil
}

// traceParams stores all information related to tracing the driver.Conn
type traceParams struct {
	cfg        *config
	driverName string
	meta       map[string]string
>>>>>>> e081e4a9
}

type contextKey int

const spanTagsKey contextKey = 0 // map[string]string

// WithSpanTags creates a new context containing the given set of tags. They will be added
// to any query created with the returned context.
func WithSpanTags(ctx context.Context, tags map[string]string) context.Context {
	return context.WithValue(ctx, spanTagsKey, tags)
<<<<<<< HEAD
=======
}

// providedPeerService returns the peer service tag if provided manually by the user,
// derived from a possible sources (span tags, context, ...)
func (tc *TracedConn) providedPeerService(ctx context.Context) string {
	// This occurs if the user sets peer.service explicitly while creating the connection
	// through the use of sqltrace.WithSpanTags
	if meta, ok := ctx.Value(spanTagsKey).(map[string]string); ok {
		if peerServiceTag, ok := meta[ext.PeerService]; ok {
			return peerServiceTag
		}
	}

	// This occurs if the SQL Connection is opened or registered using
	// WithCustomTags.  This is lower precedence than above since it is
	// less specific
	if len(tc.cfg.tags) > 0 {
		if v, ok := tc.cfg.tags[ext.PeerService].(string); ok {
			return v
		}
	}

	return ""
}

// injectComments returns the query with SQL comments injected according to the comment injection mode along
// with a span ID injected into SQL comments. The returned span ID should be used when the SQL span is created
// following the traced database call.
func (tc *TracedConn) injectComments(ctx context.Context, query string, mode tracer.DBMPropagationMode) (cquery string, spanID uint64) {
	// The sql span only gets created after the call to the database because we need to be able to skip spans
	// when a driver returns driver.ErrSkip. In order to work with those constraints, a new span id is generated and
	// used during SQL comment injection and returned for the sql span to be used later when/if the span
	// gets created.
	var spanCtx ddtrace.SpanContext
	if span, ok := tracer.SpanFromContext(ctx); ok {
		spanCtx = span.Context()
	}

	carrier := tracer.SQLCommentCarrier{Query: query, Mode: mode, DBServiceName: tc.cfg.serviceName, PeerDBHostname: tc.meta[ext.TargetHost], PeerDBName: tc.meta[ext.DBName], PeerService: tc.providedPeerService(ctx)}
	if err := carrier.Inject(spanCtx); err != nil {
		// this should never happen
		log.Warn("contrib/database/sql: failed to inject query comments: %v", err)
	}
	return carrier.Query, carrier.SpanID
}

func withDBMTraceInjectedTag(mode tracer.DBMPropagationMode) []tracer.StartSpanOption {
	if mode == tracer.DBMPropagationModeFull {
		return []tracer.StartSpanOption{tracer.Tag(keyDBMTraceInjected, true)}
	}
	return nil
}

// tryTrace will create a span using the given arguments, but will act as a no-op when err is driver.ErrSkip.
func (tp *traceParams) tryTrace(ctx context.Context, qtype QueryType, query string, startTime time.Time, err error, spanOpts ...ddtrace.StartSpanOption) {
	if err == driver.ErrSkip {
		// Not a user error: driver is telling sql package that an
		// optional interface method is not implemented. There is
		// nothing to trace here.
		// See: https://github.com/DataDog/dd-trace-go/issues/270
		return
	}
	if tp.cfg.ignoreQueryTypes != nil {
		if _, ok := tp.cfg.ignoreQueryTypes[qtype]; ok {
			return
		}
	}
	if _, exists := tracer.SpanFromContext(ctx); tp.cfg.childSpansOnly && !exists {
		return
	}
	dbSystem, _ := normalizeDBSystem(tp.driverName)
	opts := options.Copy(spanOpts...)
	opts = append(opts,
		tracer.ServiceName(tp.cfg.serviceName),
		tracer.SpanType(ext.SpanTypeSQL),
		tracer.StartTime(startTime),
		tracer.Tag(ext.Component, componentName),
		tracer.Tag(ext.SpanKind, ext.SpanKindClient),
		tracer.Tag(ext.DBSystem, dbSystem),
	)
	if tp.cfg.tags != nil {
		for key, tag := range tp.cfg.tags {
			opts = append(opts, tracer.Tag(key, tag))
		}
	}
	if !math.IsNaN(tp.cfg.analyticsRate) {
		opts = append(opts, tracer.Tag(ext.EventSampleRate, tp.cfg.analyticsRate))
	}
	span, _ := tracer.StartSpanFromContext(ctx, tp.cfg.spanName, opts...)
	resource := string(qtype)
	if query != "" {
		resource = query
	}

	span.SetTag("sql.query_type", string(qtype))
	span.SetTag(ext.ResourceName, resource)
	for k, v := range tp.meta {
		span.SetTag(k, v)
	}
	if meta, ok := ctx.Value(spanTagsKey).(map[string]string); ok {
		for k, v := range meta {
			span.SetTag(k, v)
		}
	}
	if err != nil && !events.IsSecurityError(err) && (tp.cfg.errCheck == nil || tp.cfg.errCheck(err)) {
		span.SetTag(ext.Error, err)
	}
	span.Finish()
}

func normalizeDBSystem(driverName string) (string, bool) {
	dbSystemMap := map[string]string{
		"mysql":     ext.DBSystemMySQL,
		"postgres":  ext.DBSystemPostgreSQL,
		"pgx":       ext.DBSystemPostgreSQL,
		"sqlserver": ext.DBSystemMicrosoftSQLServer,
	}
	if dbSystem, ok := dbSystemMap[driverName]; ok {
		return dbSystem, true
	}
	return ext.DBSystemOtherSQL, false
>>>>>>> e081e4a9
}<|MERGE_RESOLUTION|>--- conflicted
+++ resolved
@@ -9,18 +9,7 @@
 	"context"
 	"database/sql/driver"
 
-<<<<<<< HEAD
-	v2 "github.com/DataDog/dd-trace-go/v2/contrib/database/sql"
-=======
-	"gopkg.in/DataDog/dd-trace-go.v1/appsec/events"
-	"gopkg.in/DataDog/dd-trace-go.v1/contrib/internal/options"
-	"gopkg.in/DataDog/dd-trace-go.v1/ddtrace"
-	"gopkg.in/DataDog/dd-trace-go.v1/ddtrace/ext"
-	"gopkg.in/DataDog/dd-trace-go.v1/ddtrace/tracer"
-	"gopkg.in/DataDog/dd-trace-go.v1/internal/appsec"
-	"gopkg.in/DataDog/dd-trace-go.v1/internal/appsec/emitter/sqlsec"
-	"gopkg.in/DataDog/dd-trace-go.v1/internal/log"
->>>>>>> e081e4a9
+	v2 "github.com/DataDog/dd-trace-go/contrib/database/sql/v2"
 )
 
 var _ driver.Conn = (*TracedConn)(nil)
@@ -51,206 +40,7 @@
 
 // TracedConn holds a traced connection with tracing parameters.
 type TracedConn struct {
-<<<<<<< HEAD
 	v2.TracedConn
-=======
-	driver.Conn
-	*traceParams
-}
-
-// checkQuerySafety runs ASM RASP SQLi checks on the query to verify if it can safely be run.
-// If it's unsafe to run, an *events.BlockingSecurityEvent is returned
-func checkQuerySecurity(ctx context.Context, query, driver string) error {
-	if !appsec.Enabled() {
-		return nil
-	}
-	return sqlsec.ProtectSQLOperation(ctx, query, driver)
-}
-
-// WrappedConn returns the wrapped connection object.
-func (tc *TracedConn) WrappedConn() driver.Conn {
-	return tc.Conn
-}
-
-// BeginTx starts a transaction.
-//
-// The provided context is used until the transaction is committed or rolled back.
-// If the context is canceled, the sql package will roll back
-// the transaction. Tx.Commit will return an error if the context provided to
-// BeginTx is canceled.
-//
-// The provided TxOptions is optional and may be nil if defaults should be used.
-// If a non-default isolation level is used that the driver doesn't support,
-// an error will be returned.
-func (tc *TracedConn) BeginTx(ctx context.Context, opts driver.TxOptions) (tx driver.Tx, err error) {
-	start := time.Now()
-	if connBeginTx, ok := tc.Conn.(driver.ConnBeginTx); ok {
-		ctx, end := startTraceTask(ctx, QueryTypeBegin)
-		defer end()
-		tx, err = connBeginTx.BeginTx(ctx, opts)
-		tc.tryTrace(ctx, QueryTypeBegin, "", start, err)
-		if err != nil {
-			return nil, err
-		}
-		return &tracedTx{tx, tc.traceParams, ctx}, nil
-	}
-	ctx, end := startTraceTask(ctx, QueryTypeBegin)
-	defer end()
-	tx, err = tc.Conn.Begin()
-	tc.tryTrace(ctx, QueryTypeBegin, "", start, err)
-	if err != nil {
-		return nil, err
-	}
-	return &tracedTx{tx, tc.traceParams, ctx}, nil
-}
-
-// PrepareContext creates a prepared statement for later queries or executions.
-// Multiple queries or executions may be run concurrently from the
-// returned statement.
-// The caller must call the statement's Close method
-// when the statement is no longer needed.
-//
-// The provided context is used for the preparation of the statement, not for the
-// execution of the statement.
-func (tc *TracedConn) PrepareContext(ctx context.Context, query string) (stmt driver.Stmt, err error) {
-	start := time.Now()
-	mode := tc.cfg.dbmPropagationMode
-	if mode == tracer.DBMPropagationModeFull {
-		// no context other than service in prepared statements
-		mode = tracer.DBMPropagationModeService
-	}
-	cquery, spanID := tc.injectComments(ctx, query, mode)
-	if connPrepareCtx, ok := tc.Conn.(driver.ConnPrepareContext); ok {
-		ctx, end := startTraceTask(ctx, QueryTypePrepare)
-		defer end()
-		stmt, err := connPrepareCtx.PrepareContext(ctx, cquery)
-		tc.tryTrace(ctx, QueryTypePrepare, query, start, err, append(withDBMTraceInjectedTag(mode), tracer.WithSpanID(spanID))...)
-		if err != nil {
-			return nil, err
-		}
-		return &tracedStmt{Stmt: stmt, traceParams: tc.traceParams, ctx: ctx, query: query}, nil
-	}
-	ctx, end := startTraceTask(ctx, QueryTypePrepare)
-	defer end()
-	stmt, err = tc.Prepare(cquery)
-	tc.tryTrace(ctx, QueryTypePrepare, query, start, err, append(withDBMTraceInjectedTag(mode), tracer.WithSpanID(spanID))...)
-	if err != nil {
-		return nil, err
-	}
-	return &tracedStmt{Stmt: stmt, traceParams: tc.traceParams, ctx: ctx, query: query}, nil
-}
-
-// ExecContext executes a query without returning any rows.
-// The args are for any placeholder parameters in the query.
-func (tc *TracedConn) ExecContext(ctx context.Context, query string, args []driver.NamedValue) (r driver.Result, err error) {
-	start := time.Now()
-	if execContext, ok := tc.Conn.(driver.ExecerContext); ok {
-		cquery, spanID := tc.injectComments(ctx, query, tc.cfg.dbmPropagationMode)
-		ctx, end := startTraceTask(ctx, QueryTypeExec)
-		defer end()
-		if err = checkQuerySecurity(ctx, query, tc.driverName); !events.IsSecurityError(err) {
-			r, err = execContext.ExecContext(ctx, cquery, args)
-		}
-		tc.tryTrace(ctx, QueryTypeExec, query, start, err, append(withDBMTraceInjectedTag(tc.cfg.dbmPropagationMode), tracer.WithSpanID(spanID))...)
-		return r, err
-	}
-	if execer, ok := tc.Conn.(driver.Execer); ok {
-		dargs, err := namedValueToValue(args)
-		if err != nil {
-			return nil, err
-		}
-		select {
-		case <-ctx.Done():
-			return nil, ctx.Err()
-		default:
-		}
-		cquery, spanID := tc.injectComments(ctx, query, tc.cfg.dbmPropagationMode)
-		ctx, end := startTraceTask(ctx, QueryTypeExec)
-		defer end()
-		if err = checkQuerySecurity(ctx, query, tc.driverName); !events.IsSecurityError(err) {
-			r, err = execer.Exec(cquery, dargs)
-		}
-		tc.tryTrace(ctx, QueryTypeExec, query, start, err, append(withDBMTraceInjectedTag(tc.cfg.dbmPropagationMode), tracer.WithSpanID(spanID))...)
-		return r, err
-	}
-	return nil, driver.ErrSkip
-}
-
-// Ping verifies the connection to the database is still alive.
-func (tc *TracedConn) Ping(ctx context.Context) (err error) {
-	start := time.Now()
-	if pinger, ok := tc.Conn.(driver.Pinger); ok {
-		ctx, end := startTraceTask(ctx, QueryTypePing)
-		defer end()
-		err = pinger.Ping(ctx)
-	}
-	tc.tryTrace(ctx, QueryTypePing, "", start, err)
-	return err
-}
-
-// QueryContext executes a query that returns rows, typically a SELECT.
-// The args are for any placeholder parameters in the query.
-func (tc *TracedConn) QueryContext(ctx context.Context, query string, args []driver.NamedValue) (rows driver.Rows, err error) {
-	start := time.Now()
-	if queryerContext, ok := tc.Conn.(driver.QueryerContext); ok {
-		cquery, spanID := tc.injectComments(ctx, query, tc.cfg.dbmPropagationMode)
-		ctx, end := startTraceTask(ctx, QueryTypeQuery)
-		defer end()
-		if err = checkQuerySecurity(ctx, query, tc.driverName); !events.IsSecurityError(err) {
-			rows, err = queryerContext.QueryContext(ctx, cquery, args)
-		}
-		tc.tryTrace(ctx, QueryTypeQuery, query, start, err, append(withDBMTraceInjectedTag(tc.cfg.dbmPropagationMode), tracer.WithSpanID(spanID))...)
-		return rows, err
-	}
-	if queryer, ok := tc.Conn.(driver.Queryer); ok {
-		dargs, err := namedValueToValue(args)
-		if err != nil {
-			return nil, err
-		}
-		select {
-		case <-ctx.Done():
-			return nil, ctx.Err()
-		default:
-		}
-		cquery, spanID := tc.injectComments(ctx, query, tc.cfg.dbmPropagationMode)
-		ctx, end := startTraceTask(ctx, QueryTypeQuery)
-		defer end()
-		if err = checkQuerySecurity(ctx, query, tc.driverName); !events.IsSecurityError(err) {
-			rows, err = queryer.Query(cquery, dargs)
-		}
-		tc.tryTrace(ctx, QueryTypeQuery, query, start, err, append(withDBMTraceInjectedTag(tc.cfg.dbmPropagationMode), tracer.WithSpanID(spanID))...)
-		return rows, err
-	}
-	return nil, driver.ErrSkip
-}
-
-// CheckNamedValue is called before passing arguments to the driver
-// and is called in place of any ColumnConverter. CheckNamedValue must do type
-// validation and conversion as appropriate for the driver.
-func (tc *TracedConn) CheckNamedValue(value *driver.NamedValue) error {
-	if checker, ok := tc.Conn.(driver.NamedValueChecker); ok {
-		return checker.CheckNamedValue(value)
-	}
-	return driver.ErrSkip
-}
-
-var _ driver.SessionResetter = (*TracedConn)(nil)
-
-// ResetSession implements driver.SessionResetter
-func (tc *TracedConn) ResetSession(ctx context.Context) error {
-	if resetter, ok := tc.Conn.(driver.SessionResetter); ok {
-		return resetter.ResetSession(ctx)
-	}
-	// If driver doesn't implement driver.SessionResetter there's nothing to do
-	return nil
-}
-
-// traceParams stores all information related to tracing the driver.Conn
-type traceParams struct {
-	cfg        *config
-	driverName string
-	meta       map[string]string
->>>>>>> e081e4a9
 }
 
 type contextKey int
@@ -261,128 +51,4 @@
 // to any query created with the returned context.
 func WithSpanTags(ctx context.Context, tags map[string]string) context.Context {
 	return context.WithValue(ctx, spanTagsKey, tags)
-<<<<<<< HEAD
-=======
-}
-
-// providedPeerService returns the peer service tag if provided manually by the user,
-// derived from a possible sources (span tags, context, ...)
-func (tc *TracedConn) providedPeerService(ctx context.Context) string {
-	// This occurs if the user sets peer.service explicitly while creating the connection
-	// through the use of sqltrace.WithSpanTags
-	if meta, ok := ctx.Value(spanTagsKey).(map[string]string); ok {
-		if peerServiceTag, ok := meta[ext.PeerService]; ok {
-			return peerServiceTag
-		}
-	}
-
-	// This occurs if the SQL Connection is opened or registered using
-	// WithCustomTags.  This is lower precedence than above since it is
-	// less specific
-	if len(tc.cfg.tags) > 0 {
-		if v, ok := tc.cfg.tags[ext.PeerService].(string); ok {
-			return v
-		}
-	}
-
-	return ""
-}
-
-// injectComments returns the query with SQL comments injected according to the comment injection mode along
-// with a span ID injected into SQL comments. The returned span ID should be used when the SQL span is created
-// following the traced database call.
-func (tc *TracedConn) injectComments(ctx context.Context, query string, mode tracer.DBMPropagationMode) (cquery string, spanID uint64) {
-	// The sql span only gets created after the call to the database because we need to be able to skip spans
-	// when a driver returns driver.ErrSkip. In order to work with those constraints, a new span id is generated and
-	// used during SQL comment injection and returned for the sql span to be used later when/if the span
-	// gets created.
-	var spanCtx ddtrace.SpanContext
-	if span, ok := tracer.SpanFromContext(ctx); ok {
-		spanCtx = span.Context()
-	}
-
-	carrier := tracer.SQLCommentCarrier{Query: query, Mode: mode, DBServiceName: tc.cfg.serviceName, PeerDBHostname: tc.meta[ext.TargetHost], PeerDBName: tc.meta[ext.DBName], PeerService: tc.providedPeerService(ctx)}
-	if err := carrier.Inject(spanCtx); err != nil {
-		// this should never happen
-		log.Warn("contrib/database/sql: failed to inject query comments: %v", err)
-	}
-	return carrier.Query, carrier.SpanID
-}
-
-func withDBMTraceInjectedTag(mode tracer.DBMPropagationMode) []tracer.StartSpanOption {
-	if mode == tracer.DBMPropagationModeFull {
-		return []tracer.StartSpanOption{tracer.Tag(keyDBMTraceInjected, true)}
-	}
-	return nil
-}
-
-// tryTrace will create a span using the given arguments, but will act as a no-op when err is driver.ErrSkip.
-func (tp *traceParams) tryTrace(ctx context.Context, qtype QueryType, query string, startTime time.Time, err error, spanOpts ...ddtrace.StartSpanOption) {
-	if err == driver.ErrSkip {
-		// Not a user error: driver is telling sql package that an
-		// optional interface method is not implemented. There is
-		// nothing to trace here.
-		// See: https://github.com/DataDog/dd-trace-go/issues/270
-		return
-	}
-	if tp.cfg.ignoreQueryTypes != nil {
-		if _, ok := tp.cfg.ignoreQueryTypes[qtype]; ok {
-			return
-		}
-	}
-	if _, exists := tracer.SpanFromContext(ctx); tp.cfg.childSpansOnly && !exists {
-		return
-	}
-	dbSystem, _ := normalizeDBSystem(tp.driverName)
-	opts := options.Copy(spanOpts...)
-	opts = append(opts,
-		tracer.ServiceName(tp.cfg.serviceName),
-		tracer.SpanType(ext.SpanTypeSQL),
-		tracer.StartTime(startTime),
-		tracer.Tag(ext.Component, componentName),
-		tracer.Tag(ext.SpanKind, ext.SpanKindClient),
-		tracer.Tag(ext.DBSystem, dbSystem),
-	)
-	if tp.cfg.tags != nil {
-		for key, tag := range tp.cfg.tags {
-			opts = append(opts, tracer.Tag(key, tag))
-		}
-	}
-	if !math.IsNaN(tp.cfg.analyticsRate) {
-		opts = append(opts, tracer.Tag(ext.EventSampleRate, tp.cfg.analyticsRate))
-	}
-	span, _ := tracer.StartSpanFromContext(ctx, tp.cfg.spanName, opts...)
-	resource := string(qtype)
-	if query != "" {
-		resource = query
-	}
-
-	span.SetTag("sql.query_type", string(qtype))
-	span.SetTag(ext.ResourceName, resource)
-	for k, v := range tp.meta {
-		span.SetTag(k, v)
-	}
-	if meta, ok := ctx.Value(spanTagsKey).(map[string]string); ok {
-		for k, v := range meta {
-			span.SetTag(k, v)
-		}
-	}
-	if err != nil && !events.IsSecurityError(err) && (tp.cfg.errCheck == nil || tp.cfg.errCheck(err)) {
-		span.SetTag(ext.Error, err)
-	}
-	span.Finish()
-}
-
-func normalizeDBSystem(driverName string) (string, bool) {
-	dbSystemMap := map[string]string{
-		"mysql":     ext.DBSystemMySQL,
-		"postgres":  ext.DBSystemPostgreSQL,
-		"pgx":       ext.DBSystemPostgreSQL,
-		"sqlserver": ext.DBSystemMicrosoftSQLServer,
-	}
-	if dbSystem, ok := dbSystemMap[driverName]; ok {
-		return dbSystem, true
-	}
-	return ext.DBSystemOtherSQL, false
->>>>>>> e081e4a9
 }