--- conflicted
+++ resolved
@@ -82,18 +82,5 @@
 // being stored in the databases which can then be accessed by other 3rd parties that have been granted
 // access to the database.
 func WithDBMPropagation(mode tracer.DBMPropagationMode) Option {
-<<<<<<< HEAD
 	return v2.WithDBMPropagation(v2tracer.DBMPropagationMode(mode))
-}
-
-// WithDBStats enables polling of DBStats metrics
-// ref: https://pkg.go.dev/database/sql#DBStats
-// These metrics are submitted to Datadog and are not billed as custom metrics
-func WithDBStats() Option {
-	return v2.WithDBStats()
-=======
-	return func(cfg *config) {
-		cfg.dbmPropagationMode = mode
-	}
->>>>>>> cce0d36c
 }