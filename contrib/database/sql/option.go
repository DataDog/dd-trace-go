// Unless explicitly stated otherwise all files in this repository are licensed
// under the Apache License Version 2.0.
// This product includes software developed at Datadog (https://www.datadoghq.com/).
// Copyright 2016 Datadog, Inc.

package sql

import (
	"math"
	"os"

	"gopkg.in/DataDog/dd-trace-go.v1/ddtrace/tracer"
	"gopkg.in/DataDog/dd-trace-go.v1/internal"
)

type config struct {
<<<<<<< HEAD
	serviceName    string
	analyticsRate  float64
	dsn            string
	childSpansOnly bool
	errCheck       func(err error) bool
=======
	serviceName          string
	analyticsRate        float64
	dsn                  string
	childSpansOnly       bool
	commentInjectionMode tracer.SQLCommentInjectionMode
>>>>>>> db9d198c
}

// Option represents an option that can be passed to Register, Open or OpenDB.
type Option func(*config)

type registerConfig = config

// RegisterOption has been deprecated in favor of Option.
type RegisterOption = Option

func defaults(cfg *config) {
	// default cfg.serviceName set in Register based on driver name
	// cfg.analyticsRate = globalconfig.AnalyticsRate()
	if internal.BoolEnv("DD_TRACE_SQL_ANALYTICS_ENABLED", false) {
		cfg.analyticsRate = 1.0
	} else {
		cfg.analyticsRate = math.NaN()
	}
	cfg.commentInjectionMode = tracer.SQLCommentInjectionMode(os.Getenv("DD_TRACE_SQL_COMMENT_INJECTION_MODE"))
}

// WithServiceName sets the given service name when registering a driver,
// or opening a database connection.
func WithServiceName(name string) Option {
	return func(cfg *config) {
		cfg.serviceName = name
	}
}

// WithAnalytics enables Trace Analytics for all started spans.
func WithAnalytics(on bool) Option {
	return func(cfg *config) {
		if on {
			cfg.analyticsRate = 1.0
		} else {
			cfg.analyticsRate = math.NaN()
		}
	}
}

// WithAnalyticsRate sets the sampling rate for Trace Analytics events
// correlated to started spans.
func WithAnalyticsRate(rate float64) Option {
	return func(cfg *config) {
		if rate >= 0.0 && rate <= 1.0 {
			cfg.analyticsRate = rate
		} else {
			cfg.analyticsRate = math.NaN()
		}
	}
}

// WithDSN allows the data source name (DSN) to be provided when
// using OpenDB and a driver.Connector.
// The value is used to automatically set tags on spans.
func WithDSN(name string) Option {
	return func(cfg *config) {
		cfg.dsn = name
	}
}

// WithChildSpansOnly causes spans to be created only when
// there is an existing parent span in the Context.
func WithChildSpansOnly() Option {
	return func(cfg *config) {
		cfg.childSpansOnly = true
	}
}

<<<<<<< HEAD
// WithErrorCheck specifies a function fn which determines whether the passed
// error should be marked as an error. The fn is called whenever a database/sql operation
// finishes with an error
func WithErrorCheck(fn func(err error) bool) Option {
	return func(cfg *config) {
		cfg.errCheck = fn
=======
// WithSQLCommentInjection enables injection of tags as sql comments on traced queries.
// This includes dynamic values like span id, trace id and sampling priority which can make queries
// unique for some cache implementations. Use WithStaticTagsCommentInjection if this is a concern.
func WithSQLCommentInjection(mode tracer.SQLCommentInjectionMode) Option {
	return func(cfg *config) {
		cfg.commentInjectionMode = mode
>>>>>>> db9d198c
	}
}<|MERGE_RESOLUTION|>--- conflicted
+++ resolved
@@ -14,19 +14,12 @@
 )
 
 type config struct {
-<<<<<<< HEAD
-	serviceName    string
-	analyticsRate  float64
-	dsn            string
-	childSpansOnly bool
-	errCheck       func(err error) bool
-=======
 	serviceName          string
 	analyticsRate        float64
 	dsn                  string
 	childSpansOnly       bool
+	errCheck       func(err error) bool
 	commentInjectionMode tracer.SQLCommentInjectionMode
->>>>>>> db9d198c
 }
 
 // Option represents an option that can be passed to Register, Open or OpenDB.
@@ -96,20 +89,21 @@
 	}
 }
 
-<<<<<<< HEAD
+
 // WithErrorCheck specifies a function fn which determines whether the passed
 // error should be marked as an error. The fn is called whenever a database/sql operation
 // finishes with an error
 func WithErrorCheck(fn func(err error) bool) Option {
 	return func(cfg *config) {
 		cfg.errCheck = fn
-=======
+  }
+}
+
 // WithSQLCommentInjection enables injection of tags as sql comments on traced queries.
 // This includes dynamic values like span id, trace id and sampling priority which can make queries
 // unique for some cache implementations. Use WithStaticTagsCommentInjection if this is a concern.
 func WithSQLCommentInjection(mode tracer.SQLCommentInjectionMode) Option {
 	return func(cfg *config) {
 		cfg.commentInjectionMode = mode
->>>>>>> db9d198c
 	}
 }