--- conflicted
+++ resolved
@@ -9,124 +9,8 @@
 	v2 "github.com/DataDog/dd-trace-go/v2/contrib/database/sql"
 	v2tracer "github.com/DataDog/dd-trace-go/v2/ddtrace/tracer"
 	"gopkg.in/DataDog/dd-trace-go.v1/ddtrace/tracer"
-<<<<<<< HEAD
 )
 
-=======
-	"gopkg.in/DataDog/dd-trace-go.v1/internal"
-	"gopkg.in/DataDog/dd-trace-go.v1/internal/globalconfig"
-	"gopkg.in/DataDog/dd-trace-go.v1/internal/log"
-	"gopkg.in/DataDog/dd-trace-go.v1/internal/namingschema"
-)
-
-type config struct {
-	serviceName        string
-	spanName           string
-	analyticsRate      float64
-	dsn                string
-	ignoreQueryTypes   map[QueryType]struct{}
-	childSpansOnly     bool
-	errCheck           func(err error) bool
-	tags               map[string]interface{}
-	dbmPropagationMode tracer.DBMPropagationMode
-	dbStats            bool
-	statsdClient       internal.StatsdClient
-}
-
-// checkStatsdRequired adds a statsdclient onto the config if dbstats is enabled
-// NOTE: For now, the only use-case for a statsdclient is the dbStats feature. If a statsdclient becomes necessary for other items in future work, then this logic should change
-func (c *config) checkStatsdRequired() {
-	if c.dbStats && c.statsdClient == nil {
-		// contrib/database/sql's statsdclient should always inherit its address from the tracer's statsdclient via the globalconfig
-		// destination is not user-configurable
-		sc, err := internal.NewStatsdClient(globalconfig.DogstatsdAddr(), statsTags(c))
-		if err == nil {
-			c.statsdClient = sc
-			log.Debug("Metrics from the database/sql contrib will be sent to %v", globalconfig.DogstatsdAddr())
-		} else {
-			log.Warn("Error creating statsd client for database/sql contrib; DB Stats disabled: %v", err)
-			c.dbStats = false
-		}
-	}
-}
-
-func (c *config) checkDBMPropagation(driverName string, driver driver.Driver, dsn string) {
-	if c.dbmPropagationMode == tracer.DBMPropagationModeFull {
-		if dsn == "" {
-			dsn = c.dsn
-		}
-		if dbSystem, ok := dbmFullModeUnsupported(driverName, driver, dsn); ok {
-			log.Warn("Using DBM_PROPAGATION_MODE in 'full' mode is not supported for %s, downgrading to 'service' mode. "+
-				"See https://docs.datadoghq.com/database_monitoring/connect_dbm_and_apm/ for more info.",
-				dbSystem,
-			)
-			c.dbmPropagationMode = tracer.DBMPropagationModeService
-		}
-	}
-}
-
-func dbmFullModeUnsupported(driverName string, driver driver.Driver, dsn string) (string, bool) {
-	const (
-		sqlServer = "SQL Server"
-		oracle    = "Oracle"
-	)
-	// check if the driver package path is one of the unsupported ones.
-	if tp := reflect.TypeOf(driver); tp != nil && (tp.Kind() == reflect.Pointer || tp.Kind() == reflect.Struct) {
-		pkgPath := ""
-		switch tp.Kind() {
-		case reflect.Pointer:
-			pkgPath = tp.Elem().PkgPath()
-		case reflect.Struct:
-			pkgPath = tp.PkgPath()
-		}
-		driverPkgs := [][3]string{
-			{"github.com", "denisenkom/go-mssqldb", sqlServer},
-			{"github.com", "microsoft/go-mssqldb", sqlServer},
-			{"github.com", "sijms/go-ora", oracle},
-		}
-		for _, dp := range driverPkgs {
-			prefix, pkgName, dbSystem := dp[0], dp[1], dp[2]
-
-			// compare without the prefix to make it work for vendoring.
-			// also, compare only the prefix to make the comparison work when using major versions
-			// of the libraries or subpackages.
-			if strings.HasPrefix(strings.TrimPrefix(pkgPath, prefix+"/"), pkgName) {
-				return dbSystem, true
-			}
-		}
-	}
-
-	// check the DSN if provided.
-	if dsn != "" {
-		prefixes := [][2]string{
-			{"oracle://", oracle},
-			{"sqlserver://", sqlServer},
-		}
-		for _, pr := range prefixes {
-			prefix, dbSystem := pr[0], pr[1]
-			if strings.HasPrefix(dsn, prefix) {
-				return dbSystem, true
-			}
-		}
-	}
-
-	// lastly, check if the registered driver name is one of the unsupported ones.
-	driverNames := [][2]string{
-		{"sqlserver", sqlServer},
-		{"mssql", sqlServer},
-		{"azuresql", sqlServer},
-		{"oracle", oracle},
-	}
-	for _, dn := range driverNames {
-		name, dbSystem := dn[0], dn[1]
-		if name == driverName {
-			return dbSystem, true
-		}
-	}
-	return "", false
-}
-
->>>>>>> dfa02a30
 // Option represents an option that can be passed to Register, Open or OpenDB.
 type Option = v2.Option
 
@@ -198,12 +82,7 @@
 // being stored in the databases which can then be accessed by other 3rd parties that have been granted
 // access to the database.
 func WithDBMPropagation(mode tracer.DBMPropagationMode) Option {
-<<<<<<< HEAD
 	return v2.WithDBMPropagation(v2tracer.DBMPropagationMode(mode))
-=======
-	return func(cfg *config) {
-		cfg.dbmPropagationMode = mode
-	}
 }
 
 // WithDBStats enables polling of DBStats metrics
@@ -213,5 +92,4 @@
 	return func(cfg *config) {
 		cfg.dbStats = true
 	}
->>>>>>> dfa02a30
 }