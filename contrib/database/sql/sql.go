--- conflicted
+++ resolved
@@ -187,13 +187,11 @@
 	if math.IsNaN(cfg.analyticsRate) {
 		cfg.analyticsRate = rc.analyticsRate
 	}
-<<<<<<< HEAD
 	if cfg.errCheck == nil {
 		cfg.errCheck = rc.errCheck
-=======
+  }
 	if cfg.commentInjectionMode == tracer.SQLInjectionUndefined {
 		cfg.commentInjectionMode = rc.commentInjectionMode
->>>>>>> db9d198c
 	}
 	cfg.childSpansOnly = rc.childSpansOnly
 	tc := &tracedConnector{
