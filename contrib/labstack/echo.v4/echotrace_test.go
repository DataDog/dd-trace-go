// Unless explicitly stated otherwise all files in this repository are licensed
// under the Apache License Version 2.0.
// This product includes software developed at Datadog (https://www.datadoghq.com/).
// Copyright 2016 Datadog, Inc.

package echo

import (
	"errors"
	"fmt"
	"net/http"
	"net/http/httptest"
	"testing"

	"gopkg.in/DataDog/dd-trace-go.v1/ddtrace/ext"
	"gopkg.in/DataDog/dd-trace-go.v1/ddtrace/mocktracer"
	"gopkg.in/DataDog/dd-trace-go.v1/ddtrace/tracer"

	"github.com/DataDog/dd-trace-go/v2/instrumentation"
	"github.com/DataDog/dd-trace-go/v2/instrumentation/testutils"
	"github.com/labstack/echo/v4"
	"github.com/stretchr/testify/assert"
	"github.com/stretchr/testify/require"
)

func TestChildSpan(t *testing.T) {
	assert := assert.New(t)
	mt := mocktracer.Start()
	defer mt.Stop()
	var called, traced bool

	router := echo.New()
	router.Use(Middleware(WithServiceName("foobar")))
	router.GET("/user/:id", func(c echo.Context) error {
		called = true
		_, traced = tracer.SpanFromContext(c.Request().Context())
		return c.NoContent(200)
	})

	r := httptest.NewRequest("GET", "/user/123", nil)
	w := httptest.NewRecorder()
	router.ServeHTTP(w, r)

	// verify traces look good
	assert.True(called)
	assert.True(traced)
}

func TestTrace200(t *testing.T) {
	assert := assert.New(t)
	mt := mocktracer.Start()
	defer mt.Stop()
	var called, traced bool

	router := echo.New()
	router.Use(Middleware(WithServiceName("foobar"), WithAnalytics(false)))
	router.GET("/user/:id", func(c echo.Context) error {
		called = true
		var span tracer.Span
		span, traced = tracer.SpanFromContext(c.Request().Context())

		// we patch the span on the request context.
		span.SetTag("test.echo", "echony")
		assert.Equal(span.(mocktracer.Span).Tag(ext.ServiceName), "foobar")
		return c.NoContent(200)
	})

	root := tracer.StartSpan("root")
	r := httptest.NewRequest("GET", "/user/123", nil)
	err := tracer.Inject(root.Context(), tracer.HTTPHeadersCarrier(r.Header))
	assert.Nil(err)
	w := httptest.NewRecorder()
	router.ServeHTTP(w, r)

	// verify traces look good
	assert.True(called)
	assert.True(traced)

	spans := mt.FinishedSpans()
	require.Len(t, spans, 1)

	span := spans[0]
	assert.Equal("http.request", span.OperationName())
	assert.Equal(ext.SpanTypeWeb, span.Tag(ext.SpanType))
	assert.Equal("foobar", span.Tag(ext.ServiceName))
	assert.Equal("echony", span.Tag("test.echo"))
	assert.Contains(span.Tag(ext.ResourceName), "/user/:id")
	assert.Equal("200", span.Tag(ext.HTTPCode))
	assert.Equal("GET", span.Tag(ext.HTTPMethod))
	assert.Equal(root.Context().SpanID(), span.ParentID())
	assert.Equal("labstack/echo.v4", span.Tag(ext.Component))
	assert.Equal(ext.SpanKindServer, span.Tag(ext.SpanKind))
	assert.Equal("/user/:id", span.Tag(ext.HTTPRoute))

	assert.Equal("http://example.com/user/123", span.Tag(ext.HTTPURL))
}

func TestTraceAnalytics(t *testing.T) {
	assert := assert.New(t)
	mt := mocktracer.Start()
	defer mt.Stop()
	var called, traced bool

	router := echo.New()
	router.Use(Middleware(WithServiceName("foobar"), WithAnalytics(true)))
	router.GET("/user/:id", func(c echo.Context) error {
		called = true
		var span tracer.Span
		span, traced = tracer.SpanFromContext(c.Request().Context())

		// we patch the span on the request context.
		span.SetTag("test.echo", "echony")
		assert.Equal(span.(mocktracer.Span).Tag(ext.ServiceName), "foobar")
		return c.NoContent(200)
	})

	root := tracer.StartSpan("root")
	r := httptest.NewRequest("GET", "/user/123", nil)
	err := tracer.Inject(root.Context(), tracer.HTTPHeadersCarrier(r.Header))
	assert.Nil(err)
	w := httptest.NewRecorder()
	router.ServeHTTP(w, r)

	// verify traces look good
	assert.True(called)
	assert.True(traced)

	spans := mt.FinishedSpans()
	require.Len(t, spans, 1)

	span := spans[0]
	assert.Equal("http.request", span.OperationName())
	assert.Equal(ext.SpanTypeWeb, span.Tag(ext.SpanType))
	assert.Equal("foobar", span.Tag(ext.ServiceName))
	assert.Equal("echony", span.Tag("test.echo"))
	assert.Contains(span.Tag(ext.ResourceName), "/user/:id")
	assert.Equal("200", span.Tag(ext.HTTPCode))
	assert.Equal("GET", span.Tag(ext.HTTPMethod))
	assert.Equal(1.0, span.Tag(ext.EventSampleRate))
	assert.Equal(root.Context().SpanID(), span.ParentID())
	assert.Equal("labstack/echo.v4", span.Tag(ext.Component))
	assert.Equal(ext.SpanKindServer, span.Tag(ext.SpanKind))

	assert.Equal("http://example.com/user/123", span.Tag(ext.HTTPURL))
}

func TestError(t *testing.T) {
	assert := assert.New(t)
	mt := mocktracer.Start()
	defer mt.Stop()
	var called, traced bool
	handlerCalled := 0

	// setup
	router := echo.New()
	router.HTTPErrorHandler = func(err error, c echo.Context) {
		handlerCalled++
	}
	router.Use(Middleware(WithServiceName("foobar")))
	wantErr := errors.New("oh no")

	// a handler with an error and make the requests
	router.GET("/err", func(c echo.Context) error {
		_, traced = tracer.SpanFromContext(c.Request().Context())
		called = true

		err := wantErr
		return err
	})
	r := httptest.NewRequest("GET", "/err", nil)
	w := httptest.NewRecorder()
	router.ServeHTTP(w, r)

	// verify the errors and status are correct
	assert.True(called)
	assert.True(traced)
	assert.Equal(1, handlerCalled)

	spans := mt.FinishedSpans()
	require.Len(t, spans, 1)

	span := spans[0]
	assert.Equal("http.request", span.OperationName())
	assert.Equal("foobar", span.Tag(ext.ServiceName))
	assert.Equal("500", span.Tag(ext.HTTPCode))
	assert.Equal(wantErr.Error(), span.Tag(ext.ErrorMsg))
	assert.Equal("labstack/echo.v4", span.Tag(ext.Component))
	assert.Equal(ext.SpanKindServer, span.Tag(ext.SpanKind))
}

func TestErrorHandling(t *testing.T) {
	assert := assert.New(t)
	mt := mocktracer.Start()
	defer mt.Stop()
	var called, traced bool

	// setup
	router := echo.New()
	router.HTTPErrorHandler = func(err error, ctx echo.Context) {
		ctx.Response().WriteHeader(http.StatusInternalServerError)
	}
	router.Use(Middleware(WithServiceName("foobar")))
	wantErr := errors.New("oh no")

	// a handler with an error and make the requests
	router.GET("/err", func(c echo.Context) error {
		_, traced = tracer.SpanFromContext(c.Request().Context())
		called = true
		return wantErr
	})
	r := httptest.NewRequest("GET", "/err", nil)
	w := httptest.NewRecorder()
	router.ServeHTTP(w, r)

	// verify the errors and status are correct
	assert.True(called)
	assert.True(traced)

	spans := mt.FinishedSpans()
	require.Len(t, spans, 1)

	span := spans[0]
	assert.Equal("http.request", span.OperationName())
	assert.Equal("foobar", span.Tag(ext.ServiceName))
	assert.Equal("500", span.Tag(ext.HTTPCode))
	assert.Equal(wantErr.Error(), span.Tag(ext.ErrorMsg))
	assert.Equal("labstack/echo.v4", span.Tag(ext.Component))
	assert.Equal(ext.SpanKindServer, span.Tag(ext.SpanKind))
}

func TestStatusError(t *testing.T) {
	for _, tt := range []struct {
		isStatusError             func(statusCode int) bool
		err                       error
		code                      string
		handler                   func(c echo.Context) error
		envServerErrorStatusesVal string
	}{
		{
			err:  errors.New("oh no"),
			code: "500",
			handler: func(c echo.Context) error {
				return errors.New("oh no")
			},
		},
		{
			err:  echo.NewHTTPError(http.StatusInternalServerError, "my error message"),
			code: "500",
			handler: func(c echo.Context) error {
				return echo.NewHTTPError(http.StatusInternalServerError, "my error message")
			},
		},
		{
			err:  nil,
			code: "400",
			handler: func(c echo.Context) error {
				return echo.NewHTTPError(http.StatusBadRequest, "my error message")
			},
		},
		{
			isStatusError: func(statusCode int) bool { return statusCode >= 400 && statusCode < 500 },
			err:           nil,
			code:          "500",
			handler: func(c echo.Context) error {
				return errors.New("oh no")
			},
		},
		{
			isStatusError: func(statusCode int) bool { return statusCode >= 400 && statusCode < 500 },
			err:           nil,
			code:          "500",
			handler: func(c echo.Context) error {
				return echo.NewHTTPError(http.StatusInternalServerError, "my error message")
			},
		},
		{
			isStatusError: func(statusCode int) bool { return statusCode >= 400 },
			err:           echo.NewHTTPError(http.StatusBadRequest, "my error message"),
			code:          "400",
			handler: func(c echo.Context) error {
				return echo.NewHTTPError(http.StatusBadRequest, "my error message")
			},
		},
		{
			isStatusError: func(statusCode int) bool { return statusCode >= 200 },
			err:           fmt.Errorf("201: Created"),
			code:          "201",
			handler: func(c echo.Context) error {
				c.JSON(201, map[string]string{"status": "ok", "type": "test"})
				return nil
			},
		},
		{
			isStatusError: func(statusCode int) bool { return statusCode >= 200 },
			err:           fmt.Errorf("200: OK"),
			code:          "200",
			handler: func(c echo.Context) error {
				// It's not clear if unset (0) status is possible naturally, but we can simulate that situation.
				c.Response().Status = 0
				return nil
			},
		},
		{
			isStatusError: nil,
			err:           echo.NewHTTPError(http.StatusInternalServerError, "my error message"),
			code:          "500",
			handler: func(c echo.Context) error {
				return echo.NewHTTPError(http.StatusInternalServerError, "my error message")
			},
			envServerErrorStatusesVal: "500",
		},
		// integration-level config applies regardless of envvar
		{
			isStatusError: func(statusCode int) bool { return statusCode == 400 },
			err:           echo.NewHTTPError(http.StatusBadRequest, "my error message"),
			code:          "400",
			handler: func(c echo.Context) error {
				return echo.NewHTTPError(http.StatusBadRequest, "my error message")
			},
			envServerErrorStatusesVal: "500",
		},
		// envvar impact is discarded if integration-level config has been applied
		{
			isStatusError: func(statusCode int) bool { return statusCode == 400 },
			err:           nil,
			code:          "500",
			handler: func(c echo.Context) error {
				return echo.NewHTTPError(http.StatusInternalServerError, "my error message")
			},
		},
	} {
		t.Run("", func(t *testing.T) {
			assert := assert.New(t)
			mt := mocktracer.Start()
			defer mt.Stop()

			if tt.envServerErrorStatusesVal != "" {
<<<<<<< HEAD
				t.Setenv("DD_TRACE_HTTP_SERVER_ERROR_STATUSES", tt.envServerErrorStatusesVal)
=======
				t.Setenv(envServerErrorStatuses, tt.envServerErrorStatusesVal)
>>>>>>> 697219ef
			}

			router := echo.New()
			opts := []Option{WithServiceName("foobar")}
			if tt.isStatusError != nil {
				opts = append(opts, WithStatusCheck(tt.isStatusError))
			}
			router.Use(Middleware(opts...))
			router.GET("/err", tt.handler)
			r := httptest.NewRequest("GET", "/err", nil)
			w := httptest.NewRecorder()
			router.ServeHTTP(w, r)

			spans := mt.FinishedSpans()
			require.Len(t, spans, 1)
			span := spans[0]
			assert.Equal("http.request", span.OperationName())
			assert.Equal(ext.SpanTypeWeb, span.Tag(ext.SpanType))
			assert.Equal("foobar", span.Tag(ext.ServiceName))
			assert.Contains(span.Tag(ext.ResourceName), "/err")
			assert.Equal(tt.code, span.Tag(ext.HTTPCode))
			assert.Equal("GET", span.Tag(ext.HTTPMethod))
			err := span.Tag(ext.Error)
			if tt.err != nil {
				if !assert.NotNil(err) {
					return
				}
				assert.Equal(tt.err.Error(), err.(error).Error())
			} else {
				assert.Nil(err)
			}
		})
	}
}

func TestGetSpanNotInstrumented(t *testing.T) {
	assert := assert.New(t)
	router := echo.New()
	var called, traced bool

	router.GET("/ping", func(c echo.Context) error {
		// Assert we don't have a span on the context.
		called = true
		_, traced = tracer.SpanFromContext(c.Request().Context())
		return c.NoContent(200)
	})

	r := httptest.NewRequest("GET", "/ping", nil)
	w := httptest.NewRecorder()

	router.ServeHTTP(w, r)
	assert.True(called)
	assert.False(traced)
}

func TestNoDebugStack(t *testing.T) {
	assert := assert.New(t)
	mt := mocktracer.Start()
	defer mt.Stop()
	var called, traced bool

	// setup
	router := echo.New()
	router.Use(Middleware(NoDebugStack()))
	wantErr := errors.New("oh no")

	// a handler with an error and make the requests
	router.GET("/err", func(c echo.Context) error {
		_, traced = tracer.SpanFromContext(c.Request().Context())
		called = true

		err := wantErr
		c.Error(err)
		return err
	})
	r := httptest.NewRequest("GET", "/err", nil)
	w := httptest.NewRecorder()
	router.ServeHTTP(w, r)

	// verify the error is correct and the stacktrace is disabled
	assert.True(called)
	assert.True(traced)

	spans := mt.FinishedSpans()
	require.Len(t, spans, 1)

	span := spans[0]
	assert.Equal(wantErr.Error(), span.Tag(ext.ErrorMsg))
	assert.Equal("<debug stack disabled>", span.Tag(ext.ErrorStack))
	assert.Equal("labstack/echo.v4", span.Tag(ext.Component))
	assert.Equal(ext.SpanKindServer, span.Tag(ext.SpanKind))
}

func TestIgnoreRequestFunc(t *testing.T) {
	assert := assert.New(t)
	mt := mocktracer.Start()
	defer mt.Stop()
	var called, traced bool

	// setup
	ignoreRequestFunc := func(c echo.Context) bool {
		return true
	}
	router := echo.New()
	router.Use(Middleware(WithIgnoreRequest(ignoreRequestFunc)))

	// a handler with an error and make the requests
	router.GET("/err", func(c echo.Context) error {
		_, traced = tracer.SpanFromContext(c.Request().Context())
		called = true
		return nil
	})
	r := httptest.NewRequest("GET", "/err", nil)
	w := httptest.NewRecorder()
	router.ServeHTTP(w, r)

	// verify the error is correct and the stacktrace is disabled
	assert.True(called)
	assert.False(traced)

	spans := mt.FinishedSpans()
	assert.Len(spans, 0)
}

type testCustomError struct {
	TestCode int
}

// Error satisfies the apierror interface
func (e *testCustomError) Error() string {
	return "test"
}

func TestWithErrorTranslator(t *testing.T) {
	assert := assert.New(t)
	mt := mocktracer.Start()
	defer mt.Stop()
	var called, traced bool

	// setup
	translateError := func(e error) (*echo.HTTPError, bool) {
		return &echo.HTTPError{
			Message: e.(*testCustomError).Error(),
			Code:    e.(*testCustomError).TestCode,
		}, true
	}
	router := echo.New()
	router.Use(Middleware(WithErrorTranslator(translateError)))

	// a handler with an error and make the requests
	router.GET("/err", func(c echo.Context) error {
		_, traced = tracer.SpanFromContext(c.Request().Context())
		called = true
		return &testCustomError{
			TestCode: 401,
		}
	})
	r := httptest.NewRequest("GET", "/err", nil)
	w := httptest.NewRecorder()
	router.ServeHTTP(w, r)

	// verify the error is correct and the stacktrace is disabled
	assert.True(called)
	assert.True(traced)

	spans := mt.FinishedSpans()
	require.Len(t, spans, 1)
	span := spans[0]
	assert.Equal("http.request", span.OperationName())
	assert.Equal(ext.SpanTypeWeb, span.Tag(ext.SpanType))
	assert.Contains(span.Tag(ext.ResourceName), "/err")
	assert.Equal("401", span.Tag(ext.HTTPCode))
	assert.Equal("GET", span.Tag(ext.HTTPMethod))
}

func TestWithHeaderTags(t *testing.T) {
	setupReq := func(opts ...Option) *http.Request {
		router := echo.New()
		router.Use(Middleware(opts...))

		router.GET("/test", func(c echo.Context) error {
			return c.String(http.StatusOK, "test")
		})
		r := httptest.NewRequest("GET", "/test", nil)
		r.Header.Set("h!e@a-d.e*r", "val")
		r.Header.Add("h!e@a-d.e*r", "val2")
		r.Header.Set("2header", "2val")
		r.Header.Set("3header", "3val")
		r.Header.Set("x-datadog-header", "value")
		w := httptest.NewRecorder()
		router.ServeHTTP(w, r)
		return r
	}
	t.Run("default-off", func(t *testing.T) {
		mt := mocktracer.Start()
		defer mt.Stop()
		htArgs := []string{"h!e@a-d.e*r", "2header", "3header", "x-datadog-header"}
		setupReq()
		spans := mt.FinishedSpans()
		assert := assert.New(t)
		assert.Equal(len(spans), 1)
		s := spans[0]
		instrumentation.NewHeaderTags(htArgs).Iter(func(_ string, tag string) {
			assert.NotContains(s.Tags(), tag)
		})
	})
	t.Run("integration", func(t *testing.T) {
		mt := mocktracer.Start()
		defer mt.Stop()

		htArgs := []string{"h!e@a-d.e*r", "2header:tag"}
		_ = setupReq(WithHeaderTags(htArgs))
		spans := mt.FinishedSpans()
		assert := assert.New(t)
		assert.Equal(len(spans), 1)
		s := spans[0]

		assert.Equal("val,val2", s.Tags()["http.request.headers.h_e_a-d_e_r"])
		assert.Equal("2val", s.Tags()["tag"])
		assert.NotContains(s.Tags(), "http.headers.x-datadog-header")
	})

	t.Run("global", func(t *testing.T) {
		mt := mocktracer.Start()
		defer mt.Stop()

		testutils.SetGlobalHeaderTags(t, "3header")

		_ = setupReq()
		spans := mt.FinishedSpans()
		assert := assert.New(t)
		assert.Equal(len(spans), 1)
		s := spans[0]

		assert.Equal("3val", s.Tags()["http.request.headers.3header"])
		assert.NotContains(s.Tags(), "http.request.headers.other")
		assert.NotContains(s.Tags(), "http.headers.x-datadog-header")
	})

	t.Run("override", func(t *testing.T) {
		mt := mocktracer.Start()
		defer mt.Stop()

		testutils.SetGlobalHeaderTags(t, "3header")

		htArgs := []string{"h!e@a-d.e*r", "2header:tag"}
		_ = setupReq(WithHeaderTags(htArgs))
		spans := mt.FinishedSpans()
		assert := assert.New(t)
		assert.Equal(len(spans), 1)
		s := spans[0]

		assert.Equal("val,val2", s.Tags()["http.request.headers.h_e_a-d_e_r"])
		assert.Equal("2val", s.Tags()["tag"])
		assert.NotContains(s.Tags(), "http.headers.x-datadog-header")
		assert.NotContains(s.Tags(), "http.request.headers.3header")
	})
}

func TestWithErrorCheck(t *testing.T) {
	tests := []struct {
		name    string
		err     error
		opts    []Option
		wantErr error
	}{
		{
			name: "ignore-4xx-404-error",
			err: &echo.HTTPError{
				Code:     http.StatusNotFound,
				Message:  "not found",
				Internal: errors.New("not found"),
			},
			opts: []Option{
				WithErrorCheck(func(err error) bool {
					var he *echo.HTTPError
					if errors.As(err, &he) {
						// do not tag 4xx errors
						return !(he.Code < 500 && he.Code >= 400)
					}
					return true
				}),
			},
			wantErr: nil, // 404 is returned, hence not tagged
		},
		{
			name: "ignore-4xx-500-error",
			err: &echo.HTTPError{
				Code:     http.StatusInternalServerError,
				Message:  "internal error",
				Internal: errors.New("internal error"),
			},
			opts: []Option{
				WithErrorCheck(func(err error) bool {
					var he *echo.HTTPError
					if errors.As(err, &he) {
						// do not tag 4xx errors
						return !(he.Code < 500 && he.Code >= 400)
					}
					return true
				}),
			},
			wantErr: &echo.HTTPError{
				Code:     http.StatusInternalServerError,
				Message:  "internal error",
				Internal: errors.New("internal error"),
			}, // this is 500, tagged
		},
		{
			name: "ignore-none",
			err:  errors.New("any error"),
			opts: []Option{
				WithErrorCheck(func(err error) bool {
					return true
				}),
			},
			wantErr: errors.New("any error"),
		},
		{
			name: "ignore-all",
			err:  errors.New("any error"),
			opts: []Option{
				WithErrorCheck(func(err error) bool {
					return false
				}),
			},
			wantErr: nil,
		},
		{
			// withErrorCheck also runs for the errors created from the WithStatusCheck option.
			name: "ignore-errors-from-status-check",
			err: &echo.HTTPError{
				Code:     http.StatusNotFound,
				Message:  "internal error",
				Internal: errors.New("internal error"),
			},
			opts: []Option{
				WithStatusCheck(func(statusCode int) bool {
					return statusCode == http.StatusNotFound
				}),
				WithErrorCheck(func(err error) bool {
					return false
				}),
			},
			wantErr: nil,
		},
	}
	for _, tt := range tests {
		t.Run(tt.name, func(t *testing.T) {
			mt := mocktracer.Start()
			defer mt.Stop()

			router := echo.New()
			router.Use(Middleware(tt.opts...))
			var called, traced bool

			// always return the specified error
			router.GET("/err", func(c echo.Context) error {
				_, traced = tracer.SpanFromContext(c.Request().Context())
				called = true
				return tt.err
			})
			r := httptest.NewRequest(http.MethodGet, "/err", nil)
			w := httptest.NewRecorder()
			router.ServeHTTP(w, r)

			assert.True(t, called)
			assert.True(t, traced)
			spans := mt.FinishedSpans()
			require.Len(t, spans, 1) // fail at once if there is no span

			span := spans[0]
			if tt.wantErr == nil {
				assert.NotContains(t, span.Tags(), ext.Error)
				return
			}
			assert.Equal(t, tt.wantErr.Error(), span.Tag(ext.ErrorMsg))
		})
	}
}

func TestWithCustomTags(t *testing.T) {
	assert := assert.New(t)
	mt := mocktracer.Start()
	defer mt.Stop()
	var called, traced bool

	// setup
	router := echo.New()
	router.Use(Middleware(
		WithServiceName("foobar"),
		WithCustomTag("customTag1", "customValue1"),
		WithCustomTag("customTag2", "customValue2"),
		WithCustomTag(ext.SpanKind, "replace me"),
	))

	// a handler with an error and make the requests
	router.GET("/test", func(c echo.Context) error {
		_, traced = tracer.SpanFromContext(c.Request().Context())
		called = true
		return nil
	})
	r := httptest.NewRequest("GET", "/test", nil)
	w := httptest.NewRecorder()
	router.ServeHTTP(w, r)

	// verify the errors and status are correct
	assert.True(called)
	assert.True(traced)

	spans := mt.FinishedSpans()
	require.Len(t, spans, 1)

	span := spans[0]
	assert.Equal("customValue1", span.Tag("customTag1"))
	assert.Equal("customValue2", span.Tag("customTag2"))
	assert.Equal("server", span.Tag(ext.SpanKind))
}<|MERGE_RESOLUTION|>--- conflicted
+++ resolved
@@ -335,11 +335,7 @@
 			defer mt.Stop()
 
 			if tt.envServerErrorStatusesVal != "" {
-<<<<<<< HEAD
-				t.Setenv("DD_TRACE_HTTP_SERVER_ERROR_STATUSES", tt.envServerErrorStatusesVal)
-=======
 				t.Setenv(envServerErrorStatuses, tt.envServerErrorStatusesVal)
->>>>>>> 697219ef
 			}
 
 			router := echo.New()
