// Unless explicitly stated otherwise all files in this repository are licensed
// under the Apache License Version 2.0.
// This product includes software developed at Datadog (https://www.datadoghq.com/).
// Copyright 2016 Datadog, Inc.

package mux

import (
	"fmt"
	"net/http"
	"net/http/httptest"
	"strconv"
	"strings"
	"testing"

	"gopkg.in/DataDog/dd-trace-go.v1/ddtrace/ext"
	"gopkg.in/DataDog/dd-trace-go.v1/ddtrace/mocktracer"
	"gopkg.in/DataDog/dd-trace-go.v1/ddtrace/tracer"
	"gopkg.in/DataDog/dd-trace-go.v1/internal/normalizer"

	"github.com/stretchr/testify/assert"
)

func TestHttpTracer(t *testing.T) {
	for _, ht := range []struct {
		name         string
		code         int
		method       string
		url          string
		wantResource string
		wantErr      string
		wantRoute    string
	}{
		{
			name:         "200",
			code:         http.StatusOK,
			method:       "GET",
			url:          "/200",
			wantResource: "GET /200",
			wantRoute:    "/200",
		},
		{
			name:         "users/{id}",
			code:         http.StatusOK,
			method:       "GET",
			url:          "/users/123",
			wantResource: "GET /users/{id}",
			wantRoute:    "/users/{id}",
		},
		{
			name:         "404",
			code:         http.StatusNotFound,
			method:       "GET",
			url:          "/not_a_real_route",
			wantResource: "GET unknown",
			wantRoute:    "",
		},
		{
			name:         "405",
			code:         http.StatusMethodNotAllowed,
			method:       "POST",
			url:          "/405",
			wantResource: "POST unknown",
			wantRoute:    "",
		},
		{
			name:         "500",
			code:         http.StatusInternalServerError,
			method:       "GET",
			url:          "/500",
			wantResource: "GET /500",
			wantErr:      "500: Internal Server Error",
			wantRoute:    "/500",
		},
	} {
		t.Run(ht.name, func(t *testing.T) {
			assert := assert.New(t)
			mt := mocktracer.Start()
			defer mt.Stop()
			codeStr := strconv.Itoa(ht.code)

			// Send and verify a request
			r := httptest.NewRequest(ht.method, ht.url, nil)
			w := httptest.NewRecorder()
			router().ServeHTTP(w, r)
			assert.Equal(ht.code, w.Code)
			assert.Equal(codeStr+"!\n", w.Body.String())

			spans := mt.FinishedSpans()
			assert.Equal(1, len(spans))

			s := spans[0]
			assert.Equal("http.request", s.OperationName())
			assert.Equal("my-service", s.Tag(ext.ServiceName))
			assert.Equal(codeStr, s.Tag(ext.HTTPCode))
			assert.Equal(ht.method, s.Tag(ext.HTTPMethod))
			assert.Equal("http://example.com"+ht.url, s.Tag(ext.HTTPURL))
			assert.Equal(ht.wantResource, s.Tag(ext.ResourceName))
			assert.Equal(ext.SpanKindServer, s.Tag(ext.SpanKind))
			assert.Equal("gorilla/mux", s.Tag(ext.Component))
			if ht.wantRoute != "" {
				assert.Equal(ht.wantRoute, s.Tag(ext.HTTPRoute))
			} else {
				assert.NotContains(s.Tags(), ext.HTTPRoute)
			}

			if ht.wantErr != "" {
				assert.Equal(ht.wantErr, s.Tag(ext.Error).(error).Error())
			}
		})
	}
}

func TestDomain(t *testing.T) {
	assert := assert.New(t)
	mt := mocktracer.Start()
	defer mt.Stop()
	mux := NewRouter(WithServiceName("my-service"))
	mux.Handle("/200", okHandler()).Host("localhost")
	r := httptest.NewRequest("GET", "http://localhost/200", nil)
	w := httptest.NewRecorder()
	mux.ServeHTTP(w, r)

	spans := mt.FinishedSpans()
	assert.Equal(1, len(spans))
	assert.Equal("localhost", spans[0].Tag("mux.host"))
}

func TestWithHeaderTags(t *testing.T) {
	setupReq := func(opts ...RouterOption) *http.Request {
		mux := NewRouter(opts...)
		mux.Handle("/test", okHandler())

		r := httptest.NewRequest("GET", "/test", nil)
		r.Header.Set("h!e@a-d.e*r", "val")
		r.Header.Add("h!e@a-d.e*r", "val2")
		r.Header.Set("2header", "2val")
		r.Header.Set("3header", "3val")
		mux.ServeHTTP(httptest.NewRecorder(), r)
		return r
	}
	t.Run("default-off", func(t *testing.T) {
		mt := mocktracer.Start()
		defer mt.Stop()
		htArgs := []string{"h!e@a-d.e*r", "2header", "3header"}
		setupReq()
		spans := mt.FinishedSpans()
		assert := assert.New(t)
		assert.Equal(len(spans), 1)
		s := spans[0]
		for _, arg := range htArgs {
			_, tag := normalizer.HeaderTag(arg)
			assert.NotContains(s.Tags(), tag)
		}
	})
	t.Run("integration", func(t *testing.T) {
		mt := mocktracer.Start()
		defer mt.Stop()

		htArgs := []string{"h!e@a-d.e*r", "2header:tag"}
		r := setupReq(WithHeaderTags(htArgs))
		spans := mt.FinishedSpans()
		assert := assert.New(t)
		assert.Equal(len(spans), 1)
		s := spans[0]

		for _, arg := range htArgs {
			header, tag := normalizer.HeaderTag(arg)
			assert.Equal(strings.Join(r.Header.Values(header), ","), s.Tags()[tag])
		}
	})
<<<<<<< HEAD
=======
	t.Run("global", func(t *testing.T) {
		mt := mocktracer.Start()
		defer mt.Stop()

		header, tag := normalizer.HeaderTag("3header")
		globalconfig.SetHeaderTag(header, tag)

		r := setupReq()
		spans := mt.FinishedSpans()
		assert := assert.New(t)
		assert.Equal(len(spans), 1)
		s := spans[0]

		assert.Equal(strings.Join(r.Header.Values(header), ","), s.Tags()[tag])
	})
	t.Run("override", func(t *testing.T) {
		mt := mocktracer.Start()
		defer mt.Stop()

		globalH, globalT := normalizer.HeaderTag("3header")
		globalconfig.SetHeaderTag(globalH, globalT)

		htArgs := []string{"h!e@a-d.e*r", "2header:tag"}
		r := setupReq(WithHeaderTags(htArgs))
		spans := mt.FinishedSpans()
		assert := assert.New(t)
		assert.Equal(len(spans), 1)
		s := spans[0]

		for _, arg := range htArgs {
			header, tag := normalizer.HeaderTag(arg)
			assert.Equal(strings.Join(r.Header.Values(header), ","), s.Tags()[tag])
		}
		assert.NotContains(s.Tags(), globalT)
	})
>>>>>>> e081e4a9
}

func TestWithQueryParams(t *testing.T) {
	assert := assert.New(t)
	mt := mocktracer.Start()
	defer mt.Stop()
	mux := NewRouter(WithQueryParams())
	mux.Handle("/200", okHandler()).Host("localhost")
	r := httptest.NewRequest("GET", "http://localhost/200?token=value&id=3&name=5", nil)

	mux.ServeHTTP(httptest.NewRecorder(), r)

	assert.Equal("http://localhost/200?<redacted>&id=3&name=5", mt.FinishedSpans()[0].Tags()[ext.HTTPURL])
}

func TestSpanOptions(t *testing.T) {
	assert := assert.New(t)
	mt := mocktracer.Start()
	defer mt.Stop()
	mux := NewRouter(WithSpanOptions(tracer.Tag(ext.SamplingPriority, 2)))
	mux.Handle("/200", okHandler()).Host("localhost")
	r := httptest.NewRequest("GET", "http://localhost/200", nil)
	w := httptest.NewRecorder()
	mux.ServeHTTP(w, r)

	spans := mt.FinishedSpans()
	assert.Equal(1, len(spans))
	assert.Equal(2, spans[0].Tag(ext.SamplingPriority))
}

func TestNoDebugStack(t *testing.T) {
	assert := assert.New(t)
	mt := mocktracer.Start()
	defer mt.Stop()
	mux := NewRouter(NoDebugStack())
	mux.Handle("/500", errorHandler(http.StatusInternalServerError)).Host("localhost")
	r := httptest.NewRequest("GET", "http://localhost/500", nil)
	w := httptest.NewRecorder()
	mux.ServeHTTP(w, r)
	assert.Equal(http.StatusInternalServerError, w.Code)
	spans := mt.FinishedSpans()
	assert.Equal(1, len(spans))
	s := spans[0]
	assert.EqualError(s.Tags()[ext.Error].(error), "500: Internal Server Error")
	assert.Equal("<debug stack disabled>", spans[0].Tags()[ext.ErrorStack])
}

// TestImplementingMethods is a regression tests asserting that all the mux.Router methods
// returning the router will return the modified traced version of it and not the original
// router.
func TestImplementingMethods(_ *testing.T) {
	r := NewRouter()
	_ = (*Router)(r.StrictSlash(false))
	_ = (*Router)(r.SkipClean(false))
	_ = (*Router)(r.UseEncodedPath())
}

func TestAnalyticsSettings(t *testing.T) {
	assertRate := func(t *testing.T, mt mocktracer.Tracer, rate interface{}, opts ...RouterOption) {
		mux := NewRouter(opts...)
		mux.Handle("/200", okHandler()).Host("localhost")
		r := httptest.NewRequest("GET", "http://localhost/200", nil)
		w := httptest.NewRecorder()
		mux.ServeHTTP(w, r)

		spans := mt.FinishedSpans()
		assert.Len(t, spans, 1)
		s := spans[0]
		assert.Equal(t, rate, s.Tag(ext.EventSampleRate))
	}

	t.Run("defaults", func(t *testing.T) {
		mt := mocktracer.Start()
		defer mt.Stop()

		assertRate(t, mt, nil)
	})

	t.Run("enabled", func(t *testing.T) {
		mt := mocktracer.Start()
		defer mt.Stop()

		assertRate(t, mt, 1.0, WithAnalytics(true))
	})

	t.Run("disabled", func(t *testing.T) {
		mt := mocktracer.Start()
		defer mt.Stop()

		assertRate(t, mt, nil, WithAnalytics(false))
	})
}

func TestIgnoreRequestOption(t *testing.T) {
	tests := []struct {
		url       string
		spanCount int
	}{
		{
			url:       "/skip",
			spanCount: 0,
		},
		{
			url:       "/200",
			spanCount: 1,
		},
	}
	mux := NewRouter(WithIgnoreRequest(func(req *http.Request) bool {
		return req.URL.Path == "/skip"
	}))
	mux.Handle("/skip", okHandler()).Host("localhost")
	mux.Handle("/200", okHandler()).Host("localhost")

	for _, test := range tests {
		t.Run(test.url, func(t *testing.T) {
			mt := mocktracer.Start()
			defer mt.Stop()
			r := httptest.NewRequest("GET", "http://localhost"+test.url, nil)
			w := httptest.NewRecorder()
			mux.ServeHTTP(w, r)

			spans := mt.FinishedSpans()
			assert.Equal(t, test.spanCount, len(spans))
		})
	}
}

func TestResourceNamer(t *testing.T) {
	staticName := "static resource name"
	staticNamer := func(*Router, *http.Request) string {
		return staticName
	}

	assert := assert.New(t)
	mt := mocktracer.Start()
	defer mt.Stop()
	mux := NewRouter(WithResourceNamer(staticNamer))
	mux.Handle("/200", okHandler()).Host("localhost")
	r := httptest.NewRequest("GET", "http://localhost/200", nil)
	w := httptest.NewRecorder()
	mux.ServeHTTP(w, r)

	spans := mt.FinishedSpans()
	assert.Equal(1, len(spans))
	assert.Equal(staticName, spans[0].Tag(ext.ResourceName))
}

func router() http.Handler {
	mux := NewRouter(WithServiceName("my-service"))
	mux.Handle("/200", okHandler())
	mux.Handle("/500", errorHandler(http.StatusInternalServerError))
	mux.Handle("/405", okHandler()).Methods("GET")
	mux.Handle("/users/{id}", okHandler())
	mux.NotFoundHandler = errorHandler(http.StatusNotFound)
	mux.MethodNotAllowedHandler = errorHandler(http.StatusMethodNotAllowed)
	return mux
}

func errorHandler(code int) http.Handler {
	return http.HandlerFunc(func(w http.ResponseWriter, r *http.Request) {
		http.Error(w, fmt.Sprintf("%d!", code), code)
	})
}

func okHandler() http.Handler {
	return http.HandlerFunc(func(w http.ResponseWriter, r *http.Request) {
		w.Write([]byte("200!\n"))
	})
}<|MERGE_RESOLUTION|>--- conflicted
+++ resolved
@@ -169,44 +169,6 @@
 			assert.Equal(strings.Join(r.Header.Values(header), ","), s.Tags()[tag])
 		}
 	})
-<<<<<<< HEAD
-=======
-	t.Run("global", func(t *testing.T) {
-		mt := mocktracer.Start()
-		defer mt.Stop()
-
-		header, tag := normalizer.HeaderTag("3header")
-		globalconfig.SetHeaderTag(header, tag)
-
-		r := setupReq()
-		spans := mt.FinishedSpans()
-		assert := assert.New(t)
-		assert.Equal(len(spans), 1)
-		s := spans[0]
-
-		assert.Equal(strings.Join(r.Header.Values(header), ","), s.Tags()[tag])
-	})
-	t.Run("override", func(t *testing.T) {
-		mt := mocktracer.Start()
-		defer mt.Stop()
-
-		globalH, globalT := normalizer.HeaderTag("3header")
-		globalconfig.SetHeaderTag(globalH, globalT)
-
-		htArgs := []string{"h!e@a-d.e*r", "2header:tag"}
-		r := setupReq(WithHeaderTags(htArgs))
-		spans := mt.FinishedSpans()
-		assert := assert.New(t)
-		assert.Equal(len(spans), 1)
-		s := spans[0]
-
-		for _, arg := range htArgs {
-			header, tag := normalizer.HeaderTag(arg)
-			assert.Equal(strings.Join(r.Header.Values(header), ","), s.Tags()[tag])
-		}
-		assert.NotContains(s.Tags(), globalT)
-	})
->>>>>>> e081e4a9
 }
 
 func TestWithQueryParams(t *testing.T) {
