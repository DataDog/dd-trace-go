// Unless explicitly stated otherwise all files in this repository are licensed
// under the Apache License Version 2.0.
// This product includes software developed at Datadog (https://www.datadoghq.com/).
// Copyright 2016 Datadog, Inc.

package aws

import (
	"context"
	"encoding/base64"
	"encoding/json"
	"net/http"
	"net/http/httptest"
	"net/url"
	"strings"
	"testing"

	"github.com/DataDog/dd-trace-go/v2/ddtrace/ext"
	"github.com/DataDog/dd-trace-go/v2/ddtrace/mocktracer"
	"github.com/aws/aws-sdk-go-v2/aws"
	"github.com/aws/aws-sdk-go-v2/service/dynamodb"
	"github.com/aws/aws-sdk-go-v2/service/eventbridge"
	eventBridgeTypes "github.com/aws/aws-sdk-go-v2/service/eventbridge/types"
	"github.com/aws/aws-sdk-go-v2/service/kinesis"
	"github.com/aws/aws-sdk-go-v2/service/s3"
	"github.com/aws/aws-sdk-go-v2/service/sfn"
	"github.com/aws/aws-sdk-go-v2/service/sns"
	"github.com/aws/aws-sdk-go-v2/service/sqs"
<<<<<<< HEAD
=======
	sqsTypes "github.com/aws/aws-sdk-go-v2/service/sqs/types"
>>>>>>> 48e3a66c
	"github.com/aws/smithy-go/middleware"
	"github.com/stretchr/testify/assert"
	"github.com/stretchr/testify/require"
)

func TestAppendMiddleware(t *testing.T) {
	tests := []struct {
		name               string
		responseStatus     int
		responseBody       []byte
		expectedStatusCode int
	}{
		{
			name:               "test mocked sqs failure request",
			responseStatus:     400,
			expectedStatusCode: 400,
		},
		{
			name:               "test mocked sqs success request",
			responseStatus:     200,
			expectedStatusCode: 200,
		},
	}
	for _, tt := range tests {
		t.Run(tt.name, func(t *testing.T) {
			mt := mocktracer.Start()
			defer mt.Stop()

			server := mockAWS(tt.expectedStatusCode)
			defer server.Close()

			resolver := aws.EndpointResolverFunc(func(service, region string) (aws.Endpoint, error) {
				return aws.Endpoint{
					PartitionID:   "aws",
					URL:           server.URL,
					SigningRegion: "eu-west-1",
				}, nil
			})

			awsCfg := aws.Config{
				Region:           "eu-west-1",
				Credentials:      aws.AnonymousCredentials{},
				EndpointResolver: resolver,
			}

			AppendMiddleware(&awsCfg)

			sqsClient := sqs.NewFromConfig(awsCfg)
			sqsClient.SendMessage(context.Background(), &sqs.SendMessageInput{
				MessageBody: aws.String("foobar"),
				QueueUrl:    aws.String("https://sqs.us-west-2.amazonaws.com/123456789012/MyQueueName"),
			})

			spans := mt.FinishedSpans()
			require.Len(t, spans, 1)

			s := spans[0]
			assert.Equal(t, "SQS.request", s.OperationName())
			assert.Contains(t, s.Tag("aws.agent"), "aws-sdk-go-v2")
			assert.Equal(t, "SendMessage", s.Tag("aws.operation"))
			assert.Equal(t, "SQS", s.Tag("aws.service"))
			assert.Equal(t, "SQS", s.Tag("aws_service"))
			assert.Equal(t, "MyQueueName", s.Tag("queuename"))

			assert.Equal(t, "eu-west-1", s.Tag("aws.region"))
			assert.Equal(t, "eu-west-1", s.Tag("region"))
			assert.Equal(t, "SQS.SendMessage", s.Tag(ext.ResourceName))
			assert.Equal(t, "aws.SQS", s.Tag(ext.ServiceName))
			assert.Equal(t, float64(tt.expectedStatusCode), s.Tag(ext.HTTPCode))
			if tt.expectedStatusCode == 200 {
				assert.Equal(t, "test_req", s.Tag("aws.request_id"))
			}
			assert.Equal(t, "POST", s.Tag(ext.HTTPMethod))
			assert.Equal(t, server.URL+"/", s.Tag(ext.HTTPURL))
			assert.Equal(t, "aws/aws-sdk-go-v2/aws", s.Tag(ext.Component))
			assert.Equal(t, ext.SpanKindClient, s.Tag(ext.SpanKind))
		})
	}
}

func TestAppendMiddlewareSqsDeleteMessage(t *testing.T) {
	tests := []struct {
		name               string
		responseStatus     int
		responseBody       []byte
		expectedStatusCode int
	}{
		{
			name:               "test mocked sqs failure request",
			responseStatus:     400,
			expectedStatusCode: 400,
		},
		{
			name:               "test mocked sqs success request",
			responseStatus:     200,
			expectedStatusCode: 200,
		},
	}
	for _, tt := range tests {
		t.Run(tt.name, func(t *testing.T) {
			mt := mocktracer.Start()
			defer mt.Stop()

			server := mockAWS(tt.expectedStatusCode)
			defer server.Close()

			resolver := aws.EndpointResolverFunc(func(service, region string) (aws.Endpoint, error) {
				return aws.Endpoint{
					PartitionID:   "aws",
					URL:           server.URL,
					SigningRegion: "eu-west-1",
				}, nil
			})

			awsCfg := aws.Config{
				Region:           "eu-west-1",
				Credentials:      aws.AnonymousCredentials{},
				EndpointResolver: resolver,
			}

			AppendMiddleware(&awsCfg)

			sqsClient := sqs.NewFromConfig(awsCfg)
			sqsClient.DeleteMessage(context.Background(), &sqs.DeleteMessageInput{
				QueueUrl:      aws.String("https://sqs.us-west-2.amazonaws.com/123456789012/MyQueueName"),
				ReceiptHandle: aws.String("foobar"),
			})

			spans := mt.FinishedSpans()
			require.Len(t, spans, 1)

			s := spans[0]
			assert.Equal(t, "SQS.request", s.OperationName())
			assert.Contains(t, s.Tag("aws.agent"), "aws-sdk-go-v2")
			assert.Equal(t, "DeleteMessage", s.Tag("aws.operation"))
			assert.Equal(t, "SQS", s.Tag("aws.service"))
			assert.Equal(t, "SQS", s.Tag("aws_service"))
			assert.Equal(t, "MyQueueName", s.Tag("queuename"))

			assert.Equal(t, "eu-west-1", s.Tag("aws.region"))
			assert.Equal(t, "eu-west-1", s.Tag("region"))
			assert.Equal(t, "SQS.DeleteMessage", s.Tag(ext.ResourceName))
			assert.Equal(t, "aws.SQS", s.Tag(ext.ServiceName))
			assert.Equal(t, float64(tt.expectedStatusCode), s.Tag(ext.HTTPCode))
			if tt.expectedStatusCode == 200 {
				assert.Equal(t, "test_req", s.Tag("aws.request_id"))
			}
			assert.Equal(t, "POST", s.Tag(ext.HTTPMethod))
			assert.Equal(t, server.URL+"/", s.Tag(ext.HTTPURL))
			assert.Equal(t, "aws/aws-sdk-go-v2/aws", s.Tag(ext.Component))
			assert.Equal(t, ext.SpanKindClient, s.Tag(ext.SpanKind))
		})
	}
}

func TestAppendMiddlewareSqsReceiveMessage(t *testing.T) {
	tests := []struct {
		name               string
		responseStatus     int
		responseBody       []byte
		expectedStatusCode int
	}{
		{
			name:               "test mocked sqs failure request",
			responseStatus:     400,
			expectedStatusCode: 400,
		},
		{
			name:               "test mocked sqs success request",
			responseStatus:     200,
			expectedStatusCode: 200,
		},
	}
	for _, tt := range tests {
		t.Run(tt.name, func(t *testing.T) {
			mt := mocktracer.Start()
			defer mt.Stop()

			server := mockAWS(tt.expectedStatusCode)
			defer server.Close()

			resolver := aws.EndpointResolverFunc(func(service, region string) (aws.Endpoint, error) {
				return aws.Endpoint{
					PartitionID:   "aws",
					URL:           server.URL,
					SigningRegion: "eu-west-1",
				}, nil
			})

			awsCfg := aws.Config{
				Region:           "eu-west-1",
				Credentials:      aws.AnonymousCredentials{},
				EndpointResolver: resolver,
			}

			AppendMiddleware(&awsCfg)

			sqsClient := sqs.NewFromConfig(awsCfg)
			sqsClient.ReceiveMessage(context.Background(), &sqs.ReceiveMessageInput{
				QueueUrl: aws.String("https://sqs.us-west-2.amazonaws.com/123456789012/MyQueueName"),
			})

			spans := mt.FinishedSpans()
			require.Len(t, spans, 1)

			s := spans[0]
			assert.Equal(t, "SQS.request", s.OperationName())
			assert.Contains(t, s.Tag("aws.agent"), "aws-sdk-go-v2")
			assert.Equal(t, "ReceiveMessage", s.Tag("aws.operation"))
			assert.Equal(t, "SQS", s.Tag("aws.service"))
			assert.Equal(t, "SQS", s.Tag("aws_service"))
			assert.Equal(t, "MyQueueName", s.Tag("queuename"))

			assert.Equal(t, "eu-west-1", s.Tag("aws.region"))
			assert.Equal(t, "eu-west-1", s.Tag("region"))
			assert.Equal(t, "SQS", s.Tag("aws.service"))
			assert.Equal(t, "SQS.ReceiveMessage", s.Tag(ext.ResourceName))
			assert.Equal(t, "aws.SQS", s.Tag(ext.ServiceName))
			assert.Equal(t, float64(tt.expectedStatusCode), s.Tag(ext.HTTPCode))
			if tt.expectedStatusCode == 200 {
				assert.Equal(t, "test_req", s.Tag("aws.request_id"))
			}
			assert.Equal(t, "POST", s.Tag(ext.HTTPMethod))
			assert.Equal(t, server.URL+"/", s.Tag(ext.HTTPURL))
			assert.Equal(t, "aws/aws-sdk-go-v2/aws", s.Tag(ext.Component))
			assert.Equal(t, ext.SpanKindClient, s.Tag(ext.SpanKind))
		})
	}
}

func TestAppendMiddlewareSqsSendMessage(t *testing.T) {
	mt := mocktracer.Start()
	defer mt.Stop()

	expectedStatusCode := 200
	server := mockAWS(expectedStatusCode)
	defer server.Close()

	resolver := aws.EndpointResolverFunc(func(service, region string) (aws.Endpoint, error) {
		return aws.Endpoint{
			PartitionID:   "aws",
			URL:           server.URL,
			SigningRegion: "eu-west-1",
		}, nil
	})

	awsCfg := aws.Config{
		Region:           "eu-west-1",
		Credentials:      aws.AnonymousCredentials{},
		EndpointResolver: resolver,
	}

	AppendMiddleware(&awsCfg)

	sqsClient := sqs.NewFromConfig(awsCfg)
	sendMessageInput := &sqs.SendMessageInput{
		MessageBody: aws.String("test message"),
		QueueUrl:    aws.String("https://sqs.us-west-2.amazonaws.com/123456789012/MyQueueName"),
	}
	_, err := sqsClient.SendMessage(context.Background(), sendMessageInput)
	require.NoError(t, err)

	spans := mt.FinishedSpans()
	require.Len(t, spans, 1)

	s := spans[0]
	assert.Equal(t, "SQS.request", s.OperationName())
	assert.Equal(t, "SendMessage", s.Tag("aws.operation"))
	assert.Equal(t, "SQS", s.Tag("aws.service"))
	assert.Equal(t, "MyQueueName", s.Tag("queuename"))
	assert.Equal(t, "SQS.SendMessage", s.Tag(ext.ResourceName))
	assert.Equal(t, "aws.SQS", s.Tag(ext.ServiceName))

	// Check for trace context injection
	assert.NotNil(t, sendMessageInput.MessageAttributes)
	assert.Contains(t, sendMessageInput.MessageAttributes, "_datadog")
	ddAttr := sendMessageInput.MessageAttributes["_datadog"]
	assert.Equal(t, "String", *ddAttr.DataType)
	assert.NotEmpty(t, *ddAttr.StringValue)

	// Decode and verify the injected trace context
	var traceContext map[string]string
	err = json.Unmarshal([]byte(*ddAttr.StringValue), &traceContext)
	assert.NoError(t, err)
	assert.Contains(t, traceContext, "x-datadog-trace-id")
	assert.Contains(t, traceContext, "x-datadog-parent-id")
	assert.NotEmpty(t, traceContext["x-datadog-trace-id"])
	assert.NotEmpty(t, traceContext["x-datadog-parent-id"])
}

func TestAppendMiddlewareS3ListObjects(t *testing.T) {
	tests := []struct {
		name               string
		responseStatus     int
		responseBody       []byte
		expectedStatusCode int
	}{
		{
			name:               "test mocked s3 failure request",
			responseStatus:     400,
			expectedStatusCode: 400,
		},
		{
			name:               "test mocked s3 success request",
			responseStatus:     200,
			expectedStatusCode: 200,
		},
	}
	for _, tt := range tests {
		t.Run(tt.name, func(t *testing.T) {
			mt := mocktracer.Start()
			defer mt.Stop()

			server := mockAWS(tt.expectedStatusCode)
			defer server.Close()

			resolver := aws.EndpointResolverFunc(func(service, region string) (aws.Endpoint, error) {
				return aws.Endpoint{
					PartitionID:   "aws",
					URL:           server.URL,
					SigningRegion: "eu-west-1",
				}, nil
			})

			awsCfg := aws.Config{
				Region:           "eu-west-1",
				Credentials:      aws.AnonymousCredentials{},
				EndpointResolver: resolver,
			}

			AppendMiddleware(&awsCfg)

			s3Client := s3.NewFromConfig(awsCfg)
			s3Client.ListObjects(context.Background(), &s3.ListObjectsInput{
				Bucket: aws.String("MyBucketName"),
			})

			spans := mt.FinishedSpans()
			require.Len(t, spans, 1)

			s := spans[0]
			assert.Equal(t, "S3.request", s.OperationName())
			assert.Contains(t, s.Tag("aws.agent"), "aws-sdk-go-v2")
			assert.Equal(t, "ListObjects", s.Tag("aws.operation"))
			assert.Equal(t, "S3", s.Tag("aws.service"))
			assert.Equal(t, "S3", s.Tag("aws_service"))
			assert.Equal(t, "MyBucketName", s.Tag("bucketname"))

			assert.Equal(t, "eu-west-1", s.Tag("aws.region"))
			assert.Equal(t, "eu-west-1", s.Tag("region"))
			assert.Equal(t, "S3.ListObjects", s.Tag(ext.ResourceName))
			assert.Equal(t, "aws.S3", s.Tag(ext.ServiceName))
			assert.Equal(t, float64(tt.expectedStatusCode), s.Tag(ext.HTTPCode))
			assert.Equal(t, "GET", s.Tag(ext.HTTPMethod))
			assert.Equal(t, server.URL+"/MyBucketName", s.Tag(ext.HTTPURL))
			assert.Equal(t, "aws/aws-sdk-go-v2/aws", s.Tag(ext.Component))
			assert.Equal(t, ext.SpanKindClient, s.Tag(ext.SpanKind))
		})
	}
}

func TestAppendMiddlewareSnsPublish(t *testing.T) {
	tests := []struct {
		name               string
		publishInput       *sns.PublishInput
		tagKey             string
		expectedTagValue   string
		responseStatus     int
		responseBody       []byte
		expectedStatusCode int
	}{
		{
			name: "test mocked sns failure request",
			publishInput: &sns.PublishInput{
				Message:  aws.String("Hello world!"),
				TopicArn: aws.String("arn:aws:sns:us-east-1:111111111111:MyTopicName"),
			},
			tagKey:             "topicname",
			expectedTagValue:   "MyTopicName",
			responseStatus:     400,
			expectedStatusCode: 400,
		},
		{
			name: "test mocked sns destination topic arn success request",
			publishInput: &sns.PublishInput{
				Message:  aws.String("Hello world!"),
				TopicArn: aws.String("arn:aws:sns:us-east-1:111111111111:MyTopicName"),
			},
			tagKey:             "topicname",
			expectedTagValue:   "MyTopicName",
			responseStatus:     200,
			expectedStatusCode: 200,
		},
		{
			name: "test mocked sns destination target arn success request",
			publishInput: &sns.PublishInput{
				Message:   aws.String("Hello world!"),
				TargetArn: aws.String("arn:aws:sns:us-east-1:111111111111:MyTargetName"),
			},
			tagKey:             "targetname",
			expectedTagValue:   "MyTargetName",
			responseStatus:     200,
			expectedStatusCode: 200,
		},
	}
	for _, tt := range tests {
		t.Run(tt.name, func(t *testing.T) {
			mt := mocktracer.Start()
			defer mt.Stop()

			server := mockAWS(tt.expectedStatusCode)
			defer server.Close()

			resolver := aws.EndpointResolverFunc(func(service, region string) (aws.Endpoint, error) {
				return aws.Endpoint{
					PartitionID:   "aws",
					URL:           server.URL,
					SigningRegion: "eu-west-1",
				}, nil
			})

			awsCfg := aws.Config{
				Region:           "eu-west-1",
				Credentials:      aws.AnonymousCredentials{},
				EndpointResolver: resolver,
			}

			AppendMiddleware(&awsCfg)

			snsClient := sns.NewFromConfig(awsCfg)
			snsClient.Publish(context.Background(), tt.publishInput)

			spans := mt.FinishedSpans()
			require.Len(t, spans, 1)

			s := spans[0]
			assert.Equal(t, "SNS.request", s.OperationName())
			assert.Contains(t, s.Tag("aws.agent"), "aws-sdk-go-v2")
			assert.Equal(t, "Publish", s.Tag("aws.operation"))
			assert.Equal(t, "SNS", s.Tag("aws.service"))
			assert.Equal(t, "SNS", s.Tag("aws_service"))
			assert.Equal(t, tt.expectedTagValue, s.Tag(tt.tagKey))

			assert.Equal(t, "eu-west-1", s.Tag("aws.region"))
			assert.Equal(t, "eu-west-1", s.Tag("region"))
			assert.Equal(t, "SNS.Publish", s.Tag(ext.ResourceName))
			assert.Equal(t, "aws.SNS", s.Tag(ext.ServiceName))
			assert.Equal(t, float64(tt.expectedStatusCode), s.Tag(ext.HTTPCode))
			assert.Equal(t, "POST", s.Tag(ext.HTTPMethod))
			assert.Equal(t, server.URL+"/", s.Tag(ext.HTTPURL))
			assert.Equal(t, "aws/aws-sdk-go-v2/aws", s.Tag(ext.Component))
			assert.Equal(t, ext.SpanKindClient, s.Tag(ext.SpanKind))

			// Check for trace context injection
			assert.NotNil(t, tt.publishInput.MessageAttributes)
			assert.Contains(t, tt.publishInput.MessageAttributes, "_datadog")
			ddAttr := tt.publishInput.MessageAttributes["_datadog"]
			assert.Equal(t, "Binary", *ddAttr.DataType)
			assert.NotEmpty(t, ddAttr.BinaryValue)

			// Decode and verify the injected trace context
			var traceContext map[string]string
			err := json.Unmarshal(ddAttr.BinaryValue, &traceContext)
			assert.NoError(t, err)
			assert.Contains(t, traceContext, "x-datadog-trace-id")
			assert.Contains(t, traceContext, "x-datadog-parent-id")
			assert.NotEmpty(t, traceContext["x-datadog-trace-id"])
			assert.NotEmpty(t, traceContext["x-datadog-parent-id"])
		})
	}
}

func TestAppendMiddlewareDynamodbGetItem(t *testing.T) {
	tests := []struct {
		name               string
		responseStatus     int
		responseBody       []byte
		expectedStatusCode int
	}{
		{
			name:               "test mocked dynamodb failure request",
			responseStatus:     400,
			expectedStatusCode: 400,
		},
		{
			name:               "test mocked dynamodb success request",
			responseStatus:     200,
			expectedStatusCode: 200,
		},
	}
	for _, tt := range tests {
		t.Run(tt.name, func(t *testing.T) {
			mt := mocktracer.Start()
			defer mt.Stop()

			server := mockAWS(tt.expectedStatusCode)
			defer server.Close()

			resolver := aws.EndpointResolverFunc(func(service, region string) (aws.Endpoint, error) {
				return aws.Endpoint{
					PartitionID:   "aws",
					URL:           server.URL,
					SigningRegion: "eu-west-1",
				}, nil
			})

			awsCfg := aws.Config{
				Region:           "eu-west-1",
				Credentials:      aws.AnonymousCredentials{},
				EndpointResolver: resolver,
			}

			AppendMiddleware(&awsCfg)

			dynamoClient := dynamodb.NewFromConfig(awsCfg)
			_, err := dynamoClient.Query(context.Background(), &dynamodb.QueryInput{
				TableName: aws.String("MyTableName"),
			})
			if tt.expectedStatusCode == 200 {
				require.NoError(t, err)
			} else {
				require.Error(t, err)
			}

			spans := mt.FinishedSpans()
			require.Len(t, spans, 1)

			s := spans[0]
			assert.Equal(t, "DynamoDB.request", s.OperationName())
			assert.Contains(t, s.Tag("aws.agent"), "aws-sdk-go-v2")
			assert.Equal(t, "Query", s.Tag("aws.operation"))
			assert.Equal(t, "DynamoDB", s.Tag("aws.service"))
			assert.Equal(t, "DynamoDB", s.Tag("aws_service"))
			assert.Equal(t, "MyTableName", s.Tag("tablename"))

			assert.Equal(t, "eu-west-1", s.Tag("aws.region"))
			assert.Equal(t, "eu-west-1", s.Tag("region"))
			assert.Equal(t, "DynamoDB.Query", s.Tag(ext.ResourceName))
			assert.Equal(t, "aws.DynamoDB", s.Tag(ext.ServiceName))
			assert.Equal(t, float64(tt.expectedStatusCode), s.Tag(ext.HTTPCode))
			assert.Equal(t, "POST", s.Tag(ext.HTTPMethod))
			assert.Equal(t, server.URL+"/", s.Tag(ext.HTTPURL))
			assert.Equal(t, "aws/aws-sdk-go-v2/aws", s.Tag(ext.Component))
			assert.Equal(t, ext.SpanKindClient, s.Tag(ext.SpanKind))
		})
	}
}

func TestAppendMiddlewareKinesisPutRecord(t *testing.T) {
	tests := []struct {
		name               string
		responseStatus     int
		responseBody       []byte
		expectedStatusCode int
	}{
		{
			name:               "test mocked kinesis failure request",
			responseStatus:     400,
			expectedStatusCode: 400,
		},
		{
			name:               "test mocked kinesis success request",
			responseStatus:     200,
			expectedStatusCode: 200,
		},
	}
	for _, tt := range tests {
		t.Run(tt.name, func(t *testing.T) {
			mt := mocktracer.Start()
			defer mt.Stop()

			server := mockAWS(tt.expectedStatusCode)
			defer server.Close()

			resolver := aws.EndpointResolverFunc(func(service, region string) (aws.Endpoint, error) {
				return aws.Endpoint{
					PartitionID:   "aws",
					URL:           server.URL,
					SigningRegion: "eu-west-1",
				}, nil
			})

			awsCfg := aws.Config{
				Region:           "eu-west-1",
				Credentials:      aws.AnonymousCredentials{},
				EndpointResolver: resolver,
			}

			AppendMiddleware(&awsCfg)

			kinesisClient := kinesis.NewFromConfig(awsCfg)
			kinesisClient.PutRecord(context.Background(), &kinesis.PutRecordInput{
				StreamName:   aws.String("my-kinesis-stream"),
				Data:         []byte("Hello, Kinesis!"),
				PartitionKey: aws.String("my-partition-key"),
			})

			spans := mt.FinishedSpans()
			require.Len(t, spans, 1)

			s := spans[0]
			assert.Equal(t, "Kinesis.request", s.OperationName())
			assert.Contains(t, s.Tag("aws.agent"), "aws-sdk-go-v2")
			assert.Equal(t, "PutRecord", s.Tag("aws.operation"))
			assert.Equal(t, "Kinesis", s.Tag("aws.service"))
			assert.Equal(t, "Kinesis", s.Tag("aws_service"))
			assert.Equal(t, "my-kinesis-stream", s.Tag("streamname"))

			assert.Equal(t, "eu-west-1", s.Tag("aws.region"))
			assert.Equal(t, "eu-west-1", s.Tag("region"))
			assert.Equal(t, "Kinesis.PutRecord", s.Tag(ext.ResourceName))
			assert.Equal(t, "aws.Kinesis", s.Tag(ext.ServiceName))
			assert.Equal(t, float64(tt.expectedStatusCode), s.Tag(ext.HTTPCode))
			assert.Equal(t, "POST", s.Tag(ext.HTTPMethod))
			assert.Equal(t, server.URL+"/", s.Tag(ext.HTTPURL))
			assert.Equal(t, "aws/aws-sdk-go-v2/aws", s.Tag(ext.Component))
			assert.Equal(t, ext.SpanKindClient, s.Tag(ext.SpanKind))
		})
	}
}

func TestAppendMiddlewareEventBridgePutRule(t *testing.T) {
	tests := []struct {
		name               string
		responseStatus     int
		responseBody       []byte
		expectedStatusCode int
	}{
		{
			name:               "test mocked eventbridge failure request",
			responseStatus:     400,
			expectedStatusCode: 400,
		},
		{
			name:               "test mocked eventbridge success request",
			responseStatus:     200,
			expectedStatusCode: 200,
		},
	}
	for _, tt := range tests {
		t.Run(tt.name, func(t *testing.T) {
			mt := mocktracer.Start()
			defer mt.Stop()

			server := mockAWS(tt.expectedStatusCode)
			defer server.Close()

			resolver := aws.EndpointResolverFunc(func(service, region string) (aws.Endpoint, error) {
				return aws.Endpoint{
					PartitionID:   "aws",
					URL:           server.URL,
					SigningRegion: "eu-west-1",
				}, nil
			})

			awsCfg := aws.Config{
				Region:           "eu-west-1",
				Credentials:      aws.AnonymousCredentials{},
				EndpointResolver: resolver,
			}

			AppendMiddleware(&awsCfg)

			eventbridgeClient := eventbridge.NewFromConfig(awsCfg)
			eventbridgeClient.PutRule(context.Background(), &eventbridge.PutRuleInput{
				Name: aws.String("my-event-rule-name"),
			})

			spans := mt.FinishedSpans()
			require.Len(t, spans, 1)

			s := spans[0]
			assert.Equal(t, "EventBridge.request", s.OperationName())
			assert.Contains(t, s.Tag("aws.agent"), "aws-sdk-go-v2")
			assert.Equal(t, "PutRule", s.Tag("aws.operation"))
			assert.Equal(t, "EventBridge", s.Tag("aws.service"))
			assert.Equal(t, "EventBridge", s.Tag("aws_service"))
			assert.Equal(t, "my-event-rule-name", s.Tag("rulename"))

			assert.Equal(t, "eu-west-1", s.Tag("aws.region"))
			assert.Equal(t, "eu-west-1", s.Tag("region"))
			assert.Equal(t, "EventBridge.PutRule", s.Tag(ext.ResourceName))
			assert.Equal(t, "aws.EventBridge", s.Tag(ext.ServiceName))
			assert.Equal(t, float64(tt.expectedStatusCode), s.Tag(ext.HTTPCode))
			assert.Equal(t, "POST", s.Tag(ext.HTTPMethod))
			assert.Equal(t, server.URL+"/", s.Tag(ext.HTTPURL))
			assert.Equal(t, "aws/aws-sdk-go-v2/aws", s.Tag(ext.Component))
			assert.Equal(t, ext.SpanKindClient, s.Tag(ext.SpanKind))
		})
	}
}

func TestAppendMiddlewareEventBridgePutEvents(t *testing.T) {
	mt := mocktracer.Start()
	defer mt.Stop()

	expectedStatusCode := 200
	server := mockAWS(expectedStatusCode)
	defer server.Close()

	resolver := aws.EndpointResolverFunc(func(service, region string) (aws.Endpoint, error) {
		return aws.Endpoint{
			PartitionID:   "aws",
			URL:           server.URL,
			SigningRegion: "eu-west-1",
		}, nil
	})

	awsCfg := aws.Config{
		Region:           "eu-west-1",
		Credentials:      aws.AnonymousCredentials{},
		EndpointResolver: resolver,
	}

	AppendMiddleware(&awsCfg)

	eventbridgeClient := eventbridge.NewFromConfig(awsCfg)
	putEventsInput := &eventbridge.PutEventsInput{
		Entries: []eventBridgeTypes.PutEventsRequestEntry{
			{
				EventBusName: aws.String("my-event-bus"),
				Detail:       aws.String(`{"key": "value"}`),
			},
		},
	}
	eventbridgeClient.PutEvents(context.Background(), putEventsInput)

	spans := mt.FinishedSpans()
	require.Len(t, spans, 1)

	s := spans[0]
	assert.Equal(t, "PutEvents", s.Tag("aws.operation"))
	assert.Equal(t, "EventBridge.PutEvents", s.Tag(ext.ResourceName))

	// Check for trace context injection
	assert.Len(t, putEventsInput.Entries, 1)
	entry := putEventsInput.Entries[0]
	var detail map[string]interface{}
	err := json.Unmarshal([]byte(*entry.Detail), &detail)
	assert.NoError(t, err)
	assert.Contains(t, detail, "_datadog")
	ddData, ok := detail["_datadog"].(map[string]interface{})
	assert.True(t, ok)
	assert.Contains(t, ddData, "x-datadog-start-time")
	assert.Contains(t, ddData, "x-datadog-resource-name")
	assert.Equal(t, "my-event-bus", ddData["x-datadog-resource-name"])
}

func TestAppendMiddlewareSfnDescribeStateMachine(t *testing.T) {
	tests := []struct {
		name               string
		responseStatus     int
		responseBody       []byte
		expectedStatusCode int
	}{
		{
			name:               "test mocked sfn failure request",
			responseStatus:     400,
			expectedStatusCode: 400,
		},
		{
			name:               "test mocked sfn success request",
			responseStatus:     200,
			expectedStatusCode: 200,
		},
	}
	for _, tt := range tests {
		t.Run(tt.name, func(t *testing.T) {
			mt := mocktracer.Start()
			defer mt.Stop()

			server := mockAWS(tt.expectedStatusCode)
			defer server.Close()

			resolver := aws.EndpointResolverFunc(func(service, region string) (aws.Endpoint, error) {
				return aws.Endpoint{
					PartitionID:   "aws",
					URL:           server.URL,
					SigningRegion: "eu-west-1",
				}, nil
			})

			awsCfg := aws.Config{
				Region:           "eu-west-1",
				Credentials:      aws.AnonymousCredentials{},
				EndpointResolver: resolver,
			}

			AppendMiddleware(&awsCfg)

			sfnClient := sfn.NewFromConfig(awsCfg)
			sfnClient.DescribeStateMachine(context.Background(), &sfn.DescribeStateMachineInput{
				StateMachineArn: aws.String("arn:aws:states:us-west-2:123456789012:stateMachine:HelloWorld-StateMachine"),
			})

			spans := mt.FinishedSpans()
			require.Len(t, spans, 1)

			s := spans[0]
			assert.Equal(t, "SFN.request", s.OperationName())
			assert.Contains(t, s.Tag("aws.agent"), "aws-sdk-go-v2")
			assert.Equal(t, "DescribeStateMachine", s.Tag("aws.operation"))
			assert.Equal(t, "SFN", s.Tag("aws.service"))
			assert.Equal(t, "SFN", s.Tag("aws_service"))
			assert.Equal(t, "HelloWorld-StateMachine", s.Tag("statemachinename"))

			assert.Equal(t, "eu-west-1", s.Tag("aws.region"))
			assert.Equal(t, "eu-west-1", s.Tag("region"))
			assert.Equal(t, "SFN.DescribeStateMachine", s.Tag(ext.ResourceName))
			assert.Equal(t, "aws.SFN", s.Tag(ext.ServiceName))
			assert.Equal(t, float64(tt.expectedStatusCode), s.Tag(ext.HTTPCode))
			assert.Equal(t, "POST", s.Tag(ext.HTTPMethod))
			assert.Equal(t, server.URL+"/", s.Tag(ext.HTTPURL))
			assert.Equal(t, "aws/aws-sdk-go-v2/aws", s.Tag(ext.Component))
			assert.Equal(t, ext.SpanKindClient, s.Tag(ext.SpanKind))
		})
	}
}

func TestAppendMiddleware_WithNoTracer(t *testing.T) {
	server := mockAWS(200)
	defer server.Close()

	resolver := aws.EndpointResolverFunc(func(service, region string) (aws.Endpoint, error) {
		return aws.Endpoint{
			PartitionID:   "aws",
			URL:           server.URL,
			SigningRegion: "eu-west-1",
		}, nil
	})

	awsCfg := aws.Config{
		Region:           "eu-west-1",
		Credentials:      aws.AnonymousCredentials{},
		EndpointResolver: resolver,
	}

	AppendMiddleware(&awsCfg)

	sqsClient := sqs.NewFromConfig(awsCfg)
	_, err := sqsClient.ListQueues(context.Background(), &sqs.ListQueuesInput{})
	assert.NoError(t, err)

}

func mockAWS(statusCode int) *httptest.Server {
	return httptest.NewServer(http.HandlerFunc(
		func(w http.ResponseWriter, r *http.Request) {
			w.Header().Set("X-Amz-RequestId", "test_req")
			w.WriteHeader(statusCode)
			w.Write([]byte(`{}`))
		}))
}

func TestAppendMiddleware_WithOpts(t *testing.T) {
	tests := []struct {
		name                string
		opts                []Option
		expectedServiceName string
		expectedRate        interface{}
	}{
		{
			name:                "with defaults",
			opts:                nil,
			expectedServiceName: "aws.SQS",
			expectedRate:        nil,
		},
		{
			name:                "with enabled",
			opts:                []Option{WithAnalytics(true)},
			expectedServiceName: "aws.SQS",
			expectedRate:        1.0,
		},
		{
			name:                "with disabled",
			opts:                []Option{WithAnalytics(false)},
			expectedServiceName: "aws.SQS",
			expectedRate:        nil,
		},
		{
			name:                "with service name",
			opts:                []Option{WithService("TestName")},
			expectedServiceName: "TestName",
			expectedRate:        nil,
		},
		{
			name:                "with override",
			opts:                []Option{WithAnalyticsRate(0.23)},
			expectedServiceName: "aws.SQS",
			expectedRate:        0.23,
		},
		{
			name:                "with rate outside boundary",
			opts:                []Option{WithAnalyticsRate(1.5)},
			expectedServiceName: "aws.SQS",
			expectedRate:        nil,
		},
	}
	for _, tt := range tests {
		t.Run(tt.name, func(t *testing.T) {
			mt := mocktracer.Start()
			defer mt.Stop()

			server := mockAWS(200)
			defer server.Close()

			resolver := aws.EndpointResolverFunc(func(service, region string) (aws.Endpoint, error) {
				return aws.Endpoint{
					PartitionID:   "aws",
					URL:           server.URL,
					SigningRegion: "eu-west-1",
				}, nil
			})

			awsCfg := aws.Config{
				Region:           "eu-west-1",
				Credentials:      aws.AnonymousCredentials{},
				EndpointResolver: resolver,
			}

			AppendMiddleware(&awsCfg, tt.opts...)

			sqsClient := sqs.NewFromConfig(awsCfg)
			sqsClient.ListQueues(context.Background(), &sqs.ListQueuesInput{})

			spans := mt.FinishedSpans()
			assert.Len(t, spans, 1)
			s := spans[0]
			assert.Equal(t, tt.expectedServiceName, s.Tag(ext.ServiceName))
			assert.Equal(t, tt.expectedRate, s.Tag(ext.EventSampleRate))
		})
	}
}

func TestHTTPCredentials(t *testing.T) {
	mt := mocktracer.Start()
	defer mt.Stop()

	var auth string

	server := httptest.NewServer(http.HandlerFunc(
		func(w http.ResponseWriter, r *http.Request) {
			if enc, ok := r.Header["Authorization"]; ok {
				encoded := strings.TrimPrefix(enc[0], "Basic ")
				if b64, err := base64.StdEncoding.DecodeString(encoded); err == nil {
					auth = string(b64)
				}
			}

			w.Header().Set("X-Amz-RequestId", "test_req")
			w.WriteHeader(200)
			w.Write([]byte(`{}`))
		}))
	defer server.Close()

	u, err := url.Parse(server.URL)
	require.NoError(t, err)
	u.User = url.UserPassword("myuser", "mypassword")

	resolver := aws.EndpointResolverFunc(func(service, region string) (aws.Endpoint, error) {
		return aws.Endpoint{
			PartitionID:   "aws",
			URL:           u.String(),
			SigningRegion: "eu-west-1",
		}, nil
	})

	awsCfg := aws.Config{
		Region:           "eu-west-1",
		Credentials:      aws.AnonymousCredentials{},
		EndpointResolver: resolver,
	}

	AppendMiddleware(&awsCfg)

	sqsClient := sqs.NewFromConfig(awsCfg)
	sqsClient.ListQueues(context.Background(), &sqs.ListQueuesInput{})

	spans := mt.FinishedSpans()

	s := spans[0]
	assert.Equal(t, server.URL+"/", s.Tag(ext.HTTPURL))
	assert.NotContains(t, s.Tag(ext.HTTPURL), "mypassword")
	assert.NotContains(t, s.Tag(ext.HTTPURL), "myuser")
	// Make sure we haven't modified the outgoing request, and the server still
	// receives the auth request.
	assert.Equal(t, auth, "myuser:mypassword")
}

<<<<<<< HEAD
=======
func TestNamingSchema(t *testing.T) {
	genSpans := namingschematest.GenSpansFn(func(t *testing.T, serviceOverride string) []mocktracer.Span {
		var opts []Option
		if serviceOverride != "" {
			opts = append(opts, WithServiceName(serviceOverride))
		}
		mt := mocktracer.Start()
		defer mt.Stop()

		awsCfg := newIntegrationTestConfig(t, opts...)
		ctx := context.Background()
		ec2Client := ec2.NewFromConfig(awsCfg)
		s3Client := s3.NewFromConfig(awsCfg)
		sqsClient := sqs.NewFromConfig(awsCfg)
		snsClient := sns.NewFromConfig(awsCfg)

		_, err := ec2Client.DescribeInstances(ctx, &ec2.DescribeInstancesInput{})
		require.NoError(t, err)
		_, err = s3Client.ListBuckets(ctx, &s3.ListBucketsInput{})
		require.NoError(t, err)
		_, err = sqsClient.ListQueues(ctx, &sqs.ListQueuesInput{})
		require.NoError(t, err)
		_, err = snsClient.ListTopics(ctx, &sns.ListTopicsInput{})
		require.NoError(t, err)

		return mt.FinishedSpans()
	})
	assertOpV0 := func(t *testing.T, spans []mocktracer.Span) {
		require.Len(t, spans, 4)
		assert.Equal(t, "EC2.request", spans[0].OperationName())
		assert.Equal(t, "S3.request", spans[1].OperationName())
		assert.Equal(t, "SQS.request", spans[2].OperationName())
		assert.Equal(t, "SNS.request", spans[3].OperationName())
	}
	assertOpV1 := func(t *testing.T, spans []mocktracer.Span) {
		require.Len(t, spans, 4)
		assert.Equal(t, "aws.ec2.request", spans[0].OperationName())
		assert.Equal(t, "aws.s3.request", spans[1].OperationName())
		assert.Equal(t, "aws.sqs.request", spans[2].OperationName())
		assert.Equal(t, "aws.sns.request", spans[3].OperationName())
	}
	serviceOverride := namingschematest.TestServiceOverride
	wantServiceNameV0 := namingschematest.ServiceNameAssertions{
		WithDefaults:             []string{"aws.EC2", "aws.S3", "aws.SQS", "aws.SNS"},
		WithDDService:            []string{"aws.EC2", "aws.S3", "aws.SQS", "aws.SNS"},
		WithDDServiceAndOverride: []string{serviceOverride, serviceOverride, serviceOverride, serviceOverride},
	}
	t.Run("ServiceName", namingschematest.NewServiceNameTest(genSpans, wantServiceNameV0))
	t.Run("SpanName", namingschematest.NewSpanNameTest(genSpans, assertOpV0, assertOpV1))
}

func TestMessagingNamingSchema(t *testing.T) {
	genSpans := namingschematest.GenSpansFn(func(t *testing.T, serviceOverride string) []mocktracer.Span {
		var opts []Option
		if serviceOverride != "" {
			opts = append(opts, WithServiceName(serviceOverride))
		}
		mt := mocktracer.Start()
		defer mt.Stop()

		awsCfg := newIntegrationTestConfig(t, opts...)
		resourceName := "test-naming-schema-aws-v2"
		ctx := context.Background()
		sqsClient := sqs.NewFromConfig(awsCfg)
		snsClient := sns.NewFromConfig(awsCfg)

		// create a SQS queue
		sqsResp, err := sqsClient.CreateQueue(ctx, &sqs.CreateQueueInput{QueueName: aws.String(resourceName)})
		require.NoError(t, err)

		msg := &sqs.SendMessageInput{QueueUrl: sqsResp.QueueUrl, MessageBody: aws.String("body")}
		_, err = sqsClient.SendMessage(ctx, msg)
		require.NoError(t, err)

		entry := sqsTypes.SendMessageBatchRequestEntry{Id: aws.String("1"), MessageBody: aws.String("body")}
		batchMsg := &sqs.SendMessageBatchInput{QueueUrl: sqsResp.QueueUrl, Entries: []sqsTypes.SendMessageBatchRequestEntry{entry}}
		_, err = sqsClient.SendMessageBatch(ctx, batchMsg)
		require.NoError(t, err)

		// create an SNS topic
		snsResp, err := snsClient.CreateTopic(ctx, &sns.CreateTopicInput{Name: aws.String(resourceName)})
		require.NoError(t, err)

		_, err = snsClient.Publish(ctx, &sns.PublishInput{TopicArn: snsResp.TopicArn, Message: aws.String("message")})
		require.NoError(t, err)

		return mt.FinishedSpans()
	})
	assertOpV0 := func(t *testing.T, spans []mocktracer.Span) {
		require.Len(t, spans, 5)
		assert.Equal(t, "SQS.request", spans[0].OperationName())
		assert.Equal(t, "SQS.request", spans[1].OperationName())
		assert.Equal(t, "SQS.request", spans[2].OperationName())
		assert.Equal(t, "SNS.request", spans[3].OperationName())
		assert.Equal(t, "SNS.request", spans[4].OperationName())
	}
	assertOpV1 := func(t *testing.T, spans []mocktracer.Span) {
		require.Len(t, spans, 5)
		assert.Equal(t, "aws.sqs.request", spans[0].OperationName())
		assert.Equal(t, "aws.sqs.send", spans[1].OperationName())
		assert.Equal(t, "aws.sqs.send", spans[2].OperationName())
		assert.Equal(t, "aws.sns.request", spans[3].OperationName())
		assert.Equal(t, "aws.sns.send", spans[4].OperationName())
	}
	serviceOverride := namingschematest.TestServiceOverride
	wantServiceNameV0 := namingschematest.ServiceNameAssertions{
		WithDefaults:             []string{"aws.SQS", "aws.SQS", "aws.SQS", "aws.SNS", "aws.SNS"},
		WithDDService:            []string{"aws.SQS", "aws.SQS", "aws.SQS", "aws.SNS", "aws.SNS"},
		WithDDServiceAndOverride: repeat(serviceOverride, 5),
	}
	t.Run("ServiceName", namingschematest.NewServiceNameTest(genSpans, wantServiceNameV0))
	t.Run("SpanName", namingschematest.NewSpanNameTest(genSpans, assertOpV0, assertOpV1))
}

func repeat(s string, n int) []string {
	r := make([]string, n)
	for i := 0; i < n; i++ {
		r[i] = s
	}
	return r
}

>>>>>>> 48e3a66c
func TestWithErrorCheck(t *testing.T) {
	tests := []struct {
		name     string
		opts     []Option
		errExist bool
	}{
		{
			name:     "with defaults",
			opts:     nil,
			errExist: true,
		},
		{
			name: "with errCheck true",
			opts: []Option{WithErrorCheck(func(err error) bool {
				return true
			})},
			errExist: true,
		}, {
			name: "with errCheck false",
			opts: []Option{WithErrorCheck(func(err error) bool {
				return false
			})},
			errExist: false,
		},
	}
	for _, tt := range tests {
		t.Run(tt.name, func(t *testing.T) {
			mt := mocktracer.Start()
			defer mt.Stop()

			server := mockAWS(400)
			defer server.Close()

			resolver := aws.EndpointResolverFunc(func(service, region string) (aws.Endpoint, error) {
				return aws.Endpoint{
					PartitionID:   "aws",
					URL:           server.URL,
					SigningRegion: "eu-west-1",
				}, nil
			})

			awsCfg := aws.Config{
				Region:           "eu-west-1",
				Credentials:      aws.AnonymousCredentials{},
				EndpointResolver: resolver,
			}

			AppendMiddleware(&awsCfg, tt.opts...)

			sqsClient := sqs.NewFromConfig(awsCfg)
			sqsClient.ListQueues(context.Background(), &sqs.ListQueuesInput{})

			spans := mt.FinishedSpans()
			assert.Len(t, spans, 1)
			s := spans[0]
			assert.Equal(t, tt.errExist, s.Tag(ext.ErrorMsg) != nil)
		})
	}
}

func TestStreamName(t *testing.T) {
	dummyName := `my-stream`
	dummyArn := `arn:aws:kinesis:us-east-1:111111111111:stream/` + dummyName

	tests := []struct {
		name     string
		input    any
		expected string
	}{
		{
			name:     "PutRecords with ARN",
			input:    &kinesis.PutRecordsInput{StreamARN: &dummyArn},
			expected: dummyName,
		},
		{
			name:     "PutRecords with Name",
			input:    &kinesis.PutRecordsInput{StreamName: &dummyName},
			expected: dummyName,
		},
		{
			name:     "PutRecords with both",
			input:    &kinesis.PutRecordsInput{StreamName: &dummyName, StreamARN: &dummyArn},
			expected: dummyName,
		},
		{
			name:     "PutRecord with Name",
			input:    &kinesis.PutRecordInput{StreamName: &dummyName},
			expected: dummyName,
		},
		{
			name:     "CreateStream",
			input:    &kinesis.CreateStreamInput{StreamName: &dummyName},
			expected: dummyName,
		},
		{
			name:     "CreateStream with nothing",
			input:    &kinesis.CreateStreamInput{},
			expected: "",
		},
		{
			name:     "GetRecords",
			input:    &kinesis.GetRecordsInput{StreamARN: &dummyArn},
			expected: dummyName,
		},
		{
			name:     "GetRecords with nothing",
			input:    &kinesis.GetRecordsInput{},
			expected: "",
		},
	}
	for _, tt := range tests {
		t.Run(tt.name, func(t *testing.T) {
			req := middleware.InitializeInput{
				Parameters: tt.input,
			}
			val := streamName(req)
			assert.Equal(t, tt.expected, val)
		})
	}
}<|MERGE_RESOLUTION|>--- conflicted
+++ resolved
@@ -26,10 +26,6 @@
 	"github.com/aws/aws-sdk-go-v2/service/sfn"
 	"github.com/aws/aws-sdk-go-v2/service/sns"
 	"github.com/aws/aws-sdk-go-v2/service/sqs"
-<<<<<<< HEAD
-=======
-	sqsTypes "github.com/aws/aws-sdk-go-v2/service/sqs/types"
->>>>>>> 48e3a66c
 	"github.com/aws/smithy-go/middleware"
 	"github.com/stretchr/testify/assert"
 	"github.com/stretchr/testify/require"
@@ -1019,131 +1015,6 @@
 	assert.Equal(t, auth, "myuser:mypassword")
 }
 
-<<<<<<< HEAD
-=======
-func TestNamingSchema(t *testing.T) {
-	genSpans := namingschematest.GenSpansFn(func(t *testing.T, serviceOverride string) []mocktracer.Span {
-		var opts []Option
-		if serviceOverride != "" {
-			opts = append(opts, WithServiceName(serviceOverride))
-		}
-		mt := mocktracer.Start()
-		defer mt.Stop()
-
-		awsCfg := newIntegrationTestConfig(t, opts...)
-		ctx := context.Background()
-		ec2Client := ec2.NewFromConfig(awsCfg)
-		s3Client := s3.NewFromConfig(awsCfg)
-		sqsClient := sqs.NewFromConfig(awsCfg)
-		snsClient := sns.NewFromConfig(awsCfg)
-
-		_, err := ec2Client.DescribeInstances(ctx, &ec2.DescribeInstancesInput{})
-		require.NoError(t, err)
-		_, err = s3Client.ListBuckets(ctx, &s3.ListBucketsInput{})
-		require.NoError(t, err)
-		_, err = sqsClient.ListQueues(ctx, &sqs.ListQueuesInput{})
-		require.NoError(t, err)
-		_, err = snsClient.ListTopics(ctx, &sns.ListTopicsInput{})
-		require.NoError(t, err)
-
-		return mt.FinishedSpans()
-	})
-	assertOpV0 := func(t *testing.T, spans []mocktracer.Span) {
-		require.Len(t, spans, 4)
-		assert.Equal(t, "EC2.request", spans[0].OperationName())
-		assert.Equal(t, "S3.request", spans[1].OperationName())
-		assert.Equal(t, "SQS.request", spans[2].OperationName())
-		assert.Equal(t, "SNS.request", spans[3].OperationName())
-	}
-	assertOpV1 := func(t *testing.T, spans []mocktracer.Span) {
-		require.Len(t, spans, 4)
-		assert.Equal(t, "aws.ec2.request", spans[0].OperationName())
-		assert.Equal(t, "aws.s3.request", spans[1].OperationName())
-		assert.Equal(t, "aws.sqs.request", spans[2].OperationName())
-		assert.Equal(t, "aws.sns.request", spans[3].OperationName())
-	}
-	serviceOverride := namingschematest.TestServiceOverride
-	wantServiceNameV0 := namingschematest.ServiceNameAssertions{
-		WithDefaults:             []string{"aws.EC2", "aws.S3", "aws.SQS", "aws.SNS"},
-		WithDDService:            []string{"aws.EC2", "aws.S3", "aws.SQS", "aws.SNS"},
-		WithDDServiceAndOverride: []string{serviceOverride, serviceOverride, serviceOverride, serviceOverride},
-	}
-	t.Run("ServiceName", namingschematest.NewServiceNameTest(genSpans, wantServiceNameV0))
-	t.Run("SpanName", namingschematest.NewSpanNameTest(genSpans, assertOpV0, assertOpV1))
-}
-
-func TestMessagingNamingSchema(t *testing.T) {
-	genSpans := namingschematest.GenSpansFn(func(t *testing.T, serviceOverride string) []mocktracer.Span {
-		var opts []Option
-		if serviceOverride != "" {
-			opts = append(opts, WithServiceName(serviceOverride))
-		}
-		mt := mocktracer.Start()
-		defer mt.Stop()
-
-		awsCfg := newIntegrationTestConfig(t, opts...)
-		resourceName := "test-naming-schema-aws-v2"
-		ctx := context.Background()
-		sqsClient := sqs.NewFromConfig(awsCfg)
-		snsClient := sns.NewFromConfig(awsCfg)
-
-		// create a SQS queue
-		sqsResp, err := sqsClient.CreateQueue(ctx, &sqs.CreateQueueInput{QueueName: aws.String(resourceName)})
-		require.NoError(t, err)
-
-		msg := &sqs.SendMessageInput{QueueUrl: sqsResp.QueueUrl, MessageBody: aws.String("body")}
-		_, err = sqsClient.SendMessage(ctx, msg)
-		require.NoError(t, err)
-
-		entry := sqsTypes.SendMessageBatchRequestEntry{Id: aws.String("1"), MessageBody: aws.String("body")}
-		batchMsg := &sqs.SendMessageBatchInput{QueueUrl: sqsResp.QueueUrl, Entries: []sqsTypes.SendMessageBatchRequestEntry{entry}}
-		_, err = sqsClient.SendMessageBatch(ctx, batchMsg)
-		require.NoError(t, err)
-
-		// create an SNS topic
-		snsResp, err := snsClient.CreateTopic(ctx, &sns.CreateTopicInput{Name: aws.String(resourceName)})
-		require.NoError(t, err)
-
-		_, err = snsClient.Publish(ctx, &sns.PublishInput{TopicArn: snsResp.TopicArn, Message: aws.String("message")})
-		require.NoError(t, err)
-
-		return mt.FinishedSpans()
-	})
-	assertOpV0 := func(t *testing.T, spans []mocktracer.Span) {
-		require.Len(t, spans, 5)
-		assert.Equal(t, "SQS.request", spans[0].OperationName())
-		assert.Equal(t, "SQS.request", spans[1].OperationName())
-		assert.Equal(t, "SQS.request", spans[2].OperationName())
-		assert.Equal(t, "SNS.request", spans[3].OperationName())
-		assert.Equal(t, "SNS.request", spans[4].OperationName())
-	}
-	assertOpV1 := func(t *testing.T, spans []mocktracer.Span) {
-		require.Len(t, spans, 5)
-		assert.Equal(t, "aws.sqs.request", spans[0].OperationName())
-		assert.Equal(t, "aws.sqs.send", spans[1].OperationName())
-		assert.Equal(t, "aws.sqs.send", spans[2].OperationName())
-		assert.Equal(t, "aws.sns.request", spans[3].OperationName())
-		assert.Equal(t, "aws.sns.send", spans[4].OperationName())
-	}
-	serviceOverride := namingschematest.TestServiceOverride
-	wantServiceNameV0 := namingschematest.ServiceNameAssertions{
-		WithDefaults:             []string{"aws.SQS", "aws.SQS", "aws.SQS", "aws.SNS", "aws.SNS"},
-		WithDDService:            []string{"aws.SQS", "aws.SQS", "aws.SQS", "aws.SNS", "aws.SNS"},
-		WithDDServiceAndOverride: repeat(serviceOverride, 5),
-	}
-	t.Run("ServiceName", namingschematest.NewServiceNameTest(genSpans, wantServiceNameV0))
-	t.Run("SpanName", namingschematest.NewSpanNameTest(genSpans, assertOpV0, assertOpV1))
-}
-
-func repeat(s string, n int) []string {
-	r := make([]string, n)
-	for i := 0; i < n; i++ {
-		r[i] = s
-	}
-	return r
-}
-
->>>>>>> 48e3a66c
 func TestWithErrorCheck(t *testing.T) {
 	tests := []struct {
 		name     string
