--- conflicted
+++ resolved
@@ -20,17 +20,13 @@
 	"gopkg.in/DataDog/dd-trace-go.v1/ddtrace/mocktracer"
 
 	"github.com/aws/aws-sdk-go-v2/aws"
-<<<<<<< HEAD
 	"github.com/aws/aws-sdk-go-v2/service/dynamodb"
 	"github.com/aws/aws-sdk-go-v2/service/eventbridge"
 	"github.com/aws/aws-sdk-go-v2/service/kinesis"
 	"github.com/aws/aws-sdk-go-v2/service/s3"
 	"github.com/aws/aws-sdk-go-v2/service/sfn"
-=======
 	awsconfig "github.com/aws/aws-sdk-go-v2/config"
 	"github.com/aws/aws-sdk-go-v2/service/ec2"
-	"github.com/aws/aws-sdk-go-v2/service/s3"
->>>>>>> 63590ad8
 	"github.com/aws/aws-sdk-go-v2/service/sns"
 	"github.com/aws/aws-sdk-go-v2/service/sqs"
 	"github.com/aws/aws-sdk-go-v2/service/sqs/types"
@@ -38,9 +34,7 @@
 	"github.com/stretchr/testify/require"
 )
 
-<<<<<<< HEAD
-func TestAppendMiddlewareSqsSendMessage(t *testing.T) {
-=======
+
 func newIntegrationTestConfig(t *testing.T, opts ...Option) aws.Config {
 	if _, ok := os.LookupEnv("INTEGRATION"); !ok {
 		t.Skip("🚧 Skipping integration test (INTEGRATION environment variable is not set)")
@@ -67,7 +61,6 @@
 }
 
 func TestAppendMiddleware(t *testing.T) {
->>>>>>> 63590ad8
 	tests := []struct {
 		name               string
 		responseStatus     int
@@ -272,13 +265,9 @@
 			assert.Equal(t, "MyQueueName", s.Tag(tagQueueName))
 
 			assert.Equal(t, "eu-west-1", s.Tag(tagAWSRegion))
-<<<<<<< HEAD
 			assert.Equal(t, "eu-west-1", s.Tag(tagRegion))
-			assert.Equal(t, "SQS.ReceiveMessage", s.Tag(ext.ResourceName))
-=======
 			assert.Equal(t, "SQS", s.Tag(tagAWSService))
 			assert.Equal(t, "SQS.ListQueues", s.Tag(ext.ResourceName))
->>>>>>> 63590ad8
 			assert.Equal(t, "aws.SQS", s.Tag(ext.ServiceName))
 			assert.Equal(t, tt.expectedStatusCode, s.Tag(ext.HTTPCode))
 			if tt.expectedStatusCode == 200 {
