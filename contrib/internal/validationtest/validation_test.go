package validationtest

import (
	"encoding/json"
	"fmt"
	"io"
	"net"
	"net/http"
	"os"
	"strings"
	"testing"
	"time"

	"github.com/stretchr/testify/assert"
	"github.com/stretchr/testify/require"
	memcachetest "gopkg.in/DataDog/dd-trace-go.v1/contrib/internal/validationtest/contrib/bradfitz/gomemcache/memcache"
<<<<<<< HEAD
	redigotest "gopkg.in/DataDog/dd-trace-go.v1/contrib/internal/validationtest/contrib/garyburd/redigo"
	mgotest "gopkg.in/DataDog/dd-trace-go.v1/contrib/internal/validationtest/contrib/globalsign/mgo"
	pgtest "gopkg.in/DataDog/dd-trace-go.v1/contrib/internal/validationtest/contrib/go-pg/pg.v10"
	redistest "gopkg.in/DataDog/dd-trace-go.v1/contrib/internal/validationtest/contrib/go-redis/redis"
	redisV7test "gopkg.in/DataDog/dd-trace-go.v1/contrib/internal/validationtest/contrib/go-redis/redis.v7"
	redisV8test "gopkg.in/DataDog/dd-trace-go.v1/contrib/internal/validationtest/contrib/go-redis/redis.v8"
	mongotest "gopkg.in/DataDog/dd-trace-go.v1/contrib/internal/validationtest/contrib/go.mongodb.org/mongo-driver/mongo"
	gocqltrace "gopkg.in/DataDog/dd-trace-go.v1/contrib/internal/validationtest/contrib/gocql/gocql"
	gomodule_redigotest "gopkg.in/DataDog/dd-trace-go.v1/contrib/internal/validationtest/contrib/gomodule/redigo"

	sqlxtest "gopkg.in/DataDog/dd-trace-go.v1/contrib/internal/validationtest/contrib/jmoiron/sqlx"
	//dnstest "gopkg.in/DataDog/dd-trace-go.v1/contrib/internal/validationtest/contrib/miekg/dns"
	redisV9test "gopkg.in/DataDog/dd-trace-go.v1/contrib/internal/validationtest/contrib/redis/go-redis.v9"
	leveldbtest "gopkg.in/DataDog/dd-trace-go.v1/contrib/internal/validationtest/contrib/syndtr/goleveldb/leveldb"
	buntdbtest "gopkg.in/DataDog/dd-trace-go.v1/contrib/internal/validationtest/contrib/tidwall/buntdb"

	gopkgJinzhuGormv1test "gopkg.in/DataDog/dd-trace-go.v1/contrib/internal/validationtest/contrib/gopkg.in/jinzhu/gorm.v1"
	gormv1test "gopkg.in/DataDog/dd-trace-go.v1/contrib/internal/validationtest/contrib/gorm.io/gorm.v1"
	jinzhuGormv1test "gopkg.in/DataDog/dd-trace-go.v1/contrib/internal/validationtest/contrib/jinzhu/gorm"

	"gopkg.in/DataDog/dd-trace-go.v1/ddtrace/tracer"
	"gopkg.in/DataDog/dd-trace-go.v1/internal"
	"gopkg.in/DataDog/dd-trace-go.v1/internal/globalconfig"
	"gopkg.in/DataDog/dd-trace-go.v1/internal/namingschema"
=======
	dnstest "gopkg.in/DataDog/dd-trace-go.v1/contrib/internal/validationtest/contrib/miekg/dns"
>>>>>>> 1a15e041

	"gopkg.in/DataDog/dd-trace-go.v1/ddtrace/tracer"
)

// Integration is an interface that should be implemented by integrations (packages under the contrib/ folder) in
// order to be tested.
type Integration interface {
	// Name returns name of the integration (usually the import path starting from /contrib).
	Name() string

	// Init initializes the integration (start a server in the background, initialize the client, etc.).
	// It should also call t.Helper() before making any assertions.
	Init(t *testing.T)

	// GenSpans performs any operation(s) from the integration that generate spans.
	// It should call t.Helper() before making any assertions.
	GenSpans(t *testing.T)

	// NumSpans returns the number of spans that should have been generated during the test.
	NumSpans() int

<<<<<<< HEAD
	// ResetNumSpans resets the number of expected spans for an integration.
	ResetNumSpans()
=======
	// WithServiceName configures the integration to use the given service name.
	WithServiceName(name string)
>>>>>>> 1a15e041
}

// tracerEnv gets the current tracer configuration variables needed for Test Agent testing and places
// these env variables in a comma separated string of key=value pairs.
func tracerEnv() string {
	var ddEnvVars []string
	for _, keyValue := range os.Environ() {
		if !strings.HasPrefix(keyValue, "DD_") {
			continue
		}
		ddEnvVars = append(ddEnvVars, keyValue)
	}
	return strings.Join(ddEnvVars, ",")
}

type testAgentRoundTripper struct {
	base http.RoundTripper
}

// RoundTrip adds the DD Tracer configuration environment and test session token to the trace request headers
func (rt *testAgentRoundTripper) RoundTrip(req *http.Request) (*http.Response, error) {
	sessionTokenEnv, ok := os.LookupEnv("CI_TEST_AGENT_SESSION_TOKEN")
	if !ok {
		sessionTokenEnv = "default"
	}
	req.Header.Add("X-Datadog-Trace-Env-Variables", tracerEnv())
	req.Header.Add("X-Datadog-Test-Session-Token", sessionTokenEnv)
	return rt.base.RoundTrip(req)
}

func testAgentDetails() string {
	testAgentHost, exists := os.LookupEnv("DD_TEST_AGENT_HOST")
	if !exists {
		testAgentHost = "localhost"
	}

	testAgentPort, exists := os.LookupEnv("DD_TEST_AGENT_PORT")
	if !exists {
		testAgentPort = "9126"
	}
	return fmt.Sprintf("%s:%s", testAgentHost, testAgentPort)
}

var (
	testAgentConnection = testAgentDetails()
<<<<<<< HEAD
	testCases           = GetValidationTestCases()
=======
	sessionToken        = "default"
	currentTracerEnv    = tracerEnv()
	// testCases           = GetValidationTestCases()
>>>>>>> 1a15e041
)

func TestIntegrations(t *testing.T) {
	// if _, ok := os.LookupEnv("INTEGRATION"); !ok {
	// 	t.Skip("to enable integration test, set the INTEGRATION environment variable")
	// }
	integrations := []Integration{
		gopkgJinzhuGormv1test.New(),
		jinzhuGormv1test.New(),
		gormv1test.New(),
		mgotest.New(),
		sqlxtest.New(),
		memcachetest.New(),
		// //dnstest.New(),
		redigotest.New(),
		pgtest.New(),
		redistest.New(),
		redisV7test.New(),
		redisV8test.New(),
		mongotest.New(),
		gocqltrace.New(),
		gomodule_redigotest.New(),
		redisV9test.New(),
		leveldbtest.New(),
		buntdbtest.New(),
	}
<<<<<<< HEAD
	for _, ig := range integrations {
		name := ig.Name()
		sessionToken := fmt.Sprintf("%s-%d", name, time.Now().Unix())
		for _, tc := range testCases {
			t.Run(name, func(t *testing.T) {
				t.Setenv("CI_TEST_AGENT_SESSION_TOKEN", sessionToken)
				t.Setenv("DD_SERVICE", "Datadog-Test-Agent-Trace-Checks")
				// loop through all our environment for the testCase and set each variable
				for k, v := range tc.EnvVars {
=======

	integrations := []Integration{
		memcachetest.New(),
		dnstest.New(),
	}

	testCases := []struct {
		name                   string
		env                    map[string]string
		integrationServiceName string
	}{
		{
			"GlobalServiceConfigured",
			map[string]string{
				"DD_SERVICE": "Datadog-Test-Agent-Trace-Checks",
			},
			"",
		},
		{
			"SpanAttributeSchemaV0",
			map[string]string{
				"DD_TRACE_SPAN_ATTRIBUTE_SCHEMA": "v0",
				"DD_SERVICE":                     "Datadog-Test-Agent-Trace-Checks",
			},
			"",
		},
		{
			"SpanAttributeSchemaV1",
			map[string]string{
				"DD_TRACE_SPAN_ATTRIBUTE_SCHEMA": "v1",
				"DD_SERVICE":                     "Datadog-Test-Agent-Trace-Checks",
			},
			"",
		},
		{
			"SpanAttributeSchemaV1WithIntegrationServiceName",
			map[string]string{
				"DD_TRACE_SPAN_ATTRIBUTE_SCHEMA": "v1",
				"DD_SERVICE":                     "Datadog-Test-Agent-Trace-Checks",
			},
			"Datadog-Test-Agent-Trace-Checks-Override",
		},
	}

	for _, ig := range integrations {
		for _, tc := range testCases {
			testName := fmt.Sprintf("contrib/%s/%s", ig.Name(), tc.name)

			t.Run(testName, func(t *testing.T) {
				sessionToken = fmt.Sprintf("%s-%d", testName, time.Now().Unix())
				t.Setenv("CI_TEST_AGENT_SESSION_TOKEN", sessionToken)
				// t.Setenv("DD_SERVICE", "Datadog-Test-Agent-Trace-Checks")
				// loop through all our environment for the testCase and set each variable
				for k, v := range tc.env {
>>>>>>> 1a15e041
					t.Setenv(k, v)
				}

				// also include the testCase start options within the tracer config
<<<<<<< HEAD
				var tracerOpts []tracer.StartOption
				tracerOpts = append(tracerOpts, tc.StartOptions...)
				tracerOpts = append(tracerOpts, tracer.WithAgentAddr(testAgentConnection))
				tracerOpts = append(tracerOpts, tracer.WithHTTPClient(tracerHTTPClient()))
				tracer.Start(tracerOpts...)

				defer tracer.Stop()

				cleanup := ig.Init(t)
				defer cleanup()
				ig.GenSpans(t)

=======
				tracer.Start(
					tracer.WithAgentAddr(testAgentConnection),
					tracer.WithHTTPClient(testAgentClient),
				)
				defer tracer.Stop()

				if tc.integrationServiceName != "" {
					t.Setenv(fmt.Sprintf("DD_%s_SERVICE", ig.Name()), tc.integrationServiceName)
					ig.WithServiceName(tc.integrationServiceName)
				}

				// get the current Tracer Environment after it has been started with configuration
				currentTracerEnv = tracerEnv()

				ig.Init(t)
				ig.GenSpans(t)
				tracer.Flush()

				assertNumSpans(t, sessionToken, ig.NumSpans())
>>>>>>> 1a15e041
				checkFailures(t, sessionToken)
			})

		}
		assertNumSpans(t, sessionToken, ig.NumSpans())
	}
}

// assertNumSpans makes an http request to the Test Agent for all traces produced with the included
// sessionToken and asserts that the correct number of spans was returned
func assertNumSpans(t *testing.T, sessionToken string, wantSpans int) {
	t.Helper()
	run := func() bool {
		req, err := http.NewRequest("GET", fmt.Sprintf("http://%s/test/session/traces", testAgentConnection), nil)
		require.NoError(t, err)
		req.Header.Set("X-Datadog-Test-Session-Token", sessionToken)

		resp, err := http.DefaultClient.Do(req)
		require.NoError(t, err)

		defer resp.Body.Close()
		require.Equal(t, http.StatusOK, resp.StatusCode)

		body, err := io.ReadAll(resp.Body)
		require.NoError(t, err)

		var traces [][]map[string]interface{}
		require.NoError(t, json.Unmarshal(body, &traces))

		receivedSpans := 0
		for _, traceSpans := range traces {
			receivedSpans += len(traceSpans)
		}
		if receivedSpans > wantSpans {
			t.Fatalf("received more spans than expected (wantSpans: %d, receivedSpans: %d)", wantSpans, receivedSpans)
		}
		if receivedSpans < wantSpans {
			t.Logf("received less spans than expected (wantSpans: %d, receivedSpans: %d)", wantSpans, receivedSpans)
		}
		return receivedSpans == wantSpans
	}

	ticker := time.NewTicker(1 * time.Second)
	defer ticker.Stop()
	timeoutChan := time.After(15 * time.Second)

	for {
		if done := run(); done {
			return
		}
		select {
		case <-ticker.C:
			continue

		case <-timeoutChan:
			t.Fatal("timeout waiting for spans")
		}
	}
}

// checkFailures makes an HTTP request to the Test Agent for any Trace Check failures and passes or fails the test
// depending on if failures exist.
func checkFailures(t *testing.T, sessionToken string) {
	t.Helper()
	req, err := http.NewRequest("GET", fmt.Sprintf("http://%s/test/trace_check/failures", testAgentConnection), nil)
	require.NoError(t, err)
	req.Header.Set("X-Datadog-Test-Session-Token", sessionToken)

	resp, err := http.DefaultClient.Do(req)
	require.NoError(t, err)

	defer resp.Body.Close()

	// the Test Agent returns a 200 if no trace-failures occurred and 400 otherwise
	if resp.StatusCode == http.StatusOK {
		return
	}
	body, err := io.ReadAll(resp.Body)
	require.NoError(t, err)

	assert.Fail(t, "APM Test Agent detected failures: \n", string(body))
}

func tracerHTTPClient() *http.Client {
	dialer := &net.Dialer{
		Timeout:   30 * time.Second,
		KeepAlive: 30 * time.Second,
	}
	return &http.Client{
		// We copy the transport to avoid using the default one, as it might be
		// augmented with tracing and we don't want these calls to be recorded.
		// See https://golang.org/pkg/net/http/#DefaultTransport .
		Transport: &testAgentRoundTripper{
			base: &http.Transport{
				Proxy:                 http.ProxyFromEnvironment,
				DialContext:           dialer.DialContext,
				MaxIdleConns:          100,
				IdleConnTimeout:       90 * time.Second,
				TLSHandshakeTimeout:   10 * time.Second,
				ExpectContinueTimeout: 1 * time.Second,
			},
		},
		Timeout: 2 * time.Second,
	}
}<|MERGE_RESOLUTION|>--- conflicted
+++ resolved
@@ -11,10 +11,7 @@
 	"testing"
 	"time"
 
-	"github.com/stretchr/testify/assert"
-	"github.com/stretchr/testify/require"
 	memcachetest "gopkg.in/DataDog/dd-trace-go.v1/contrib/internal/validationtest/contrib/bradfitz/gomemcache/memcache"
-<<<<<<< HEAD
 	redigotest "gopkg.in/DataDog/dd-trace-go.v1/contrib/internal/validationtest/contrib/garyburd/redigo"
 	mgotest "gopkg.in/DataDog/dd-trace-go.v1/contrib/internal/validationtest/contrib/globalsign/mgo"
 	pgtest "gopkg.in/DataDog/dd-trace-go.v1/contrib/internal/validationtest/contrib/go-pg/pg.v10"
@@ -26,7 +23,7 @@
 	gomodule_redigotest "gopkg.in/DataDog/dd-trace-go.v1/contrib/internal/validationtest/contrib/gomodule/redigo"
 
 	sqlxtest "gopkg.in/DataDog/dd-trace-go.v1/contrib/internal/validationtest/contrib/jmoiron/sqlx"
-	//dnstest "gopkg.in/DataDog/dd-trace-go.v1/contrib/internal/validationtest/contrib/miekg/dns"
+	dnstest "gopkg.in/DataDog/dd-trace-go.v1/contrib/internal/validationtest/contrib/miekg/dns"
 	redisV9test "gopkg.in/DataDog/dd-trace-go.v1/contrib/internal/validationtest/contrib/redis/go-redis.v9"
 	leveldbtest "gopkg.in/DataDog/dd-trace-go.v1/contrib/internal/validationtest/contrib/syndtr/goleveldb/leveldb"
 	buntdbtest "gopkg.in/DataDog/dd-trace-go.v1/contrib/internal/validationtest/contrib/tidwall/buntdb"
@@ -36,14 +33,9 @@
 	jinzhuGormv1test "gopkg.in/DataDog/dd-trace-go.v1/contrib/internal/validationtest/contrib/jinzhu/gorm"
 
 	"gopkg.in/DataDog/dd-trace-go.v1/ddtrace/tracer"
-	"gopkg.in/DataDog/dd-trace-go.v1/internal"
-	"gopkg.in/DataDog/dd-trace-go.v1/internal/globalconfig"
-	"gopkg.in/DataDog/dd-trace-go.v1/internal/namingschema"
-=======
-	dnstest "gopkg.in/DataDog/dd-trace-go.v1/contrib/internal/validationtest/contrib/miekg/dns"
->>>>>>> 1a15e041
-
-	"gopkg.in/DataDog/dd-trace-go.v1/ddtrace/tracer"
+
+	"github.com/stretchr/testify/assert"
+	"github.com/stretchr/testify/require"
 )
 
 // Integration is an interface that should be implemented by integrations (packages under the contrib/ folder) in
@@ -63,13 +55,8 @@
 	// NumSpans returns the number of spans that should have been generated during the test.
 	NumSpans() int
 
-<<<<<<< HEAD
-	// ResetNumSpans resets the number of expected spans for an integration.
-	ResetNumSpans()
-=======
 	// WithServiceName configures the integration to use the given service name.
 	WithServiceName(name string)
->>>>>>> 1a15e041
 }
 
 // tracerEnv gets the current tracer configuration variables needed for Test Agent testing and places
@@ -115,13 +102,7 @@
 
 var (
 	testAgentConnection = testAgentDetails()
-<<<<<<< HEAD
-	testCases           = GetValidationTestCases()
-=======
 	sessionToken        = "default"
-	currentTracerEnv    = tracerEnv()
-	// testCases           = GetValidationTestCases()
->>>>>>> 1a15e041
 )
 
 func TestIntegrations(t *testing.T) {
@@ -135,7 +116,7 @@
 		mgotest.New(),
 		sqlxtest.New(),
 		memcachetest.New(),
-		// //dnstest.New(),
+		dnstest.New(),
 		redigotest.New(),
 		pgtest.New(),
 		redistest.New(),
@@ -148,22 +129,6 @@
 		leveldbtest.New(),
 		buntdbtest.New(),
 	}
-<<<<<<< HEAD
-	for _, ig := range integrations {
-		name := ig.Name()
-		sessionToken := fmt.Sprintf("%s-%d", name, time.Now().Unix())
-		for _, tc := range testCases {
-			t.Run(name, func(t *testing.T) {
-				t.Setenv("CI_TEST_AGENT_SESSION_TOKEN", sessionToken)
-				t.Setenv("DD_SERVICE", "Datadog-Test-Agent-Trace-Checks")
-				// loop through all our environment for the testCase and set each variable
-				for k, v := range tc.EnvVars {
-=======
-
-	integrations := []Integration{
-		memcachetest.New(),
-		dnstest.New(),
-	}
 
 	testCases := []struct {
 		name                   string
@@ -213,50 +178,30 @@
 				// t.Setenv("DD_SERVICE", "Datadog-Test-Agent-Trace-Checks")
 				// loop through all our environment for the testCase and set each variable
 				for k, v := range tc.env {
->>>>>>> 1a15e041
 					t.Setenv(k, v)
 				}
 
 				// also include the testCase start options within the tracer config
-<<<<<<< HEAD
-				var tracerOpts []tracer.StartOption
-				tracerOpts = append(tracerOpts, tc.StartOptions...)
-				tracerOpts = append(tracerOpts, tracer.WithAgentAddr(testAgentConnection))
-				tracerOpts = append(tracerOpts, tracer.WithHTTPClient(tracerHTTPClient()))
-				tracer.Start(tracerOpts...)
-
-				defer tracer.Stop()
-
-				cleanup := ig.Init(t)
-				defer cleanup()
-				ig.GenSpans(t)
-
-=======
 				tracer.Start(
 					tracer.WithAgentAddr(testAgentConnection),
-					tracer.WithHTTPClient(testAgentClient),
+					tracer.WithHTTPClient(tracerHTTPClient()),
 				)
 				defer tracer.Stop()
 
 				if tc.integrationServiceName != "" {
-					t.Setenv(fmt.Sprintf("DD_%s_SERVICE", ig.Name()), tc.integrationServiceName)
+					t.Setenv(fmt.Sprintf("DD_%s_SERVICE", strings.ToUpper(ig.Name())), tc.integrationServiceName)
 					ig.WithServiceName(tc.integrationServiceName)
 				}
-
-				// get the current Tracer Environment after it has been started with configuration
-				currentTracerEnv = tracerEnv()
 
 				ig.Init(t)
 				ig.GenSpans(t)
 				tracer.Flush()
 
 				assertNumSpans(t, sessionToken, ig.NumSpans())
->>>>>>> 1a15e041
 				checkFailures(t, sessionToken)
 			})
 
 		}
-		assertNumSpans(t, sessionToken, ig.NumSpans())
 	}
 }
 
