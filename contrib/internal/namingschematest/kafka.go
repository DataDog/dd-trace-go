// Unless explicitly stated otherwise all files in this repository are licensed
// under the Apache License Version 2.0.
// This product includes software developed at Datadog (https://www.datadoghq.com/).
// Copyright 2023 Datadog, Inc.

package namingschematest

import (
	"testing"

	"gopkg.in/DataDog/dd-trace-go.v1/ddtrace/mocktracer"

	"github.com/stretchr/testify/assert"
	"github.com/stretchr/testify/require"
)

// NewKafkaOpNameTest generates a new test for span kafka operation names using the naming schema versioning.
func NewKafkaOpNameTest(genSpans GenSpansFn) func(t *testing.T) {
<<<<<<< HEAD
	getKafkaSpans := func(t *testing.T, serviceOverride string) (mocktracer.Span, mocktracer.Span) {
		spans := genSpans(t, serviceOverride)
=======
	assertV0 := func(t *testing.T, spans []mocktracer.Span) {
>>>>>>> a1fd13af
		require.Len(t, spans, 2)
		assert.Equal(t, "kafka.produce", spans[0].OperationName())
		assert.Equal(t, "kafka.consume", spans[1].OperationName())
	}
	assertV1 := func(t *testing.T, spans []mocktracer.Span) {
		require.Len(t, spans, 2)
		assert.Equal(t, "kafka.send", spans[0].OperationName())
		assert.Equal(t, "kafka.process", spans[1].OperationName())
	}
	return NewOpNameTest(genSpans, assertV0, assertV1)
}<|MERGE_RESOLUTION|>--- conflicted
+++ resolved
@@ -16,12 +16,7 @@
 
 // NewKafkaOpNameTest generates a new test for span kafka operation names using the naming schema versioning.
 func NewKafkaOpNameTest(genSpans GenSpansFn) func(t *testing.T) {
-<<<<<<< HEAD
-	getKafkaSpans := func(t *testing.T, serviceOverride string) (mocktracer.Span, mocktracer.Span) {
-		spans := genSpans(t, serviceOverride)
-=======
 	assertV0 := func(t *testing.T, spans []mocktracer.Span) {
->>>>>>> a1fd13af
 		require.Len(t, spans, 2)
 		assert.Equal(t, "kafka.produce", spans[0].OperationName())
 		assert.Equal(t, "kafka.consume", spans[1].OperationName())
