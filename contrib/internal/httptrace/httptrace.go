// Unless explicitly stated otherwise all files in this repository are licensed
// under the Apache License Version 2.0.
// This product includes software developed at Datadog (https://www.datadoghq.com/).
// Copyright 2016 Datadog, Inc.

// Package httptrace provides functionalities to trace HTTP requests that are commonly required and used across
// contrib/** integrations.
package httptrace

import (
	"context"
	"fmt"
	"net/http"
	"strconv"
	"strings"

	"gopkg.in/DataDog/dd-trace-go.v1/ddtrace"
	"gopkg.in/DataDog/dd-trace-go.v1/ddtrace/ext"
	"gopkg.in/DataDog/dd-trace-go.v1/ddtrace/tracer"
	"gopkg.in/DataDog/dd-trace-go.v1/internal"
	"gopkg.in/DataDog/dd-trace-go.v1/internal/appsec/listener/httpsec"
	"gopkg.in/DataDog/dd-trace-go.v1/internal/namingschema"
)

var (
	cfg = newConfig()
)

type inferredSpanCreatedCtxKey struct{}

type FinishSpanFunc = func(status int, errorFn func(int) bool, opts ...tracer.FinishOption)

// StartRequestSpan starts an HTTP request span with the standard list of HTTP request span tags (http.method, http.url,
// http.useragent). Any further span start option can be added with opts.
func StartRequestSpan(r *http.Request, opts ...ddtrace.StartSpanOption) (tracer.Span, context.Context, FinishSpanFunc) {
	// Append our span options before the given ones so that the caller can "overwrite" them.
	// TODO(): rework span start option handling (https://github.com/DataDog/dd-trace-go/issues/1352)

	var ipTags map[string]string
	if cfg.traceClientIP {
		ipTags, _ = httpsec.ClientIPTags(r.Header, true, r.RemoteAddr)
	}

	nopts := make([]ddtrace.StartSpanOption, 0, len(opts)+1+len(ipTags))
	inferredStartSpanOpts := make([]ddtrace.StartSpanOption, 0, 1)

	spanParentCtx, spanParentErr := tracer.Extract(tracer.HTTPHeadersCarrier(r.Header))
	var spanLinksCtx ddtrace.SpanContextWithLinks

	if spanParentErr == nil {
		if linksCtx, ok := spanParentCtx.(ddtrace.SpanContextWithLinks); ok {
			spanLinksCtx = linksCtx
			inferredStartSpanOpts = append(inferredStartSpanOpts, tracer.WithSpanLinks(spanLinksCtx.SpanLinks()))
		}
	}

	var inferredProxySpan tracer.Span
	inferredProxySpanCreated := false

	if created, ok := r.Context().Value(inferredSpanCreatedCtxKey{}).(bool); ok {
		inferredProxySpanCreated = created
	}

	if cfg.inferredProxyServicesEnabled && !inferredProxySpanCreated {
		if inferredProxySpan = tryCreateInferredProxySpan(r.Header, spanParentCtx, inferredStartSpanOpts...); inferredProxySpan != nil {
			inferredProxySpanCreated = true
			spanParentCtx = inferredProxySpan.Context()
		}
	}

	nopts = append(nopts,
		func(ssCfg *ddtrace.StartSpanConfig) {
			if ssCfg.Tags == nil {
				ssCfg.Tags = make(map[string]interface{})
			}
<<<<<<< HEAD

			cfg.Tags[ext.SpanType] = ext.SpanTypeWeb
			cfg.Tags[ext.HTTPMethod] = r.Method
			cfg.Tags[ext.HTTPURL] = urlFromRequest(r)
			cfg.Tags[ext.HTTPUserAgent] = r.UserAgent()
			cfg.Tags["_dd.measured"] = 1
=======
			ssCfg.Tags[ext.SpanType] = ext.SpanTypeWeb
			ssCfg.Tags[ext.HTTPMethod] = r.Method
			ssCfg.Tags[ext.HTTPURL] = UrlFromRequest(r, cfg.queryString)
			ssCfg.Tags[ext.HTTPUserAgent] = r.UserAgent()
			ssCfg.Tags["_dd.measured"] = 1
>>>>>>> 39f9e5d1
			if r.Host != "" {
				ssCfg.Tags["http.host"] = r.Host
			}
<<<<<<< HEAD

			if inferredProxySpanCreated {
				tracer.ChildOf(spanParentCtx)(cfg)
			} else if spanctx, err := tracer.Extract(tracer.HTTPHeadersCarrier(r.Header)); err == nil {
				tracer.ChildOf(spanctx)(cfg)
=======
			if spanctx, err := tracer.Extract(tracer.HTTPHeadersCarrier(r.Header)); err == nil {
				// If there are span links as a result of context extraction, add them as a StartSpanOption
				if linksCtx, ok := spanctx.(ddtrace.SpanContextWithLinks); ok && linksCtx.SpanLinks() != nil {
					tracer.WithSpanLinks(linksCtx.SpanLinks())(ssCfg)
				}
				tracer.ChildOf(spanctx)(ssCfg)
>>>>>>> 39f9e5d1
			}

			if spanParentErr != nil && !inferredProxySpanCreated && spanLinksCtx != nil {
				tracer.WithSpanLinks(spanLinksCtx.SpanLinks())(cfg)
			}

			for k, v := range ipTags {
				ssCfg.Tags[k] = v
			}
		})

	nopts = append(nopts, opts...)

	var requestContext context.Context
	if inferredProxySpan != nil {
		requestContext = context.WithValue(r.Context(), inferredSpanCreatedCtxKey{}, true)
	} else {
		requestContext = context.WithValue(r.Context(), inferredSpanCreatedCtxKey{}, false)
	}

	span, ctx := tracer.StartSpanFromContext(requestContext, namingschema.OpName(namingschema.HTTPServer), nopts...)
	return span, ctx, func(status int, errorFn func(int) bool, opts ...tracer.FinishOption) {
		FinishRequestSpan(span, status, errorFn, opts...)
		if inferredProxySpanCreated && inferredProxySpan != nil {
			FinishRequestSpan(inferredProxySpan, status, errorFn, opts...)
		}
	}
}

// FinishRequestSpan finishes the given HTTP request span and sets the expected response-related tags such as the status
// code. If not nil, errorFn will override the isStatusError method on httptrace for determining error codes. Any further span finish option can be added with opts.
func FinishRequestSpan(s tracer.Span, status int, errorFn func(int) bool, opts ...tracer.FinishOption) {
	var statusStr string
	var fn func(int) bool
	if errorFn == nil {
		fn = cfg.isStatusError
	} else {
		fn = errorFn
	}
	// if status is 0, treat it like 200 unless 0 was called out in DD_TRACE_HTTP_SERVER_ERROR_STATUSES
	if status == 0 {
		if fn(status) {
			statusStr = "0"
			s.SetTag(ext.Error, fmt.Errorf("%s: %s", statusStr, http.StatusText(status)))
		} else {
			statusStr = "200"
		}
	} else {
		statusStr = strconv.Itoa(status)
		if fn(status) {
			s.SetTag(ext.Error, fmt.Errorf("%s: %s", statusStr, http.StatusText(status)))
		}
	}
	s.SetTag(ext.HTTPCode, statusStr)
	s.Finish(opts...)
}

// UrlFromRequest returns the full URL from the HTTP request. If queryString is true, params are collected and they are obfuscated either by the default query string obfuscator or the custom obfuscator provided by the user (through DD_TRACE_OBFUSCATION_QUERY_STRING_REGEXP)
// See https://docs.datadoghq.com/tracing/configure_data_security/?tab=net#redact-query-strings for more information.
func UrlFromRequest(r *http.Request, queryString bool) string {
	// Quoting net/http comments about net.Request.URL on server requests:
	// "For most requests, fields other than Path and RawQuery will be
	// empty. (See RFC 7230, Section 5.3)"
	// This is why we can't rely entirely on url.URL.String(), url.URL.Host, url.URL.Scheme, etc...
	var url string
	path := r.URL.EscapedPath()
	scheme := "http"
	if s := r.URL.Scheme; s != "" {
		scheme = s
	} else if r.TLS != nil {
		scheme = "https"
	}
	if r.Host != "" {
		url = strings.Join([]string{scheme, "://", r.Host, path}, "")
	} else {
		url = path
	}
	// Collect the query string if we are allowed to report it and obfuscate it if possible/allowed
	if queryString && r.URL.RawQuery != "" {
		query := r.URL.RawQuery
		if cfg.queryStringRegexp != nil {
			query = cfg.queryStringRegexp.ReplaceAllLiteralString(query, "<redacted>")
		}
		url = strings.Join([]string{url, query}, "?")
	}
	if frag := r.URL.EscapedFragment(); frag != "" {
		url = strings.Join([]string{url, frag}, "#")
	}
	return url
}

// HeaderTagsFromRequest matches req headers to user-defined list of header tags
// and creates span tags based on the header tag target and the req header value
func HeaderTagsFromRequest(req *http.Request, headerCfg *internal.LockMap) ddtrace.StartSpanOption {
	var tags []struct {
		key string
		val string
	}

	headerCfg.Iter(func(header, tag string) {
		if vs, ok := req.Header[header]; ok {
			tags = append(tags, struct {
				key string
				val string
			}{tag, strings.TrimSpace(strings.Join(vs, ","))})
		}
	})

	return func(cfg *ddtrace.StartSpanConfig) {
		for _, t := range tags {
			cfg.Tags[t.key] = t.val
		}
	}
}<|MERGE_RESOLUTION|>--- conflicted
+++ resolved
@@ -73,37 +73,19 @@
 			if ssCfg.Tags == nil {
 				ssCfg.Tags = make(map[string]interface{})
 			}
-<<<<<<< HEAD
-
-			cfg.Tags[ext.SpanType] = ext.SpanTypeWeb
-			cfg.Tags[ext.HTTPMethod] = r.Method
-			cfg.Tags[ext.HTTPURL] = urlFromRequest(r)
-			cfg.Tags[ext.HTTPUserAgent] = r.UserAgent()
-			cfg.Tags["_dd.measured"] = 1
-=======
 			ssCfg.Tags[ext.SpanType] = ext.SpanTypeWeb
 			ssCfg.Tags[ext.HTTPMethod] = r.Method
 			ssCfg.Tags[ext.HTTPURL] = UrlFromRequest(r, cfg.queryString)
 			ssCfg.Tags[ext.HTTPUserAgent] = r.UserAgent()
 			ssCfg.Tags["_dd.measured"] = 1
->>>>>>> 39f9e5d1
 			if r.Host != "" {
 				ssCfg.Tags["http.host"] = r.Host
 			}
-<<<<<<< HEAD
 
 			if inferredProxySpanCreated {
 				tracer.ChildOf(spanParentCtx)(cfg)
 			} else if spanctx, err := tracer.Extract(tracer.HTTPHeadersCarrier(r.Header)); err == nil {
 				tracer.ChildOf(spanctx)(cfg)
-=======
-			if spanctx, err := tracer.Extract(tracer.HTTPHeadersCarrier(r.Header)); err == nil {
-				// If there are span links as a result of context extraction, add them as a StartSpanOption
-				if linksCtx, ok := spanctx.(ddtrace.SpanContextWithLinks); ok && linksCtx.SpanLinks() != nil {
-					tracer.WithSpanLinks(linksCtx.SpanLinks())(ssCfg)
-				}
-				tracer.ChildOf(spanctx)(ssCfg)
->>>>>>> 39f9e5d1
 			}
 
 			if spanParentErr != nil && !inferredProxySpanCreated && spanLinksCtx != nil {
