// Unless explicitly stated otherwise all files in this repository are licensed
// under the Apache License Version 2.0.
// This product includes software developed at Datadog (https://www.datadoghq.com/).
// Copyright 2016 Datadog, Inc.

// Package httptrace provides functionalities to trace HTTP requests that are commonly required and used across
// contrib/** integrations.
package httptrace

import (
	"context"
	"fmt"
	"gopkg.in/DataDog/dd-trace-go.v1/internal/log"
	"gopkg.in/DataDog/dd-trace-go.v1/internal/telemetry"
	"net/http"
	"strconv"
	"strings"
	"sync"

	"gopkg.in/DataDog/dd-trace-go.v1/ddtrace"
	"gopkg.in/DataDog/dd-trace-go.v1/ddtrace/baggage"
	"gopkg.in/DataDog/dd-trace-go.v1/ddtrace/ext"
	"gopkg.in/DataDog/dd-trace-go.v1/ddtrace/tracer"
	"gopkg.in/DataDog/dd-trace-go.v1/internal"
	"gopkg.in/DataDog/dd-trace-go.v1/internal/appsec/listener/httpsec"
	"gopkg.in/DataDog/dd-trace-go.v1/internal/namingschema"
)

var (
	cfg = newConfig()
)

var reportTelemetryConfigOnce sync.Once

type inferredSpanCreatedCtxKey struct{}

type FinishSpanFunc = func(status int, errorFn func(int) bool, opts ...tracer.FinishOption)

// StartRequestSpan starts an HTTP request span with the standard list of HTTP request span tags (http.method, http.url,
// http.useragent). Any further span start option can be added with opts.
func StartRequestSpan(r *http.Request, opts ...ddtrace.StartSpanOption) (tracer.Span, context.Context, FinishSpanFunc) {
	// Append our span options before the given ones so that the caller can "overwrite" them.
	// TODO(): rework span start option handling (https://github.com/DataDog/dd-trace-go/issues/1352)

	// we cannot track the configuration in newConfig because it's called during init() and the the telemetry client
	// is not initialized yet
	reportTelemetryConfigOnce.Do(func() {
		telemetry.GlobalClient.ConfigChange([]telemetry.Configuration{
			{Name: "inferred_proxy_services_enabled", Value: cfg.inferredProxyServicesEnabled},
		})
		log.Debug("internal/httptrace: telemetry.ConfigChange called with cfg: %v:", cfg)
	})

	var ipTags map[string]string
	if cfg.traceClientIP {
		ipTags, _ = httpsec.ClientIPTags(r.Header, true, r.RemoteAddr)
	}

	nopts := make([]ddtrace.StartSpanOption, 0, len(opts)+1+len(ipTags))

	var inferredProxySpan tracer.Span

	if cfg.inferredProxyServicesEnabled {
		inferredProxySpanCreated := false

		if created, ok := r.Context().Value(inferredSpanCreatedCtxKey{}).(bool); ok {
			inferredProxySpanCreated = created
		}

		if !inferredProxySpanCreated {
			var inferredStartSpanOpts []ddtrace.StartSpanOption

			requestProxyContext, err := extractInferredProxyContext(r.Header)
			if err != nil {
				log.Debug(err.Error())
			} else {
				spanParentCtx, spanParentErr := tracer.Extract(tracer.HTTPHeadersCarrier(r.Header))
				if spanParentErr == nil {
					if spanLinksCtx, spanLinksOk := spanParentCtx.(ddtrace.SpanContextWithLinks); spanLinksOk {
						inferredStartSpanOpts = append(inferredStartSpanOpts, tracer.WithSpanLinks(spanLinksCtx.SpanLinks()))
					}
				}
				inferredProxySpan = startInferredProxySpan(requestProxyContext, spanParentCtx, inferredStartSpanOpts...)
			}
		}
	}

	nopts = append(nopts,
		func(ssCfg *ddtrace.StartSpanConfig) {
			if ssCfg.Tags == nil {
				ssCfg.Tags = make(map[string]interface{})
			}
			ssCfg.Tags[ext.SpanType] = ext.SpanTypeWeb
			ssCfg.Tags[ext.HTTPMethod] = r.Method
			ssCfg.Tags[ext.HTTPURL] = UrlFromRequest(r, cfg.queryString)
			ssCfg.Tags[ext.HTTPUserAgent] = r.UserAgent()
			ssCfg.Tags["_dd.measured"] = 1
			if r.Host != "" {
				ssCfg.Tags["http.host"] = r.Host
			}

			if inferredProxySpan != nil {
				tracer.ChildOf(inferredProxySpan.Context())(ssCfg)
			} else {
				spanParentCtx, spanParentErr := tracer.Extract(tracer.HTTPHeadersCarrier(r.Header))
				if spanParentErr == nil {
					if spanLinksCtx, spanLinksOk := spanParentCtx.(ddtrace.SpanContextWithLinks); spanLinksOk {
						tracer.WithSpanLinks(spanLinksCtx.SpanLinks())(ssCfg)
					}
					tracer.ChildOf(spanParentCtx)(ssCfg)
				}
<<<<<<< HEAD
				tracer.ChildOf(spanctx)(ssCfg)

				baggageMap := make(map[string]string)
				spanctx.ForeachBaggageItem(func(k, v string) bool {
					baggageMap[k] = v
					return true
				})
				if len(baggageMap) > 0 {
					ctx := r.Context()
					for k, v := range baggageMap {
						ctx = baggage.Set(ctx, k, v)
					}
					r = r.WithContext(ctx)
				}

=======
>>>>>>> dbfb8f23
			}

			for k, v := range ipTags {
				ssCfg.Tags[k] = v
			}
		})

	nopts = append(nopts, opts...)

	var requestContext = r.Context()
	if inferredProxySpan != nil {
		requestContext = context.WithValue(r.Context(), inferredSpanCreatedCtxKey{}, true)
	}

	span, ctx := tracer.StartSpanFromContext(requestContext, namingschema.OpName(namingschema.HTTPServer), nopts...)
	return span, ctx, func(status int, errorFn func(int) bool, opts ...tracer.FinishOption) {
		FinishRequestSpan(span, status, errorFn, opts...)
		if inferredProxySpan != nil {
			FinishRequestSpan(inferredProxySpan, status, errorFn, opts...)
		}
	}
}

// FinishRequestSpan finishes the given HTTP request span and sets the expected response-related tags such as the status
// code. If not nil, errorFn will override the isStatusError method on httptrace for determining error codes. Any further span finish option can be added with opts.
func FinishRequestSpan(s tracer.Span, status int, errorFn func(int) bool, opts ...tracer.FinishOption) {
	var statusStr string
	var fn func(int) bool
	if errorFn == nil {
		fn = cfg.isStatusError
	} else {
		fn = errorFn
	}
	// if status is 0, treat it like 200 unless 0 was called out in DD_TRACE_HTTP_SERVER_ERROR_STATUSES
	if status == 0 {
		if fn(status) {
			statusStr = "0"
			s.SetTag(ext.Error, fmt.Errorf("%s: %s", statusStr, http.StatusText(status)))
		} else {
			statusStr = "200"
		}
	} else {
		statusStr = strconv.Itoa(status)
		if fn(status) {
			s.SetTag(ext.Error, fmt.Errorf("%s: %s", statusStr, http.StatusText(status)))
		}
	}
	s.SetTag(ext.HTTPCode, statusStr)
	s.Finish(opts...)
}

// UrlFromRequest returns the full URL from the HTTP request. If queryString is true, params are collected and they are obfuscated either by the default query string obfuscator or the custom obfuscator provided by the user (through DD_TRACE_OBFUSCATION_QUERY_STRING_REGEXP)
// See https://docs.datadoghq.com/tracing/configure_data_security/?tab=net#redact-query-strings for more information.
func UrlFromRequest(r *http.Request, queryString bool) string {
	// Quoting net/http comments about net.Request.URL on server requests:
	// "For most requests, fields other than Path and RawQuery will be
	// empty. (See RFC 7230, Section 5.3)"
	// This is why we can't rely entirely on url.URL.String(), url.URL.Host, url.URL.Scheme, etc...
	var url string
	path := r.URL.EscapedPath()
	scheme := "http"
	if s := r.URL.Scheme; s != "" {
		scheme = s
	} else if r.TLS != nil {
		scheme = "https"
	}
	if r.Host != "" {
		url = strings.Join([]string{scheme, "://", r.Host, path}, "")
	} else {
		url = path
	}
	// Collect the query string if we are allowed to report it and obfuscate it if possible/allowed
	if queryString && r.URL.RawQuery != "" {
		query := r.URL.RawQuery
		if cfg.queryStringRegexp != nil {
			query = cfg.queryStringRegexp.ReplaceAllLiteralString(query, "<redacted>")
		}
		url = strings.Join([]string{url, query}, "?")
	}
	if frag := r.URL.EscapedFragment(); frag != "" {
		url = strings.Join([]string{url, frag}, "#")
	}
	return url
}

// HeaderTagsFromRequest matches req headers to user-defined list of header tags
// and creates span tags based on the header tag target and the req header value
func HeaderTagsFromRequest(req *http.Request, headerCfg *internal.LockMap) ddtrace.StartSpanOption {
	var tags []struct {
		key string
		val string
	}

	headerCfg.Iter(func(header, tag string) {
		if vs, ok := req.Header[header]; ok {
			tags = append(tags, struct {
				key string
				val string
			}{tag, strings.TrimSpace(strings.Join(vs, ","))})
		}
	})

	return func(cfg *ddtrace.StartSpanConfig) {
		for _, t := range tags {
			cfg.Tags[t.key] = t.val
		}
	}
}<|MERGE_RESOLUTION|>--- conflicted
+++ resolved
@@ -109,24 +109,6 @@
 					}
 					tracer.ChildOf(spanParentCtx)(ssCfg)
 				}
-<<<<<<< HEAD
-				tracer.ChildOf(spanctx)(ssCfg)
-
-				baggageMap := make(map[string]string)
-				spanctx.ForeachBaggageItem(func(k, v string) bool {
-					baggageMap[k] = v
-					return true
-				})
-				if len(baggageMap) > 0 {
-					ctx := r.Context()
-					for k, v := range baggageMap {
-						ctx = baggage.Set(ctx, k, v)
-					}
-					r = r.WithContext(ctx)
-				}
-
-=======
->>>>>>> dbfb8f23
 			}
 
 			for k, v := range ipTags {
