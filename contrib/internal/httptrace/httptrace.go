--- conflicted
+++ resolved
@@ -128,28 +128,6 @@
 					if spanLinksCtx, spanLinksOk := spanParentCtx.(ddtrace.SpanContextWithLinks); spanLinksOk {
 						tracer.WithSpanLinks(spanLinksCtx.SpanLinks())(ssCfg)
 					}
-<<<<<<< HEAD
-
-=======
-					tracer.ChildOf(spanParentCtx)(ssCfg)
-
-					var baggageMap map[string]string
-					spanParentCtx.ForeachBaggageItem(func(k, v string) bool {
-						// Make the map only if we actually discover any baggage items.
-						if baggageMap == nil {
-							baggageMap = make(map[string]string)
-						}
-						baggageMap[k] = v
-						return true
-					})
-					if len(baggageMap) > 0 {
-						ctx := r.Context()
-						for k, v := range baggageMap {
-							ctx = baggage.Set(ctx, k, v)
-						}
-						r = r.WithContext(ctx)
-					}
->>>>>>> 18fec705
 				}
 			}
 
