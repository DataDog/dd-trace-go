// Unless explicitly stated otherwise all files in this repository are licensed
// under the Apache License Version 2.0.
// This product includes software developed at Datadog (https://www.datadoghq.com/).
// Copyright 2022 Datadog, Inc.

package httptrace

import (
	"os"
	"regexp"
	"strconv"
	"strings"

	"gopkg.in/DataDog/dd-trace-go.v1/internal"
	"gopkg.in/DataDog/dd-trace-go.v1/internal/log"
)

// The env vars described below are used to configure the http security tags collection.
// See https://docs.datadoghq.com/tracing/setup_overview/configure_data_security to learn how to use those properly.
const (
	// envQueryStringDisabled is the name of the env var used to disabled query string collection.
	envQueryStringDisabled = "DD_TRACE_HTTP_URL_QUERY_STRING_DISABLED"
	// envQueryStringRegexp is the name of the env var used to specify the regexp to use for query string obfuscation.
	envQueryStringRegexp = "DD_TRACE_OBFUSCATION_QUERY_STRING_REGEXP"
	// envTraceClientIPEnabled is the name of the env var used to specify whether or not to collect client ip in span tags
	envTraceClientIPEnabled = "DD_TRACE_CLIENT_IP_ENABLED"
	// envServerErrorStatuses is the name of the env var used to specify error status codes on http server spans
	envServerErrorStatuses = "DD_TRACE_HTTP_SERVER_ERROR_STATUSES"
	// envInferredProxyServicesEnabled is the name of the env var used for enabling inferred span tracing
	envInferredProxyServicesEnabled = "DD_TRACE_INFERRED_PROXY_SERVICES_ENABLED"
)

// defaultQueryStringRegexp is the regexp used for query string obfuscation if `envQueryStringRegexp` is empty.
var defaultQueryStringRegexp = regexp.MustCompile("(?i)(?:p(?:ass)?w(?:or)?d|pass(?:_?phrase)?|secret|(?:api_?|private_?|public_?|access_?|secret_?)key(?:_?id)?|token|consumer_?(?:id|key|secret)|sign(?:ed|ature)?|auth(?:entication|orization)?)(?:(?:\\s|%20)*(?:=|%3D)[^&]+|(?:\"|%22)(?:\\s|%20)*(?::|%3A)(?:\\s|%20)*(?:\"|%22)(?:%2[^2]|%[^2]|[^\"%])+(?:\"|%22))|bearer(?:\\s|%20)+[a-z0-9\\._\\-]|token(?::|%3A)[a-z0-9]{13}|gh[opsu]_[0-9a-zA-Z]{36}|ey[I-L](?:[\\w=-]|%3D)+\\.ey[I-L](?:[\\w=-]|%3D)+(?:\\.(?:[\\w.+\\/=-]|%3D|%2F|%2B)+)?|[\\-]{5}BEGIN(?:[a-z\\s]|%20)+PRIVATE(?:\\s|%20)KEY[\\-]{5}[^\\-]+[\\-]{5}END(?:[a-z\\s]|%20)+PRIVATE(?:\\s|%20)KEY|ssh-rsa(?:\\s|%20)*(?:[a-z0-9\\/\\.+]|%2F|%5C|%2B){100,}")

type config struct {
	queryStringRegexp            *regexp.Regexp // specifies the regexp to use for query string obfuscation.
	queryString                  bool           // reports whether the query string should be included in the URL span tag.
	traceClientIP                bool
	isStatusError                func(statusCode int) bool
	inferredProxyServicesEnabled bool
}

// ResetCfg sets local variable cfg back to its defaults (mainly useful for testing)
func ResetCfg() {
	cfg = newConfig()
}

func newConfig() config {
	c := config{
<<<<<<< HEAD
		queryString:                  !internal.BoolEnv(envQueryStringDisabled, false),
		queryStringRegexp:            defaultQueryStringRegexp,
		traceClientIP:                internal.BoolEnv(envTraceClientIPEnabled, false),
		isStatusError:                isServerError,
		inferredProxyServicesEnabled: internal.BoolEnv(envInferredProxyServicesEnabled, false),
=======
		queryString:       !internal.BoolEnv(envQueryStringDisabled, false),
		queryStringRegexp: QueryStringRegexp(),
		traceClientIP:     internal.BoolEnv(envTraceClientIPEnabled, false),
		isStatusError:     isServerError,
>>>>>>> 39f9e5d1
	}
	v := os.Getenv(envServerErrorStatuses)
	if fn := GetErrorCodesFromInput(v); fn != nil {
		c.isStatusError = fn
	}
	return c
}

func isServerError(statusCode int) bool {
	return statusCode >= 500 && statusCode < 600
}

func QueryStringRegexp() *regexp.Regexp {
	if s, ok := os.LookupEnv(envQueryStringRegexp); !ok {
		return defaultQueryStringRegexp
	} else if s == "" {
		log.Debug("%s is set but empty. Query string obfuscation will be disabled.", envQueryStringRegexp)
		return nil
	} else if r, err := regexp.Compile(s); err == nil {
		return r
	} else {
		log.Error("Could not compile regexp from %s. Using default regexp instead.", envQueryStringRegexp)
		return defaultQueryStringRegexp
	}
}

// GetErrorCodesFromInput parses a comma-separated string s to determine which codes are to be considered errors
// Its purpose is to support the DD_TRACE_HTTP_SERVER_ERROR_STATUSES env var
// If error condition cannot be determined from s, `nil` is returned
// e.g, input of "100,200,300-400" returns a function that returns true on 100, 200, and all values between 300-400, inclusive
// any input that cannot be translated to integer values returns nil
func GetErrorCodesFromInput(s string) func(statusCode int) bool {
	if s == "" {
		return nil
	}
	var codes []int
	var ranges [][]int
	vals := strings.Split(s, ",")
	for _, val := range vals {
		// "-" indicates a range of values
		if strings.Contains(val, "-") {
			bounds := strings.Split(val, "-")
			if len(bounds) != 2 {
				log.Debug("Trouble parsing %v due to entry %v, using default error status determination logic", s, val)
				return nil
			}
			before, err := strconv.Atoi(bounds[0])
			if err != nil {
				log.Debug("Trouble parsing %v due to entry %v, using default error status determination logic", s, val)
				return nil
			}
			after, err := strconv.Atoi(bounds[1])
			if err != nil {
				log.Debug("Trouble parsing %v due to entry %v, using default error status determination logic", s, val)
				return nil
			}
			ranges = append(ranges, []int{before, after})
		} else {
			intVal, err := strconv.Atoi(val)
			if err != nil {
				log.Debug("Trouble parsing %v due to entry %v, using default error status determination logic", s, val)
				return nil
			}
			codes = append(codes, intVal)
		}
	}
	return func(statusCode int) bool {
		for _, c := range codes {
			if c == statusCode {
				return true
			}
		}
		for _, bounds := range ranges {
			if statusCode >= bounds[0] && statusCode <= bounds[1] {
				return true
			}
		}
		return false
	}
}<|MERGE_RESOLUTION|>--- conflicted
+++ resolved
@@ -48,18 +48,11 @@
 
 func newConfig() config {
 	c := config{
-<<<<<<< HEAD
-		queryString:                  !internal.BoolEnv(envQueryStringDisabled, false),
-		queryStringRegexp:            defaultQueryStringRegexp,
-		traceClientIP:                internal.BoolEnv(envTraceClientIPEnabled, false),
-		isStatusError:                isServerError,
-		inferredProxyServicesEnabled: internal.BoolEnv(envInferredProxyServicesEnabled, false),
-=======
 		queryString:       !internal.BoolEnv(envQueryStringDisabled, false),
 		queryStringRegexp: QueryStringRegexp(),
 		traceClientIP:     internal.BoolEnv(envTraceClientIPEnabled, false),
 		isStatusError:     isServerError,
->>>>>>> 39f9e5d1
+    inferredProxyServicesEnabled: internal.BoolEnv(envInferredProxyServicesEnabled, false),
 	}
 	v := os.Getenv(envServerErrorStatuses)
 	if fn := GetErrorCodesFromInput(v); fn != nil {
