--- conflicted
+++ resolved
@@ -341,11 +341,7 @@
 	}
 }
 
-<<<<<<< HEAD
-func TestNamingSchema(t *testing.T) {
-=======
 func TestServerNamingSchema(t *testing.T) {
->>>>>>> 4e287124
 	genSpans := namingschematest.GenSpansFn(func(t *testing.T, serviceOverride string) []mocktracer.Span {
 		var opts []InterceptorOption
 		if serviceOverride != "" {
@@ -354,11 +350,7 @@
 		mt := mocktracer.Start()
 		defer mt.Stop()
 
-<<<<<<< HEAD
-		rig, err := newRigWithOpts(true, opts...)
-=======
 		rig, err := newRigWithOpts(true, false, opts...)
->>>>>>> 4e287124
 		require.NoError(t, err)
 		defer rig.Close()
 		_, err = rig.client.Ping(context.Background(), &FixtureRequest{Name: "pass"})
@@ -367,32 +359,16 @@
 		return mt.FinishedSpans()
 	})
 	assertOpV0 := func(t *testing.T, spans []mocktracer.Span) {
-<<<<<<< HEAD
-		require.Len(t, spans, 2)
-		assert.Equal(t, "grpc.server", spans[0].OperationName())
-		assert.Equal(t, "grpc.client", spans[1].OperationName())
-	}
-	assertOpV1 := func(t *testing.T, spans []mocktracer.Span) {
-		require.Len(t, spans, 2)
-		assert.Equal(t, "grpc.server.request", spans[0].OperationName())
-		assert.Equal(t, "grpc.client.request", spans[1].OperationName())
-=======
 		require.Len(t, spans, 1)
 		assert.Equal(t, "grpc.server", spans[0].OperationName())
 	}
 	assertOpV1 := func(t *testing.T, spans []mocktracer.Span) {
 		require.Len(t, spans, 1)
 		assert.Equal(t, "grpc.server.request", spans[0].OperationName())
->>>>>>> 4e287124
 	}
 	ddService := namingschematest.TestDDService
 	serviceOverride := namingschematest.TestServiceOverride
 	wantServiceNameV0 := namingschematest.ServiceNameAssertions{
-<<<<<<< HEAD
-		WithDefaults:             []string{"grpc.server", "grpc.client"},
-		WithDDService:            []string{ddService, "grpc.client"},
-		WithDDServiceAndOverride: []string{serviceOverride, serviceOverride},
-=======
 		WithDefaults:             []string{"grpc.server"},
 		WithDDService:            []string{ddService},
 		WithDDServiceAndOverride: []string{serviceOverride},
@@ -431,7 +407,6 @@
 		WithDefaults:             []string{"grpc.client"},
 		WithDDService:            []string{"grpc.client"},
 		WithDDServiceAndOverride: []string{serviceOverride},
->>>>>>> 4e287124
 	}
 	t.Run("ServiceName", namingschematest.NewServiceNameTest(genSpans, "", wantServiceNameV0))
 	t.Run("SpanName", namingschematest.NewOpNameTest(genSpans, assertOpV0, assertOpV1))
