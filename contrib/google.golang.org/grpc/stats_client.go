--- conflicted
+++ resolved
@@ -37,11 +37,7 @@
 		rti.FullMethodName,
 		h.cfg.spanName,
 		h.cfg.serviceName,
-<<<<<<< HEAD
-		h.cfg.spanOpts...,
-=======
 		spanOpts...,
->>>>>>> 4e287124
 	)
 	ctx = injectSpanIntoContext(ctx)
 	return ctx
