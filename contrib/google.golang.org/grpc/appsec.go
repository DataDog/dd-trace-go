--- conflicted
+++ resolved
@@ -11,11 +11,8 @@
 	"gopkg.in/DataDog/dd-trace-go.v1/internal/appsec/dyngo/instrumentation"
 	"gopkg.in/DataDog/dd-trace-go.v1/internal/appsec/dyngo/instrumentation/grpcsec"
 	"gopkg.in/DataDog/dd-trace-go.v1/internal/appsec/dyngo/instrumentation/httpsec"
-<<<<<<< HEAD
 	"gopkg.in/DataDog/dd-trace-go.v1/internal/log"
-=======
 	"gopkg.in/DataDog/dd-trace-go.v1/internal/appsec/dyngo/instrumentation/sharedsec"
->>>>>>> 6896fe88
 
 	"github.com/DataDog/appsec-internal-go/netip"
 	"golang.org/x/net/context"
@@ -34,21 +31,18 @@
 		var blocked bool
 		md, _ := metadata.FromIncomingContext(ctx)
 		clientIP := setClientIP(ctx, span, md)
-<<<<<<< HEAD
-		grpcsec.SetRequestMetadataTags(span, md)
-		ctx, op := grpcsec.StartHandlerOperation(ctx, grpcsec.HandlerOperationArgs{Metadata: md, ClientIP: clientIP}, nil)
-=======
-		ctx, op := grpcsec.StartHandlerOperation(ctx, grpcsec.HandlerOperationArgs{Metadata: md, ClientIP: clientIP}, nil, dyngo.NewDataListener(func(a *sharedsec.Action) {
+		args := grpcsec.HandlerOperationArgs{Metadata: md, ClientIP: clientIP}
+		ctx, op := grpcsec.StartHandlerOperation(ctx, args, nil, dyngo.NewDataListener(func(a *sharedsec.Action) {
 			code, e := a.GRPC()(md)
 			blocked = a.Blocking()
 			err = status.Error(codes.Code(code), e.Error())
 		}))
->>>>>>> 6896fe88
 		defer func() {
 			events := op.Finish(grpcsec.HandlerOperationRes{})
 			if blocked {
 				op.AddTag(instrumentation.BlockedRequestTag, true)
 			}
+			grpcsec.SetRequestMetadataTags(span, md)
 			instrumentation.SetTags(span, op.Tags())
 			if len(events) > 0 {
 				grpcsec.SetSecurityEventsTags(span, events)
