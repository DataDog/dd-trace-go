// Unless explicitly stated otherwise all files in this repository are licensed
// under the Apache License Version 2.0.
// This product includes software developed at Datadog (https://www.datadoghq.com/).
// Copyright 2016 Datadog, Inc.

//go:generate protoc -I . fixtures_test.proto --go_out=plugins=grpc:.

// Package grpc provides functions to trace the google.golang.org/grpc package v1.2.
package grpc // import "gopkg.in/DataDog/dd-trace-go.v1/contrib/google.golang.org/grpc"

import (
	"io"
	"math"

	"gopkg.in/DataDog/dd-trace-go.v1/contrib/google.golang.org/internal/grpcutil"
	"gopkg.in/DataDog/dd-trace-go.v1/ddtrace"
	"gopkg.in/DataDog/dd-trace-go.v1/ddtrace/ext"
	"gopkg.in/DataDog/dd-trace-go.v1/ddtrace/tracer"

	context "golang.org/x/net/context"
	"google.golang.org/grpc/codes"
	"google.golang.org/grpc/metadata"
	"google.golang.org/grpc/status"
)

<<<<<<< HEAD
func (cfg *config) startSpanOptions(opts ...tracer.StartSpanOption) []tracer.StartSpanOption {
	if len(cfg.tags) == 0 && math.IsNaN(cfg.analyticsRate) {
		return opts
	}

	ret := make([]tracer.StartSpanOption, 0, 1+len(cfg.tags)+len(opts))
	ret = append(ret, tracer.AnalyticsRate(cfg.analyticsRate))
	for _, opt := range opts {
		ret = append(ret, opt)
	}
	for key, tag := range cfg.tags {
		ret = append(ret, tracer.Tag(key, tag))
	}
	return ret
}
=======
// cache a constant option: saves one allocation per call
var spanTypeRPC = tracer.SpanType(ext.AppTypeRPC)
>>>>>>> 8a68d592

func startSpanFromContext(
	ctx context.Context, method, operation, service string, opts ...tracer.StartSpanOption,
) (ddtrace.Span, context.Context) {
	opts = append(opts,
		tracer.ServiceName(service),
		tracer.ResourceName(method),
		tracer.Tag(tagMethodName, method),
		spanTypeRPC,
	)
	md, _ := metadata.FromIncomingContext(ctx) // nil is ok
	if sctx, err := tracer.Extract(grpcutil.MDCarrier(md)); err == nil {
		opts = append(opts, tracer.ChildOf(sctx))
	}
	return tracer.StartSpanFromContext(ctx, operation, opts...)
}

// finishWithError applies finish option and a tag with gRPC status code, disregarding OK, EOF and Canceled errors.
func finishWithError(span ddtrace.Span, err error, cfg *config) {
	if err == io.EOF || err == context.Canceled {
		err = nil
	}
	errcode := status.Code(err)
	if errcode == codes.OK || cfg.nonErrorCodes[errcode] {
		err = nil
	}
	span.SetTag(tagCode, errcode.String())

	// only allocate finishOptions if needed, and allocate the exact right size
	var finishOptions []tracer.FinishOption
	if err != nil {
		if cfg.noDebugStack {
			finishOptions = []tracer.FinishOption{tracer.WithError(err), tracer.NoDebugStack()}
		} else {
			finishOptions = []tracer.FinishOption{tracer.WithError(err)}
		}
	}
	span.Finish(finishOptions...)
}<|MERGE_RESOLUTION|>--- conflicted
+++ resolved
@@ -23,7 +23,9 @@
 	"google.golang.org/grpc/status"
 )
 
-<<<<<<< HEAD
+// cache a constant option: saves one allocation per call
+var spanTypeRPC = tracer.SpanType(ext.AppTypeRPC)
+
 func (cfg *config) startSpanOptions(opts ...tracer.StartSpanOption) []tracer.StartSpanOption {
 	if len(cfg.tags) == 0 && math.IsNaN(cfg.analyticsRate) {
 		return opts
@@ -39,10 +41,6 @@
 	}
 	return ret
 }
-=======
-// cache a constant option: saves one allocation per call
-var spanTypeRPC = tracer.SpanType(ext.AppTypeRPC)
->>>>>>> 8a68d592
 
 func startSpanFromContext(
 	ctx context.Context, method, operation, service string, opts ...tracer.StartSpanOption,
