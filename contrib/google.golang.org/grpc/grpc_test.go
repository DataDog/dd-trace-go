// Unless explicitly stated otherwise all files in this repository are licensed
// under the Apache License Version 2.0.
// This product includes software developed at Datadog (https://www.datadoghq.com/).
// Copyright 2016 Datadog, Inc.

package grpc

import (
	"bytes"
	"context"
	"encoding/json"
	"fmt"
	"io"
	"net"
	"net/http"
	"strings"
	"testing"
	"time"

	"github.com/DataDog/dd-trace-go/instrumentation/testutils/grpc/v2/fixturepb"
	"github.com/DataDog/dd-trace-go/v2/ddtrace/ext"
	"github.com/DataDog/dd-trace-go/v2/ddtrace/mocktracer"
	"github.com/DataDog/dd-trace-go/v2/ddtrace/tracer"
	"github.com/DataDog/dd-trace-go/v2/instrumentation/testutils"

	"github.com/stretchr/testify/assert"
	"github.com/stretchr/testify/require"
	"github.com/tinylib/msgp/msgp"
	"google.golang.org/grpc"
	"google.golang.org/grpc/codes"
	"google.golang.org/grpc/credentials/insecure"
	"google.golang.org/grpc/metadata"
	"google.golang.org/grpc/status"
)

func TestUnary(t *testing.T) {
	assert := assert.New(t)

	for name, tt := range map[string]struct {
		message     string
		error       bool
		wantMessage string
		wantCode    codes.Code
		wantReqTag  string
	}{
		"OK": {
			message:     "pass",
			error:       false,
			wantMessage: "passed",
			wantCode:    codes.OK,
			wantReqTag:  "{\"name\":\"pass\"}",
		},
		"Invalid": {
			message:     "invalid",
			error:       true,
			wantMessage: "",
			wantCode:    codes.InvalidArgument,
			wantReqTag:  "{\"name\":\"invalid\"}",
		},
	} {
		t.Run(name, func(t *testing.T) {
			rig, err := newRig(true, WithService("grpc"), WithRequestTags())
			require.NoError(t, err, "error setting up rig")
			defer func() { assert.NoError(rig.Close()) }()
			client := rig.client

			mt := mocktracer.Start()
			defer mt.Stop()

			span, ctx := tracer.StartSpanFromContext(context.Background(), "a", tracer.ServiceName("b"), tracer.ResourceName("c"))

			resp, err := client.Ping(ctx, &fixturepb.FixtureRequest{Name: tt.message})
			span.Finish()
			if tt.error {
				assert.Error(err)
			} else {
				assert.NoError(err)
				assert.Equal(tt.wantMessage, resp.Message)
			}

			spans := mt.FinishedSpans()
			assert.Len(spans, 3)

			var serverSpan, clientSpan, rootSpan *mocktracer.Span

			for _, s := range spans {
				// order of traces in buffer is not garanteed
				switch s.OperationName() {
				case "grpc.server":
					serverSpan = s
				case "grpc.client":
					clientSpan = s
				case "a":
					rootSpan = s
				}
			}

			assert.NotNil(serverSpan)
			assert.NotNil(clientSpan)
			assert.NotNil(rootSpan)

			// this tag always contains the resolved address
			assert.Equal("127.0.0.1", clientSpan.Tag(ext.TargetHost))
			assert.Equal("localhost", clientSpan.Tag(ext.PeerHostname))
			assert.Equal(rig.port, clientSpan.Tag(ext.TargetPort))
			assert.Equal(tt.wantCode.String(), clientSpan.Tag(tagCode))
			assert.Equal(rootSpan.TraceID(), clientSpan.TraceID())
			assert.Equal(methodKindUnary, clientSpan.Tag(tagMethodKind))
			assert.Equal("google.golang.org/grpc", clientSpan.Tag(ext.Component))
			assert.Equal(ext.SpanKindClient, clientSpan.Tag(ext.SpanKind))
			assert.Equal("grpc", clientSpan.Tag(ext.RPCSystem))
			assert.Equal("grpc.Fixture", clientSpan.Tag(ext.RPCService))
			assert.Equal("/grpc.Fixture/Ping", clientSpan.Tag(ext.GRPCFullMethod))

			assert.Equal("grpc", serverSpan.Tag(ext.ServiceName))
			assert.Equal("/grpc.Fixture/Ping", serverSpan.Tag(ext.ResourceName))
			assert.Equal(tt.wantCode.String(), serverSpan.Tag(tagCode))
			assert.Equal(rootSpan.TraceID(), serverSpan.TraceID())
			assert.Equal(methodKindUnary, serverSpan.Tag(tagMethodKind))
			assert.Equal(tt.wantReqTag, serverSpan.Tag(tagRequest))
			assert.Equal("google.golang.org/grpc", serverSpan.Tag(ext.Component))
			assert.Equal(ext.SpanKindServer, serverSpan.Tag(ext.SpanKind))
			assert.Equal("grpc", serverSpan.Tag(ext.RPCSystem))
			assert.Equal("grpc.Fixture", serverSpan.Tag(ext.RPCService))
			assert.Equal("/grpc.Fixture/Ping", serverSpan.Tag(ext.GRPCFullMethod))
		})
	}
}

func TestStreaming(t *testing.T) {
	// creates a stream, then sends/recvs two pings, then closes the stream
	runPings := func(t *testing.T, ctx context.Context, client fixturepb.FixtureClient) {
		stream, err := client.StreamPing(ctx)
		assert.NoError(t, err)

		for i := 0; i < 2; i++ {
			err = stream.Send(&fixturepb.FixtureRequest{Name: "pass"})
			assert.NoError(t, err)

			resp, err := stream.Recv()
			assert.NoError(t, err)
			assert.Equal(t, "passed", resp.Message)
		}
		stream.CloseSend()
		// to flush the spans
		stream.Recv()
	}

	checkSpans := func(t *testing.T, rig *rig, spans []*mocktracer.Span) {
		var rootSpan *mocktracer.Span
		for _, span := range spans {
			if span.OperationName() == "a" {
				rootSpan = span
			}
		}
		assert.NotNil(t, rootSpan)
		for _, span := range spans {
			if span != rootSpan {
				assert.Equal(t, rootSpan.TraceID(), span.TraceID(),
					"expected span to to have its trace id set to the root trace id (%d): %v",
					rootSpan.TraceID(), span)
				assert.Equal(t, ext.AppTypeRPC, span.Tag(ext.SpanType),
					"expected span type to be rpc in span: %v",
					span)
				assert.Equal(t, "grpc", span.Tag(ext.ServiceName),
					"expected service name to be grpc in span: %v",
					span)
				assert.Equal(t, "grpc", span.Tag(ext.RPCSystem))
				assert.Equal(t, "/grpc.Fixture/StreamPing", span.Tag(ext.GRPCFullMethod))
			}
			switch span.OperationName() {
			case "grpc.client":
				assert.Equal(t, "127.0.0.1", span.Tag(ext.TargetHost),
					"expected target host tag to be set in span: %v", span)
				assert.Equal(t, "localhost", span.Tag(ext.PeerHostname))
				assert.Equal(t, rig.port, span.Tag(ext.TargetPort),
					"expected target host port to be set in span: %v", span)
				fallthrough
			case "grpc.server":
				assert.Equal(t, methodKindBidiStream, span.Tag(tagMethodKind),
					"expected tag %s == %s, but found %s.",
					tagMethodKind, methodKindBidiStream, span.Tag(tagMethodKind))
				fallthrough
			case "grpc.message":
				if span.Tag(ext.ErrorMsg) == nil {
					assert.Equal(t, codes.OK.String(), span.Tag(tagCode),
						"expected grpc code to be set in span: %v", span)
				} else {
					assert.NotEqual(t, codes.OK.String(), span.Tag(tagCode),
						"expected grpc code to be set in span: %v", span)
				}
				assert.Equal(t, "/grpc.Fixture/StreamPing", span.Tag(ext.ResourceName),
					"expected resource name to be set in span: %v", span)
				assert.Equal(t, "/grpc.Fixture/StreamPing", span.Tag(tagMethodName),
					"expected grpc method name to be set in span: %v", span)
			}

			switch span.OperationName() { //checks spankind and component without fallthrough
			case "grpc.client":
				assert.Equal(t, "google.golang.org/grpc", span.Tag(ext.Component),
					" expected component to be grpc-go in span %v", span)
				assert.Equal(t, ext.SpanKindClient, span.Tag(ext.SpanKind),
					" expected spankind to be client in span %v", span)
			case "grpc.server":
				assert.Equal(t, "google.golang.org/grpc", span.Tag(ext.Component),
					" expected component to be grpc-go in span %v", span)
				assert.Equal(t, ext.SpanKindServer, span.Tag(ext.SpanKind),
					" expected spankind to be server in span %v, %v", span, span.OperationName())
			case "grpc.message":
				assert.Equal(t, "google.golang.org/grpc", span.Tag(ext.Component),
					" expected component to be grpc-go in span %v", span)
				assert.NotContains(t, span.Tags(), ext.SpanKind,
					" expected no spankind tag to be in span %v", span)
			}

		}
	}

	t.Run("All", func(t *testing.T) {
		mt := mocktracer.Start()
		defer mt.Stop()

		rig, err := newRig(true, WithService("grpc"))
		require.NoError(t, err, "error setting up rig")
		defer func() { assert.NoError(t, rig.Close()) }()

		span, ctx := tracer.StartSpanFromContext(context.Background(), "a",
			tracer.ServiceName("b"),
			tracer.ResourceName("c"))

		runPings(t, ctx, rig.client)

		span.Finish()

		waitForSpans(mt, 13)

		spans := mt.FinishedSpans()
		assert.Len(t, spans, 13,
			"expected 4 client messages + 4 server messages + 1 server call + 1 client call + 1 error from empty recv + 1 parent ctx, but got %v",
			len(spans))
		checkSpans(t, rig, spans)
	})

	t.Run("CallsOnly", func(t *testing.T) {
		mt := mocktracer.Start()
		defer mt.Stop()

		rig, err := newRig(true, WithService("grpc"), WithStreamMessages(false))
		require.NoError(t, err, "error setting up rig")
		defer func() { assert.NoError(t, rig.Close()) }()

		span, ctx := tracer.StartSpanFromContext(context.Background(), "a",
			tracer.ServiceName("b"),
			tracer.ResourceName("c"))

		runPings(t, ctx, rig.client)

		span.Finish()

		waitForSpans(mt, 3)

		spans := mt.FinishedSpans()
		assert.Len(t, spans, 3,
			"expected 1 server call + 1 client call + 1 parent ctx, but got %v",
			len(spans))
		checkSpans(t, rig, spans)
	})

	t.Run("MessagesOnly", func(t *testing.T) {
		mt := mocktracer.Start()
		defer mt.Stop()

		rig, err := newRig(true, WithService("grpc"), WithStreamCalls(false))
		require.NoError(t, err, "error setting up rig")
		defer func() { assert.NoError(t, rig.Close()) }()

		span, ctx := tracer.StartSpanFromContext(context.Background(), "a",
			tracer.ServiceName("b"),
			tracer.ResourceName("c"))

		runPings(t, ctx, rig.client)

		span.Finish()

		waitForSpans(mt, 11)

		spans := mt.FinishedSpans()
		assert.Len(t, spans, 11,
			"expected 4 client messages + 4 server messages + 1 error from empty recv + 1 parent ctx, but got %v",
			len(spans))
		checkSpans(t, rig, spans)
	})
}

func TestSpanTree(t *testing.T) {
	assertSpan := func(t *testing.T, span, parent *mocktracer.Span, operationName, resourceName string) {
		require.NotNil(t, span)
		assert.Zero(t, span.Tag(ext.ErrorMsg))
		assert.Equal(t, operationName, span.OperationName())
		assert.Equal(t, "grpc", span.Tag(ext.ServiceName))
		assert.Equal(t, resourceName, span.Tag(ext.ResourceName))
		assert.True(t, span.FinishTime().Sub(span.StartTime()) >= 0)

		if parent == nil {
			return
		}
		assert.Equal(t, parent.SpanID(), span.ParentID(), "unexpected parent id")
	}

	t.Run("unary", func(t *testing.T) {
		assert := assert.New(t)
		mt := mocktracer.Start()
		defer mt.Stop()

		rig, err := newRig(true, WithService("grpc"))
		require.NoError(t, err, "error setting up rig")
		defer func() { assert.NoError(rig.Close()) }()

		{
			// Unary Ping rpc leading to trace:
			//   root span -> client Ping span -> server Ping span -> child span
			rootSpan, ctx := tracer.StartSpanFromContext(context.Background(), "root")
			client := rig.client
			resp, err := client.Ping(ctx, &fixturepb.FixtureRequest{Name: "child"})
			assert.NoError(err)
			assert.Equal("child", resp.Message)
			rootSpan.Finish()
		}

		assert.Empty(mt.OpenSpans())
		spans := mt.FinishedSpans()
		assert.Len(spans, 4)

		rootSpan := spans[3]
		clientPingSpan := spans[2]
		serverPingSpan := spans[1]
		serverPingChildSpan := spans[0]

		assert.Zero(0, rootSpan.ParentID())
		assertSpan(t, serverPingChildSpan, serverPingSpan, "child", "child")
		assertSpan(t, serverPingSpan, clientPingSpan, "grpc.server", "/grpc.Fixture/Ping")
		assertSpan(t, clientPingSpan, rootSpan, "grpc.client", "/grpc.Fixture/Ping")
	})

	t.Run("stream", func(t *testing.T) {
		assert := assert.New(t)
		mt := mocktracer.Start()
		defer mt.Stop()

		rig, err := newRig(true, WithService("grpc"), WithRequestTags(), WithMetadataTags())
		require.NoError(t, err, "error setting up rig")
		defer func() { assert.NoError(rig.Close()) }()
		client := rig.client

		{
			rootSpan, ctx := tracer.StartSpanFromContext(context.Background(), "root")

			// Streaming RPC leading to trace:
			// root -> client stream -> client send message -> server stream
			//  -> server receive message -> server send message
			//  -> client receive message
			ctx, cancel := context.WithCancel(ctx)
			ctx = metadata.AppendToOutgoingContext(ctx, "custom_metadata_key", "custom_metadata_value")
			stream, err := client.StreamPing(ctx)
			assert.NoError(err)
			err = stream.SendMsg(&fixturepb.FixtureRequest{Name: "break"})
			assert.NoError(err)
			resp, err := stream.Recv()
			assert.Nil(err)
			assert.Equal("passed", resp.Message)
			err = stream.CloseSend()
			assert.NoError(err)
			cancel()

			// Wait until the client stream tracer goroutine gets awoken by the context
			// cancellation and finishes its span
			waitForSpans(mt, 6)

			rootSpan.Finish()
		}

		assert.Empty(mt.OpenSpans())
		spans := mt.FinishedSpans()
		require.Len(t, spans, 7)

		var rootSpan, clientStreamSpan, serverStreamSpan *mocktracer.Span
		var messageSpans []*mocktracer.Span
		for _, s := range spans {
			switch n := s.OperationName(); n {
			case "root":
				rootSpan = s
			case "grpc.client":
				clientStreamSpan = s
			case "grpc.server":
				serverStreamSpan = s
			case "grpc.message":
				messageSpans = append(messageSpans, s)
			}
		}
		require.NotNil(t, rootSpan)
		require.NotNil(t, clientStreamSpan)
		require.NotNil(t, serverStreamSpan)

		assert.Zero(rootSpan.ParentID())
		assertSpan(t, clientStreamSpan, rootSpan, "grpc.client", "/grpc.Fixture/StreamPing")
		assertSpan(t, serverStreamSpan, clientStreamSpan, "grpc.server", "/grpc.Fixture/StreamPing")
		var clientSpans, serverSpans int
		var reqMsgFound bool
		for _, ms := range messageSpans {
			if ms.ParentID() == clientStreamSpan.SpanID() {
				assertSpan(t, ms, clientStreamSpan, "grpc.message", "/grpc.Fixture/StreamPing")
				clientSpans++
			} else {
				assertSpan(t, ms, serverStreamSpan, "grpc.message", "/grpc.Fixture/StreamPing")
				serverSpans++
				if !reqMsgFound {
					assert.Equal("{\"name\":\"break\"}", ms.Tag(tagRequest))
					metadataTag := ms.Tag(tagMetadataPrefix + "custom_metadata_key.0")
					assert.Equal("custom_metadata_value", metadataTag)
					reqMsgFound = true
				}
			}
		}
		assert.Equal(2, clientSpans)
		assert.Equal(2, serverSpans)
	})
}

func TestPass(t *testing.T) {
	assert := assert.New(t)
	mt := mocktracer.Start()
	defer mt.Stop()

	rig, err := newRig(false, WithService("grpc"))
	require.NoError(t, err, "error setting up rig")
	defer func() { assert.NoError(rig.Close()) }()
	client := rig.client

	ctx := context.Background()
	ctx = metadata.AppendToOutgoingContext(ctx, "test-key", "test-value")
	resp, err := client.Ping(ctx, &fixturepb.FixtureRequest{Name: "pass"})
	assert.Nil(err)
	assert.Equal("passed", resp.Message)

	spans := mt.FinishedSpans()
	assert.Len(spans, 1)

	s := spans[0]
	assert.Zero(s.Tag(ext.ErrorMsg))
	assert.Equal("grpc.server", s.OperationName())
	assert.Equal("grpc", s.Tag(ext.ServiceName))
	assert.Equal("/grpc.Fixture/Ping", s.Tag(ext.ResourceName))
	assert.Equal(ext.AppTypeRPC, s.Tag(ext.SpanType))
	assert.NotContains(s.Tags(), tagRequest)
	assert.NotContains(s.Tags(), tagMetadataPrefix+"test-key")
	assert.True(s.FinishTime().Sub(s.StartTime()) >= 0)
	assert.Equal("grpc", s.Tag(ext.RPCSystem))
	assert.Equal("/grpc.Fixture/Ping", s.Tag(ext.GRPCFullMethod))
	assert.Equal(codes.OK.String(), s.Tag(tagCode))
}

func TestPreservesMetadata(t *testing.T) {
	mt := mocktracer.Start()
	defer mt.Stop()

	rig, err := newRig(true, WithMetadataTags())
	if err != nil {
		t.Fatalf("error setting up rig: %s", err)
	}
	defer func() { assert.NoError(t, rig.Close()) }()

	ctx := context.Background()
	ctx = metadata.AppendToOutgoingContext(ctx, "test-key", "test-value")
	span, ctx := tracer.StartSpanFromContext(ctx, "x", tracer.ServiceName("y"), tracer.ResourceName("z"))
	rig.client.Ping(ctx, &fixturepb.FixtureRequest{Name: "pass"})
	span.Finish()

	md := rig.fixtureServer.LastRequestMetadata.Load().(metadata.MD)
	assert.Equal(t, []string{"test-value"}, md.Get("test-key"),
		"existing metadata should be preserved")

	spans := mt.FinishedSpans()
	s := spans[0]
	assert.NotContains(t, s.Tags(), tagMetadataPrefix+"x-datadog-trace-id")
	assert.NotContains(t, s.Tags(), tagMetadataPrefix+"x-datadog-parent-id")
	assert.NotContains(t, s.Tags(), tagMetadataPrefix+"x-datadog-sampling-priority")
	assert.Equal(t, "test-value", s.Tag(tagMetadataPrefix+"test-key.0"))
}

func TestStreamSendsErrorCode(t *testing.T) {
	wantCode := codes.InvalidArgument.String()

	mt := mocktracer.Start()
	defer mt.Stop()

	rig, err := newRig(true)
	require.NoError(t, err, "error setting up rig")
	defer func() { assert.NoError(t, rig.Close()) }()

	ctx := context.Background()

	stream, err := rig.client.StreamPing(ctx)
	require.NoError(t, err, "no error should be returned after creating stream client")

	err = stream.Send(&fixturepb.FixtureRequest{Name: "invalid"})
	require.NoError(t, err, "no error should be returned after sending message")

	resp, err := stream.Recv()
	assert.Error(t, err, "should return error")
	assert.Nil(t, resp, "received message should be nil because of error")

	err = stream.CloseSend()
	require.NoError(t, err, "should not return error after closing stream")

	// to flush the spans
	_, _ = stream.Recv()

	containsErrorCode := false
	spans := mt.FinishedSpans()

	// check if at least one span has error code
	for _, s := range spans {
		if s.Tag(tagCode) == wantCode {
			containsErrorCode = true
		}
	}
	assert.True(t, containsErrorCode, "at least one span should contain error code, the spans were:\n%v", spans)

	// ensure that last span contains error code also
	gotLastSpanCode := spans[len(spans)-1].Tag(tagCode)
	assert.Equal(t, wantCode, gotLastSpanCode, "last span should contain error code")
}

// rig contains all of the servers and connections we'd need for a
// grpc integration test
type rig struct {
	fixtureServer *fixturepb.FixtureSrv
	server        *grpc.Server
	port          string
	listener      net.Listener
	conn          *grpc.ClientConn
	client        fixturepb.FixtureClient
}

func (r *rig) Close() error {
	defer r.server.GracefulStop()
	return r.conn.Close()
}

func newRigWithInterceptors(
	serverInterceptors []grpc.ServerOption,
	clientInterceptors []grpc.DialOption,
) (*rig, error) {
	server := grpc.NewServer(serverInterceptors...)
	fixtureSrv := fixturepb.NewFixtureServer()
	fixturepb.RegisterFixtureServer(server, fixtureSrv)

	li, err := net.Listen("tcp", "127.0.0.1:0")
	if err != nil {
		return nil, err
	}
	_, port, _ := net.SplitHostPort(li.Addr().String())
	// start our test fixtureServer.
	go server.Serve(li)

	conn, err := grpc.Dial("localhost:"+port, clientInterceptors...)
	if err != nil {
		return nil, fmt.Errorf("error dialing: %s", err)
	}
	return &rig{
		fixtureServer: fixtureSrv,
		listener:      li,
		port:          port,
		server:        server,
		conn:          conn,
		client:        fixturepb.NewFixtureClient(conn),
	}, err
}

func newRig(traceClient bool, opts ...Option) (*rig, error) {
	serverInterceptors := []grpc.ServerOption{
		grpc.UnaryInterceptor(UnaryServerInterceptor(opts...)),
		grpc.StreamInterceptor(StreamServerInterceptor(opts...)),
	}
	clientInterceptors := []grpc.DialOption{
		grpc.WithInsecure(),
	}
	if traceClient {
		clientInterceptors = append(clientInterceptors,
			grpc.WithUnaryInterceptor(UnaryClientInterceptor(opts...)),
			grpc.WithStreamInterceptor(StreamClientInterceptor(opts...)),
		)
	}
	return newRigWithInterceptors(serverInterceptors, clientInterceptors)
}

// waitForSpans polls the mock tracer until the expected number of spans
// appears
func waitForSpans(mt mocktracer.Tracer, sz int) {
	for len(mt.FinishedSpans()) < sz {
		time.Sleep(time.Millisecond * 100)
	}
}

func TestAnalyticsSettings(t *testing.T) {
	assertRate := func(t *testing.T, mt mocktracer.Tracer, rate interface{}, opts ...Option) {
		rig, err := newRig(true, opts...)
		if err != nil {
			t.Fatalf("error setting up rig: %s", err)
		}
		defer func() { assert.NoError(t, rig.Close()) }()

		client := rig.client
		resp, err := client.Ping(context.Background(), &fixturepb.FixtureRequest{Name: "pass"})
		assert.Nil(t, err)
		assert.Equal(t, "passed", resp.Message)

		spans := mt.FinishedSpans()
		assert.Len(t, spans, 2)

		var serverSpan, clientSpan *mocktracer.Span

		for _, s := range spans {
			// order of traces in buffer is not garanteed
			switch s.OperationName() {
			case "grpc.server":
				serverSpan = s
			case "grpc.client":
				clientSpan = s
			}
		}

		assert.Equal(t, rate, clientSpan.Tag(ext.EventSampleRate))
		assert.Equal(t, rate, serverSpan.Tag(ext.EventSampleRate))
	}

	t.Run("defaults", func(t *testing.T) {
		mt := mocktracer.Start()
		defer mt.Stop()

		assertRate(t, mt, nil)
	})

	t.Run("global", func(t *testing.T) {
		t.Skip("global flag disabled")
		mt := mocktracer.Start()
		defer mt.Stop()

		testutils.SetGlobalAnalyticsRate(t, 0.4)

		assertRate(t, mt, 0.4)
	})

	t.Run("enabled", func(t *testing.T) {
		mt := mocktracer.Start()
		defer mt.Stop()

		assertRate(t, mt, 1.0, WithAnalytics(true))
	})

	t.Run("disabled", func(t *testing.T) {
		mt := mocktracer.Start()
		defer mt.Stop()

		assertRate(t, mt, nil, WithAnalytics(false))
	})

	t.Run("override", func(t *testing.T) {
		mt := mocktracer.Start()
		defer mt.Stop()

		testutils.SetGlobalAnalyticsRate(t, 0.4)

		assertRate(t, mt, 0.23, WithAnalyticsRate(0.23))
	})

	t.Run("spanOpts", func(t *testing.T) {
		mt := mocktracer.Start()
		defer mt.Stop()

		assertRate(t, mt, 0.23, WithAnalyticsRate(0.33), WithSpanOptions(tracer.AnalyticsRate(0.23)))
	})
}

func TestUntracedMethods(t *testing.T) {
	t.Run("unary", func(t *testing.T) {
		mt := mocktracer.Start()
		defer mt.Stop()
		for _, c := range []struct {
			ignore []string
			exp    int
		}{
			{ignore: []string{}, exp: 2},
			{ignore: []string{"/some/endpoint"}, exp: 2},
			{ignore: []string{"/grpc.Fixture/Ping"}, exp: 0},
			{ignore: []string{"/grpc.Fixture/Ping", "/additional/endpoint"}, exp: 0},
		} {
			rig, err := newRig(true, WithUntracedMethods(c.ignore...))
			if err != nil {
				t.Fatalf("error setting up rig: %s", err)
			}
			client := rig.client
			resp, err := client.Ping(context.Background(), &fixturepb.FixtureRequest{Name: "pass"})
			assert.Nil(t, err)
			assert.Equal(t, "passed", resp.Message)

			spans := mt.FinishedSpans()
			assert.Len(t, spans, c.exp)
			rig.Close()
			mt.Reset()
		}
	})

	t.Run("stream", func(t *testing.T) {
		mt := mocktracer.Start()
		defer mt.Stop()
		for _, c := range []struct {
			ignore []string
			exp    int
		}{
			// client span: 1 send + 1 recv(OK) + 1 stream finish (OK)
			// server span: 1 send + 2 recv(OK + EOF) + 1 stream finish(EOF)
			{ignore: []string{}, exp: 7},
			{ignore: []string{"/some/endpoint"}, exp: 7},
			{ignore: []string{"/grpc.Fixture/StreamPing"}, exp: 0},
			{ignore: []string{"/grpc.Fixture/StreamPing", "/additional/endpoint"}, exp: 0},
		} {
			rig, err := newRig(true, WithUntracedMethods(c.ignore...))
			if err != nil {
				t.Fatalf("error setting up rig: %s", err)
			}

			ctx, done := context.WithCancel(context.Background())
			client := rig.client
			stream, err := client.StreamPing(ctx)
			assert.NoError(t, err)

			err = stream.Send(&fixturepb.FixtureRequest{Name: "pass"})
			assert.NoError(t, err)

			resp, err := stream.Recv()
			assert.NoError(t, err)
			assert.Equal(t, "passed", resp.Message)

			assert.NoError(t, stream.CloseSend())
			done() // close stream from client side
			rig.Close()

			waitForSpans(mt, c.exp)

			spans := mt.FinishedSpans()
			assert.Len(t, spans, c.exp)
			mt.Reset()
		}
	})
}

func TestIgnoredMetadata(t *testing.T) {
	mt := mocktracer.Start()
	defer mt.Stop()
	for _, c := range []struct {
		ignore []string
		exp    int
	}{
		{ignore: []string{}, exp: 8},
		{ignore: []string{"test-key"}, exp: 7},
		{ignore: []string{"test-key", "test-key2"}, exp: 6},
	} {
		rig, err := newRig(true, WithMetadataTags(), WithIgnoredMetadata(c.ignore...))
		if err != nil {
			t.Fatalf("error setting up rig: %s", err)
		}
		ctx := context.Background()
		ctx = metadata.AppendToOutgoingContext(ctx, "test-key", "test-value", "test-key2", "test-value2")
		span, ctx := tracer.StartSpanFromContext(ctx, "x", tracer.ServiceName("y"), tracer.ResourceName("z"))
		rig.client.Ping(ctx, &fixturepb.FixtureRequest{Name: "pass"})
		span.Finish()

		spans := mt.FinishedSpans()

		var serverSpan *mocktracer.Span
		for _, s := range spans {
			switch s.OperationName() {
			case "grpc.server":
				serverSpan = s
			}
		}

		var cnt int
		for k := range serverSpan.Tags() {
			if strings.HasPrefix(k, tagMetadataPrefix) {
				cnt++
			}
		}
		assert.Equal(t, c.exp, cnt)
		rig.Close()
		mt.Reset()
	}
}

func TestSpanOpts(t *testing.T) {
	t.Run("unary", func(t *testing.T) {
		mt := mocktracer.Start()
		defer mt.Stop()
		rig, err := newRig(true, WithSpanOptions(tracer.Tag("foo", "bar")))
		if err != nil {
			t.Fatalf("error setting up rig: %s", err)
		}
		client := rig.client
		resp, err := client.Ping(context.Background(), &fixturepb.FixtureRequest{Name: "pass"})
		assert.Nil(t, err)
		assert.Equal(t, "passed", resp.Message)

		spans := mt.FinishedSpans()
		assert.Len(t, spans, 2)

		for _, span := range spans {
			assert.Equal(t, "bar", span.Tags()["foo"])
		}
		rig.Close()
		mt.Reset()
	})

	t.Run("stream", func(t *testing.T) {
		mt := mocktracer.Start()
		defer mt.Stop()
		rig, err := newRig(true, WithSpanOptions(tracer.Tag("foo", "bar")))
		if err != nil {
			t.Fatalf("error setting up rig: %s", err)
		}

		ctx, done := context.WithCancel(context.Background())
		client := rig.client
		stream, err := client.StreamPing(ctx)
		assert.NoError(t, err)

		err = stream.Send(&fixturepb.FixtureRequest{Name: "pass"})
		assert.NoError(t, err)

		resp, err := stream.Recv()
		assert.NoError(t, err)
		assert.Equal(t, "passed", resp.Message)

		assert.NoError(t, stream.CloseSend())
		done() // close stream from client side
		rig.Close()

		waitForSpans(mt, 7)

		spans := mt.FinishedSpans()
		assert.Len(t, spans, 7)
		for _, span := range spans {
			assert.Equal(t, "bar", span.Tags()["foo"])
		}
		mt.Reset()
	})
}

func TestCustomTag(t *testing.T) {
	mt := mocktracer.Start()
	defer mt.Stop()
	for _, c := range []struct {
		key   string
		value interface{}
	}{
		{key: "foo", value: "bar"},
		{key: "val", value: float64(123)},
	} {
		rig, err := newRig(true, WithCustomTag(c.key, c.value))
		if err != nil {
			t.Fatalf("error setting up rig: %s", err)
		}
		ctx := context.Background()
		span, ctx := tracer.StartSpanFromContext(ctx, "x", tracer.ServiceName("y"), tracer.ResourceName("z"))
		rig.client.Ping(ctx, &fixturepb.FixtureRequest{Name: "pass"})
		span.Finish()

		spans := mt.FinishedSpans()

		var serverSpan *mocktracer.Span
		for _, s := range spans {
			switch s.OperationName() {
			case "grpc.server":
				serverSpan = s
			}
		}

		assert.NotNil(t, serverSpan)
		assert.Equal(t, c.value, serverSpan.Tag(c.key))
		rig.Close()
		mt.Reset()
	}
}

func TestWithErrorDetailTags(t *testing.T) {
	mt := mocktracer.Start()
	defer mt.Stop()
	for _, c := range []struct {
		opts     []Option
		details0 interface{}
		details1 interface{}
		details2 interface{}
	}{
		{opts: []Option{WithErrorDetailTags()}, details0: "message:\"a\"", details1: "message:\"b\"", details2: nil},
		{opts: []Option{}, details0: nil, details1: nil, details2: nil},
	} {
		rig, err := newRig(true, c.opts...)
		if err != nil {
			t.Fatalf("error setting up rig: %s", err)
		}
		ctx := context.Background()
		span, ctx := tracer.StartSpanFromContext(ctx, "x", tracer.ServiceName("y"), tracer.ResourceName("z"))
		rig.client.Ping(ctx, &fixturepb.FixtureRequest{Name: "errorDetails"})
		span.Finish()

		spans := mt.FinishedSpans()

		var serverSpan *mocktracer.Span
		for _, s := range spans {
			switch s.OperationName() {
			case "grpc.server":
				serverSpan = s
			}
		}

		assert.NotNil(t, serverSpan)
		assert.Equal(t, c.details0, serverSpan.Tag("grpc.status_details._0"))
		assert.Equal(t, c.details1, serverSpan.Tag("grpc.status_details._1"))
		assert.Equal(t, c.details2, serverSpan.Tag("grpc.status_details._2"))
		rig.Close()
		mt.Reset()
	}
}

<<<<<<< HEAD
=======
func getGenSpansFn(traceClient, traceServer bool) namingschematest.GenSpansFn {
	return func(t *testing.T, serviceOverride string) []mocktracer.Span {
		var opts []Option
		if serviceOverride != "" {
			opts = append(opts, WithServiceName(serviceOverride))
		}
		// exclude the grpc.message spans as they are not affected by naming schema
		opts = append(opts, WithStreamMessages(false))
		mt := mocktracer.Start()
		defer mt.Stop()

		var serverInterceptors []grpc.ServerOption
		if traceServer {
			serverInterceptors = append(serverInterceptors,
				grpc.UnaryInterceptor(UnaryServerInterceptor(opts...)),
				grpc.StreamInterceptor(StreamServerInterceptor(opts...)),
				grpc.StatsHandler(NewServerStatsHandler(opts...)),
			)
		}
		clientInterceptors := []grpc.DialOption{grpc.WithInsecure()}
		if traceClient {
			clientInterceptors = append(clientInterceptors,
				grpc.WithUnaryInterceptor(UnaryClientInterceptor(opts...)),
				grpc.WithStreamInterceptor(StreamClientInterceptor(opts...)),
				grpc.WithStatsHandler(NewClientStatsHandler(opts...)),
			)
		}
		rig, err := newRigWithInterceptors(serverInterceptors, clientInterceptors)
		require.NoError(t, err)
		defer func() { assert.NoError(t, rig.Close()) }()
		_, err = rig.client.Ping(context.Background(), &FixtureRequest{Name: "pass"})
		require.NoError(t, err)

		stream, err := rig.client.StreamPing(context.Background())
		require.NoError(t, err)
		err = stream.Send(&FixtureRequest{Name: "break"})
		require.NoError(t, err)
		_, err = stream.Recv()
		require.NoError(t, err)
		err = stream.CloseSend()
		require.NoError(t, err)
		// to flush the spans
		_, _ = stream.Recv()

		waitForSpans(mt, 4)
		return mt.FinishedSpans()
	}
}

>>>>>>> 93311db4
func BenchmarkUnaryServerInterceptor(b *testing.B) {
	// need to use the real tracer to get representative measurments
	tracer.Start(tracer.WithLogger(testutils.DiscardLogger()),
		tracer.WithEnv("test"),
		tracer.WithServiceVersion("0.1.2"))
	defer tracer.Stop()

	doNothingOKGRPCHandler := func(ctx context.Context, req interface{}) (interface{}, error) {
		return nil, nil
	}

	unknownErr := status.Error(codes.Unknown, "some unknown error")
	doNothingErrorGRPCHandler := func(ctx context.Context, req interface{}) (interface{}, error) {
		return nil, unknownErr
	}

	// Add gRPC metadata to ctx to get resonably accurate performance numbers. From a production
	// application, there can be quite a few key/value pairs. A number of these are added by
	// gRPC itself, and others by Datadog tracing
	md := metadata.Pairs(
		":authority", "example-service-name.example.com:12345",
		"content-type", "application/grpc",
		"user-agent", "grpc-go/1.32.0",
		"x-datadog-sampling-priority", "1",
	)
	mdWithParent := metadata.Join(md, metadata.Pairs(
		"x-datadog-trace-id", "9219028207762307503",
		"x-datadog-parent-id", "7525005002014855056",
	))
	ctx := context.Background()
	ctxWithMetadataNoParent := metadata.NewIncomingContext(ctx, md)
	ctxWithMetadataWithParent := metadata.NewIncomingContext(ctx, mdWithParent)

	methodInfo := &grpc.UnaryServerInfo{FullMethod: "/package.MyService/ExampleMethod"}
	interceptor := UnaryServerInterceptor()
	b.Run("ok_no_metadata", func(b *testing.B) {
		b.ReportAllocs()
		b.ResetTimer()
		for i := 0; i < b.N; i++ {
			interceptor(ctx, "ignoredRequestValue", methodInfo, doNothingOKGRPCHandler)
		}
	})

	b.Run("ok_with_metadata_no_parent", func(b *testing.B) {
		b.ReportAllocs()
		b.ResetTimer()
		for i := 0; i < b.N; i++ {
			interceptor(ctxWithMetadataNoParent, "ignoredRequestValue", methodInfo, doNothingOKGRPCHandler)
		}
	})

	b.Run("ok_with_metadata_with_parent", func(b *testing.B) {
		b.ReportAllocs()
		b.ResetTimer()
		for i := 0; i < b.N; i++ {
			interceptor(ctxWithMetadataWithParent, "ignoredRequestValue", methodInfo, doNothingOKGRPCHandler)
		}
	})

	interceptorWithRate := UnaryServerInterceptor(WithAnalyticsRate(0.5))
	b.Run("ok_no_metadata_with_analytics_rate", func(b *testing.B) {
		b.ReportAllocs()
		b.ResetTimer()
		for i := 0; i < b.N; i++ {
			interceptorWithRate(ctx, "ignoredRequestValue", methodInfo, doNothingOKGRPCHandler)
		}
	})

	b.Run("error_no_metadata", func(b *testing.B) {
		b.ReportAllocs()
		b.ResetTimer()
		for i := 0; i < b.N; i++ {
			interceptor(ctx, "ignoredRequestValue", methodInfo, doNothingErrorGRPCHandler)
		}
	})
	interceptorNoStack := UnaryServerInterceptor(NoDebugStack())
	b.Run("error_no_metadata_no_stack", func(b *testing.B) {
		b.ReportAllocs()
		b.ResetTimer()
		for i := 0; i < b.N; i++ {
			interceptorNoStack(ctx, "ignoredRequestValue", methodInfo, doNothingErrorGRPCHandler)
		}
	})
}

type roundTripper struct {
	assertSpanFromRequest func(r *http.Request)
}

func (rt *roundTripper) RoundTrip(r *http.Request) (*http.Response, error) {
	rt.assertSpanFromRequest(r)
	return http.DefaultTransport.RoundTrip(r)
}

func TestIssue2050(t *testing.T) {
	// https://github.com/DataDog/dd-trace-go/issues/2050
	t.Setenv("DD_SERVICE", "some-dd-service")

	spansFound := make(chan bool, 1)

	httpClient := &http.Client{
		Transport: &roundTripper{
			assertSpanFromRequest: func(r *http.Request) {
				if r.URL.Path != "/v0.4/traces" {
					return
				}
				req := r.Clone(context.Background())
				defer req.Body.Close()

				buf, err := io.ReadAll(req.Body)
				require.NoError(t, err)

				var payload bytes.Buffer
				_, err = msgp.UnmarshalAsJSON(&payload, buf)
				require.NoError(t, err)

				var trace [][]map[string]interface{}
				err = json.Unmarshal(payload.Bytes(), &trace)
				require.NoError(t, err)

				if len(trace) == 0 {
					return
				}
				require.Len(t, trace, 2)
				s0 := trace[0][0]
				s1 := trace[1][0]

				assert.Equal(t, "server", s0["meta"].(map[string]interface{})["span.kind"])
				assert.Equal(t, "some-dd-service", s0["service"])

				assert.Equal(t, "client", s1["meta"].(map[string]interface{})["span.kind"])
				assert.Equal(t, "grpc.client", s1["service"])
				close(spansFound)
			},
		},
	}
	serverInterceptors := []grpc.ServerOption{
		grpc.UnaryInterceptor(UnaryServerInterceptor()),
		grpc.StreamInterceptor(StreamServerInterceptor()),
	}
	clientInterceptors := []grpc.DialOption{
		grpc.WithTransportCredentials(insecure.NewCredentials()),
		grpc.WithUnaryInterceptor(UnaryClientInterceptor()),
		grpc.WithStreamInterceptor(StreamClientInterceptor()),
	}
	rig, err := newRigWithInterceptors(serverInterceptors, clientInterceptors)
	require.NoError(t, err)
	defer func() { assert.NoError(t, rig.Close()) }()

	// call tracer.Start after integration is initialized, to reproduce the issue
	tracer.Start(tracer.WithHTTPClient(httpClient), tracer.WithLogger(testutils.DiscardLogger()))
	defer tracer.Stop()

	_, err = rig.client.Ping(context.Background(), &fixturepb.FixtureRequest{Name: "pass"})
	require.NoError(t, err)

	select {
	case <-spansFound:
		return
	}
}<|MERGE_RESOLUTION|>--- conflicted
+++ resolved
@@ -932,58 +932,6 @@
 	}
 }
 
-<<<<<<< HEAD
-=======
-func getGenSpansFn(traceClient, traceServer bool) namingschematest.GenSpansFn {
-	return func(t *testing.T, serviceOverride string) []mocktracer.Span {
-		var opts []Option
-		if serviceOverride != "" {
-			opts = append(opts, WithServiceName(serviceOverride))
-		}
-		// exclude the grpc.message spans as they are not affected by naming schema
-		opts = append(opts, WithStreamMessages(false))
-		mt := mocktracer.Start()
-		defer mt.Stop()
-
-		var serverInterceptors []grpc.ServerOption
-		if traceServer {
-			serverInterceptors = append(serverInterceptors,
-				grpc.UnaryInterceptor(UnaryServerInterceptor(opts...)),
-				grpc.StreamInterceptor(StreamServerInterceptor(opts...)),
-				grpc.StatsHandler(NewServerStatsHandler(opts...)),
-			)
-		}
-		clientInterceptors := []grpc.DialOption{grpc.WithInsecure()}
-		if traceClient {
-			clientInterceptors = append(clientInterceptors,
-				grpc.WithUnaryInterceptor(UnaryClientInterceptor(opts...)),
-				grpc.WithStreamInterceptor(StreamClientInterceptor(opts...)),
-				grpc.WithStatsHandler(NewClientStatsHandler(opts...)),
-			)
-		}
-		rig, err := newRigWithInterceptors(serverInterceptors, clientInterceptors)
-		require.NoError(t, err)
-		defer func() { assert.NoError(t, rig.Close()) }()
-		_, err = rig.client.Ping(context.Background(), &FixtureRequest{Name: "pass"})
-		require.NoError(t, err)
-
-		stream, err := rig.client.StreamPing(context.Background())
-		require.NoError(t, err)
-		err = stream.Send(&FixtureRequest{Name: "break"})
-		require.NoError(t, err)
-		_, err = stream.Recv()
-		require.NoError(t, err)
-		err = stream.CloseSend()
-		require.NoError(t, err)
-		// to flush the spans
-		_, _ = stream.Recv()
-
-		waitForSpans(mt, 4)
-		return mt.FinishedSpans()
-	}
-}
-
->>>>>>> 93311db4
 func BenchmarkUnaryServerInterceptor(b *testing.B) {
 	// need to use the real tracer to get representative measurments
 	tracer.Start(tracer.WithLogger(testutils.DiscardLogger()),
