--- conflicted
+++ resolved
@@ -6,12 +6,9 @@
 package grpc
 
 import (
-<<<<<<< HEAD
+	"bytes"
 	"context"
-=======
-	"bytes"
 	"encoding/json"
->>>>>>> e7bce493
 	"fmt"
 	"io"
 	"net"
@@ -31,11 +28,7 @@
 
 	"github.com/stretchr/testify/assert"
 	"github.com/stretchr/testify/require"
-<<<<<<< HEAD
-=======
 	"github.com/tinylib/msgp/msgp"
-	context "golang.org/x/net/context"
->>>>>>> e7bce493
 	"google.golang.org/grpc"
 	"google.golang.org/grpc/codes"
 	"google.golang.org/grpc/credentials/insecure"
