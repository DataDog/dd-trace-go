--- conflicted
+++ resolved
@@ -10,6 +10,7 @@
 	"encoding/json"
 	"fmt"
 	"net"
+	"strings"
 	"testing"
 
 	"github.com/DataDog/dd-trace-go/instrumentation/testutils/grpc/v2/fixturepb"
@@ -30,13 +31,8 @@
 		t.Skip("appsec disabled")
 	}
 
-<<<<<<< HEAD
 	setup := func() (fixturepb.FixtureClient, mocktracer.Tracer, func()) {
-		rig, err := newRig(false)
-=======
-	setup := func() (FixtureClient, mocktracer.Tracer, func()) {
 		rig, err := newAppsecRig(false)
->>>>>>> bad75f7f
 		require.NoError(t, err)
 
 		mt := mocktracer.Start()
@@ -142,7 +138,6 @@
 		t.Skip("appsec disabled")
 	}
 
-<<<<<<< HEAD
 	setup := func() (fixturepb.FixtureClient, mocktracer.Tracer, func()) {
 		rig, err := newRig(false)
 		require.NoError(t, err)
@@ -236,9 +231,6 @@
 	}
 
 	setup := func() (fixturepb.FixtureClient, mocktracer.Tracer, func()) {
-=======
-	setup := func() (FixtureClient, mocktracer.Tracer, func()) {
->>>>>>> bad75f7f
 		rig, err := newAppsecRig(false)
 		require.NoError(t, err)
 
@@ -251,115 +243,6 @@
 	}
 
 	t.Run("unary-block", func(t *testing.T) {
-<<<<<<< HEAD
-		client, mt, cleanup := setup()
-		defer cleanup()
-
-		// Send a XSS attack in the payload along with the canary value in the RPC metadata
-		ctx := metadata.NewOutgoingContext(context.Background(), metadata.Pairs("user-id", "blocked-user-1"))
-		reply, err := client.Ping(ctx, &fixturepb.FixtureRequest{Name: "<script>alert('xss');</script>"})
-
-		require.Nil(t, reply)
-		require.Equal(t, codes.Aborted, status.Code(err))
-
-		finished := mt.FinishedSpans()
-		require.Len(t, finished, 1)
-		// The request should have the XSS and user ID attack attempts
-		event, _ := finished[0].Tag("_dd.appsec.json").(string)
-		require.NotNil(t, event)
-		require.True(t, strings.Contains(event, "blk-001-002"))
-		require.True(t, strings.Contains(event, "crs-941-110"))
-	})
-
-	t.Run("unary-no-block", func(t *testing.T) {
-		client, _, cleanup := setup()
-		defer cleanup()
-
-		ctx := metadata.NewOutgoingContext(context.Background(), metadata.Pairs("user-id", "legit user"))
-		reply, err := client.Ping(ctx, &fixturepb.FixtureRequest{Name: "<script>alert('xss');</script>"})
-
-		require.Equal(t, "passed", reply.Message)
-		require.Equal(t, codes.OK, status.Code(err))
-	})
-
-	// This test checks that IP blocking happens BEFORE user blocking, since user blocking needs the request handler
-	// to be invoked while IP blocking doesn't
-	t.Run("unary-mixed-block", func(t *testing.T) {
-		client, mt, cleanup := setup()
-		defer cleanup()
-
-		ctx := metadata.NewOutgoingContext(context.Background(), metadata.Pairs("user-id", "blocked-user-1", "x-forwarded-for", "1.2.3.4"))
-		reply, err := client.Ping(ctx, &fixturepb.FixtureRequest{})
-
-		require.Nil(t, reply)
-		require.Equal(t, codes.Aborted, status.Code(err))
-
-		finished := mt.FinishedSpans()
-		require.Len(t, finished, 1)
-		event, _ := finished[0].Tag("_dd.appsec.json").(string)
-		require.NotNil(t, event)
-		require.True(t, strings.Contains(event, "blk-001-001"))
-	})
-
-	t.Run("stream-block", func(t *testing.T) {
-		client, mt, cleanup := setup()
-		defer cleanup()
-
-		ctx := metadata.NewOutgoingContext(context.Background(), metadata.Pairs("user-id", "blocked-user-1"))
-		stream, err := client.StreamPing(ctx)
-		require.NoError(t, err)
-		reply, err := stream.Recv()
-
-		require.Equal(t, codes.Aborted, status.Code(err))
-		require.Nil(t, reply)
-
-		finished := mt.FinishedSpans()
-		require.Len(t, finished, 1)
-		// The request should have the attack attempts
-		event, _ := finished[0].Tag("_dd.appsec.json").(string)
-		require.NotNil(t, event)
-		require.True(t, strings.Contains(event, "blk-001-002"))
-	})
-
-	t.Run("stream-no-block", func(t *testing.T) {
-		client, _, cleanup := setup()
-		defer cleanup()
-
-		ctx := metadata.NewOutgoingContext(context.Background(), metadata.Pairs("user-id", "legit user"))
-		stream, err := client.StreamPing(ctx)
-		require.NoError(t, err)
-
-		// Send a XSS attack
-		err = stream.Send(&fixturepb.FixtureRequest{Name: "<script>alert('xss');</script>"})
-		require.NoError(t, err)
-		reply, err := stream.Recv()
-		require.Equal(t, codes.OK, status.Code(err))
-		require.Equal(t, "passed", reply.Message)
-
-		err = stream.CloseSend()
-		require.NoError(t, err)
-	})
-	// This test checks that IP blocking happens BEFORE user blocking, since user blocking needs the request handler
-	// to be invoked while IP blocking doesn't
-	t.Run("stream-mixed-block", func(t *testing.T) {
-		client, mt, cleanup := setup()
-		defer cleanup()
-
-		ctx := metadata.NewOutgoingContext(context.Background(), metadata.Pairs("user-id", "blocked-user-1", "x-forwarded-for", "1.2.3.4"))
-		stream, err := client.StreamPing(ctx)
-		require.NoError(t, err)
-		reply, err := stream.Recv()
-
-		require.Equal(t, codes.Aborted, status.Code(err))
-		require.Nil(t, reply)
-
-		finished := mt.FinishedSpans()
-		require.Len(t, finished, 1)
-		// The request should have IP related the attack attempts
-		event, _ := finished[0].Tag("_dd.appsec.json").(string)
-		require.NotNil(t, event)
-		require.True(t, strings.Contains(event, "blk-001-001"))
-=======
 		for _, tc := range []struct {
 			name                    string
 			md                      metadata.MD
@@ -392,7 +275,7 @@
 		} {
 			t.Run(tc.name, func(t *testing.T) {
 				// Helper assertion function to run for the unary and stream tests
-				assert := func(t *testing.T, do func(client FixtureClient)) {
+				assert := func(t *testing.T, do func(client fixturepb.FixtureClient)) {
 					client, mt, cleanup := setup()
 					defer cleanup()
 
@@ -413,16 +296,16 @@
 				}
 
 				t.Run("unary", func(t *testing.T) {
-					assert(t, func(client FixtureClient) {
+					assert(t, func(client fixturepb.FixtureClient) {
 						ctx := metadata.NewOutgoingContext(context.Background(), tc.md)
-						reply, err := client.Ping(ctx, &FixtureRequest{Name: tc.message})
+						reply, err := client.Ping(ctx, &fixturepb.FixtureRequest{Name: tc.message})
 						require.Nil(t, reply)
 						require.Equal(t, codes.Aborted, status.Code(err))
 					})
 				})
 
 				t.Run("stream", func(t *testing.T) {
-					assert(t, func(client FixtureClient) {
+					assert(t, func(client fixturepb.FixtureClient) {
 						ctx := metadata.NewOutgoingContext(context.Background(), tc.md)
 
 						// Open the stream
@@ -433,7 +316,7 @@
 						}()
 
 						// Send a message
-						err = stream.Send(&FixtureRequest{Name: tc.message})
+						err = stream.Send(&fixturepb.FixtureRequest{Name: tc.message})
 						require.NoError(t, err)
 
 						// Receive a message
@@ -444,7 +327,6 @@
 				})
 			})
 		}
->>>>>>> bad75f7f
 	})
 }
 
@@ -458,13 +340,8 @@
 		t.Skip("appsec disabled")
 	}
 
-<<<<<<< HEAD
 	setup := func() (fixturepb.FixtureClient, mocktracer.Tracer, func()) {
-		rig, err := newRig(false)
-=======
-	setup := func() (FixtureClient, mocktracer.Tracer, func()) {
 		rig, err := newAppsecRig(false)
->>>>>>> bad75f7f
 		require.NoError(t, err)
 
 		mt := mocktracer.Start()
@@ -598,30 +475,20 @@
 	ctx := stream.Context()
 	md, _ := metadata.FromIncomingContext(ctx)
 	ids := md.Get("user-id")
-<<<<<<< HEAD
-	if err := appsec.SetUser(ctx, ids[0]); err != nil {
-		return err
-=======
 	if len(ids) > 0 {
-		if err := pappsec.SetUser(ctx, ids[0]); err != nil {
+		if err := appsec.SetUser(ctx, ids[0]); err != nil {
 			return err
 		}
->>>>>>> bad75f7f
 	}
 	return s.s.StreamPing(stream)
 }
 func (s *appsecFixtureServer) Ping(ctx context.Context, in *fixturepb.FixtureRequest) (*fixturepb.FixtureReply, error) {
 	md, _ := metadata.FromIncomingContext(ctx)
 	ids := md.Get("user-id")
-<<<<<<< HEAD
-	if err := appsec.SetUser(ctx, ids[0]); err != nil {
-		return nil, err
-=======
 	if len(ids) > 0 {
-		if err := pappsec.SetUser(ctx, ids[0]); err != nil {
+		if err := appsec.SetUser(ctx, ids[0]); err != nil {
 			return nil, err
 		}
->>>>>>> bad75f7f
 	}
 	return s.s.Ping(ctx, in)
 }