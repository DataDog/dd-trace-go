--- conflicted
+++ resolved
@@ -41,11 +41,7 @@
 		rti.FullMethodName,
 		h.cfg.spanName,
 		h.cfg.serviceName,
-<<<<<<< HEAD
-		h.cfg.spanOpts...,
-=======
 		spanOpts...,
->>>>>>> 4e287124
 	)
 	return ctx
 }
