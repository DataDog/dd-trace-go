--- conflicted
+++ resolved
@@ -6,38 +6,11 @@
 package rueidis
 
 import (
-<<<<<<< HEAD
 	v2 "github.com/DataDog/dd-trace-go/contrib/redis/rueidis/v2"
 )
 
 // Option represents an option that can be used to create or wrap a client.
 type Option = v2.Option
-=======
-	"github.com/redis/rueidis"
-	"gopkg.in/DataDog/dd-trace-go.v1/internal"
-	"gopkg.in/DataDog/dd-trace-go.v1/internal/namingschema"
-)
-
-type config struct {
-	rawCommand  bool
-	serviceName string
-	errCheck    func(err error) bool
-}
-
-// Option represents an option that can be used to create or wrap a client.
-type Option func(*config)
-
-func defaultConfig() *config {
-	return &config{
-		// Do not include the raw command by default since it could contain sensitive data.
-		rawCommand:  internal.BoolEnv("DD_TRACE_REDIS_RAW_COMMAND", false),
-		serviceName: namingschema.ServiceName(defaultServiceName),
-		errCheck: func(err error) bool {
-			return err != nil && !rueidis.IsRedisNil(err)
-		},
-	}
-}
->>>>>>> 86e25ced
 
 // WithRawCommand can be used to set a tag `redis.raw_command` in the created spans (disabled by default).
 func WithRawCommand(rawCommand bool) Option {
@@ -46,19 +19,11 @@
 
 // WithServiceName sets the given service name for the client.
 func WithServiceName(name string) Option {
-<<<<<<< HEAD
 	return v2.WithService(name)
-=======
-	return func(cfg *config) {
-		cfg.serviceName = name
-	}
 }
 
 // WithErrorCheck specifies a function fn which determines whether the passed
 // error should be marked as an error.
 func WithErrorCheck(fn func(err error) bool) Option {
-	return func(cfg *config) {
-		cfg.errCheck = fn
-	}
->>>>>>> 86e25ced
+	return v2.WithErrorCheck(fn)
 }