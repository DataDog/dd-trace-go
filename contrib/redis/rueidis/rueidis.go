--- conflicted
+++ resolved
@@ -274,18 +274,6 @@
 	}
 }
 
-<<<<<<< HEAD
-func firstError(s []rueidis.RedisResult) error {
-	for _, result := range s {
-		if err := result.Error(); err != nil && !rueidis.IsRedisNil(err) {
-			return err
-		}
-	}
-	return nil
-}
-
-=======
->>>>>>> e137aa6d
 func setClientCacheTags(s *tracer.Span, result rueidis.RedisResult) {
 	s.SetTag(ext.RedisClientCacheHit, result.IsCacheHit())
 	s.SetTag(ext.RedisClientCacheTTL, result.CacheTTL())
