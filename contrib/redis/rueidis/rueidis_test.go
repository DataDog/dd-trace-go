--- conflicted
+++ resolved
@@ -248,8 +248,6 @@
 				assert.Less(t, span.Tag(ext.RedisClientCacheTTL), float64(0))
 				assert.Less(t, span.Tag(ext.RedisClientCachePXAT), float64(0))
 				assert.Less(t, span.Tag(ext.RedisClientCachePTTL), float64(0))
-<<<<<<< HEAD
-=======
 				assert.Nil(t, span.Tag(ext.Error))
 			},
 			wantServiceName: "global-service",
@@ -346,7 +344,6 @@
 				assert.Less(t, span.Tag(ext.RedisClientCacheTTL), float64(0))
 				assert.Less(t, span.Tag(ext.RedisClientCachePXAT), float64(0))
 				assert.Less(t, span.Tag(ext.RedisClientCachePTTL), float64(0))
->>>>>>> e137aa6d
 				assert.Nil(t, span.Tag(ext.Error))
 			},
 			wantServiceName: "global-service",
