--- conflicted
+++ resolved
@@ -6,11 +6,7 @@
 # yaml-language-server: $schema=https://datadoghq.dev/orchestrion/schema.json
 meta:
   name: github.com/DataDog/dd-trace-go/contrib/redis/rueidis/v2
-<<<<<<< HEAD
-  description: Redis client for Go.
-=======
   description: A fast Golang Redis client that does auto pipelining and supports server-assisted client-side caching.
->>>>>>> e137aa6d
 
 aspects:
   - id: NewClient
@@ -20,9 +16,4 @@
       - wrap-expression:
           imports:
             rueidistrace: github.com/DataDog/dd-trace-go/contrib/redis/rueidis/v2
-<<<<<<< HEAD
-          template: |-
-           rueidistrace.NewClient({{ index .AST.Args 0 }})
-=======
-          template: rueidistrace.NewClient({{ index .AST.Args 0 }})
->>>>>>> e137aa6d
+          template: rueidistrace.NewClient({{ index .AST.Args 0 }})