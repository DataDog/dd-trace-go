--- conflicted
+++ resolved
@@ -75,13 +75,8 @@
 	if clientOptions, ok := client.(clientOptions); ok {
 		opt := clientOptions.Options()
 		if opt.Addr == "FailoverClient" {
-<<<<<<< HEAD
 			additionalTags = []tracer.StartSpanOption{
-				tracer.Tag("out.db", strconv.Itoa(opt.DB)),
-=======
-			additionalTags = []ddtrace.StartSpanOption{
 				tracer.Tag(ext.TargetDB, strconv.Itoa(opt.DB)),
->>>>>>> d5d974f7
 			}
 		} else {
 			host, port, err := net.SplitHostPort(opt.Addr)
