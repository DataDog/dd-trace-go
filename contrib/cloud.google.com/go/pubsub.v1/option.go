// Unless explicitly stated otherwise all files in this repository are licensed
// under the Apache License Version 2.0.
// This product includes software developed at Datadog (https://www.datadoghq.com/).
// Copyright 2022 Datadog, Inc.

package pubsub

<<<<<<< HEAD
import "github.com/DataDog/dd-trace-go/v2/instrumentation"
=======
import (
	"gopkg.in/DataDog/dd-trace-go.v1/contrib/cloud.google.com/go/pubsub.v1/internal/tracing"
)
>>>>>>> 93311db4

// Option is used to customize spans started by WrapReceiveHandler or Publish.
type Option = tracing.Option

<<<<<<< HEAD
func defaultConfig() *config {
	return &config{
		serviceName:     instr.ServiceName(instrumentation.ComponentConsumer, nil),
		publishSpanName: instr.OperationName(instrumentation.ComponentProducer, nil),
		receiveSpanName: instr.OperationName(instrumentation.ComponentConsumer, nil),
		measured:        false,
	}
}

// Option describes options for the Pub/Sub integration.
type Option interface {
	apply(*config)
}

// OptionFn represents options applicable to WrapReceiveHandler or Publish.
type OptionFn func(*config)

func (fn OptionFn) apply(cfg *config) {
	fn(cfg)
}

// WithService sets the service name tag for traces started by WrapReceiveHandler or Publish.
func WithService(serviceName string) OptionFn {
	return func(cfg *config) {
		cfg.serviceName = serviceName
	}
}

// WithMeasured sets the measured tag for traces started by WrapReceiveHandler or Publish.
func WithMeasured() OptionFn {
	return func(cfg *config) {
		cfg.measured = true
	}
}
=======
// Deprecated: ReceiveOption has been deprecated in favor of Option.
type ReceiveOption = Option

// WithServiceName sets the service name tag for traces started by WrapReceiveHandler or Publish.
var WithServiceName = tracing.WithServiceName

// WithMeasured sets the measured tag for traces started by WrapReceiveHandler or Publish.
var WithMeasured = tracing.WithMeasured
>>>>>>> 93311db4
<|MERGE_RESOLUTION|>--- conflicted
+++ resolved
@@ -5,18 +5,11 @@
 
 package pubsub
 
-<<<<<<< HEAD
 import "github.com/DataDog/dd-trace-go/v2/instrumentation"
-=======
-import (
-	"gopkg.in/DataDog/dd-trace-go.v1/contrib/cloud.google.com/go/pubsub.v1/internal/tracing"
-)
->>>>>>> 93311db4
 
 // Option is used to customize spans started by WrapReceiveHandler or Publish.
 type Option = tracing.Option
 
-<<<<<<< HEAD
 func defaultConfig() *config {
 	return &config{
 		serviceName:     instr.ServiceName(instrumentation.ComponentConsumer, nil),
@@ -50,14 +43,4 @@
 	return func(cfg *config) {
 		cfg.measured = true
 	}
-}
-=======
-// Deprecated: ReceiveOption has been deprecated in favor of Option.
-type ReceiveOption = Option
-
-// WithServiceName sets the service name tag for traces started by WrapReceiveHandler or Publish.
-var WithServiceName = tracing.WithServiceName
-
-// WithMeasured sets the measured tag for traces started by WrapReceiveHandler or Publish.
-var WithMeasured = tracing.WithMeasured
->>>>>>> 93311db4
+}